{
    "__comment": "D_Reactor_UI7.json",
    "default_icon": "https://www.toggledbits.com/assets/reactor/reactor-default.png",
    "state_icons": [],
    "x": 2,
    "y": 4,
    "inScene": 1,
    "Tabs": [{
            "Label": {
                "lang_tag": "tabname_control",
                "text": "Control"
            },
            "Position": 0,
            "TabType": "flash",
            "TopNavigationTab": 1,
            "ControlGroup": [{
                    "id": 1,
                    "scenegroup": 1
                },
                {
                    "id": 2,
                    "scenegroup": 2
                }
            ],
            "SceneGroup": [{
                    "id": 1,
                    "top": 0,
                    "left": 0,
                    "x": 1,
                    "y": 4
                },
                {
                    "id": 2,
                    "top": 1,
                    "left": 0,
                    "x": 1,
                    "y": 3
                }
            ],
            "Control": [                {
                    "ControlGroup": 1,
                    "ControlType": "variable",
                    "top": 1,
                    "left": 0,
                    "Display": {
                        "Top": 90,
                        "Left": 0,
                        "Width": 320,
                        "Height": 24,
                        "Service": "urn:toggledbits-com:serviceId:Reactor",
                        "Variable": "Message"
                    },
                    "ControlCode": "message"
                },
                {
                    "ControlType": "button",
                    "top": 0,
                    "left": 0,
                    "Label": {
                        "lang_tag": "cmd_create",
                        "text": "Add Sensor"
                    },
                    "Display": {
                        "Top": 0,
                        "Left": 0,
                        "Width": 120,
                        "Height": 24
                    },
                    "Command": {
                        "Service": "urn:toggledbits-com:serviceId:Reactor",
                        "Action": "AddSensor",
                        "Parameters": []
                    },
                    "ControlCode": "addsensor"
                },
                {
                    "ControlType": "label",
                    "Display": {
                        "Top": 30,
                        "Left": 0,
                        "Width": 320,
                        "Height": 24
                    },
                    "Label": {
                        "lang_tag": "tb_reactor_how",
                        "text": "To create a new Reactor sensor, click the <b>Add Sensor</b> button. Luup will reload; a browser cache flush/page reload is highly recommended."
                    }
                },
                {
                    "ControlType": "label",
                    "Display": {
                        "Top": 120,
                        "Left": 0,
                        "Width": 320,
                        "Height": 24
                    },
                    "Label": {
                        "lang_tag": "tb_reactor_about",
<<<<<<< HEAD
                        "text": "Reactor ver 1.6stable-180920 &#169; 2018 Patrick H. Rigney, All Rights Reserved.<br/><a href=\"http://forum.micasaverde.com/index.php/topic,87484.0.html\" target=\"_blank\">Forum thread</a> &#149; <a href=\"http://www.toggledbits.com/reactor\" target=\"_blank\">Documentation and license information</a>."
=======
                        "text": "Reactor ver 1.6 &#169; 2018 Patrick H. Rigney, All Rights Reserved.<br/><a href=\"http://forum.micasaverde.com/index.php/board,93.0.html\" target=\"_blank\">Forum board</a> &#149; <a href=\"http://www.toggledbits.com/reactor\" target=\"_blank\">Documentation and license information</a>.<br>&nbsp;<br>Support links: <a href=\"/port_3480/data_request?id=lr_Reactor&action=summary\" target=\"_blank\">Summary</a> &#149; <a href=\"/port_3480/data_request?id=lr_Reactor&action=status\" target=\"_blank\">Plugin&nbsp;Status</a> &#149; <a href=\"/port_3480/data_request?id=lr_Reactor&action=config\" target=\"_blank\">Show&nbsp;Config</a> &#149; <a href=\"/port_3480/data_request?id=lr_Reactor&action=purge\" target=\"_blank\">Purge/Reload</a><br><a href=\"/port_3480/data_request?id=lr_Reactor&action=debug\" target=\"_blank\">Toggle&nbsp;Debug</a> &#149; <a href=\"/cgi-bin/cmh/log.sh?Device=LuaUPnP\" target=\"_blank\">Show&nbsp;Log</a> &#149; <a href=\"/port_3480/data_request?id=lr_Reactor&action=backup\" target=\"_blank\">Back&nbsp;Up&nbsp;Config</a> &#149; <a href=\"/port_3480/data_request?id=lr_Reactor&action=restore\" target=\"_blank\">Restore&nbsp;Config</a>"
>>>>>>> 3a7c13a8
                    }
                }
            ],
            "Conditions": []
        },
        {
            "Label": {
                "lang_tag": "ui7_advanced",
                "text": "Advanced"
            },
            "Position": 1,
            "TabType": "javascript",
            "ScriptName": "shared.js",
            "Function": "advanced_device"
        },
        {
            "Label": {
                "lang_tag": "ui7_logs",
                "text": "Logs"
            },
            "Position": 2,
            "TabType": "javascript",
            "ScriptName": "shared.js",
            "Function": "device_logs"
        }
    ],
    "eventList2": [],
    "device_type": "urn:schemas-toggledbits-com:device:Reactor:1"
}<|MERGE_RESOLUTION|>--- conflicted
+++ resolved
@@ -96,11 +96,7 @@
                     },
                     "Label": {
                         "lang_tag": "tb_reactor_about",
-<<<<<<< HEAD
-                        "text": "Reactor ver 1.6stable-180920 &#169; 2018 Patrick H. Rigney, All Rights Reserved.<br/><a href=\"http://forum.micasaverde.com/index.php/topic,87484.0.html\" target=\"_blank\">Forum thread</a> &#149; <a href=\"http://www.toggledbits.com/reactor\" target=\"_blank\">Documentation and license information</a>."
-=======
                         "text": "Reactor ver 1.6 &#169; 2018 Patrick H. Rigney, All Rights Reserved.<br/><a href=\"http://forum.micasaverde.com/index.php/board,93.0.html\" target=\"_blank\">Forum board</a> &#149; <a href=\"http://www.toggledbits.com/reactor\" target=\"_blank\">Documentation and license information</a>.<br>&nbsp;<br>Support links: <a href=\"/port_3480/data_request?id=lr_Reactor&action=summary\" target=\"_blank\">Summary</a> &#149; <a href=\"/port_3480/data_request?id=lr_Reactor&action=status\" target=\"_blank\">Plugin&nbsp;Status</a> &#149; <a href=\"/port_3480/data_request?id=lr_Reactor&action=config\" target=\"_blank\">Show&nbsp;Config</a> &#149; <a href=\"/port_3480/data_request?id=lr_Reactor&action=purge\" target=\"_blank\">Purge/Reload</a><br><a href=\"/port_3480/data_request?id=lr_Reactor&action=debug\" target=\"_blank\">Toggle&nbsp;Debug</a> &#149; <a href=\"/cgi-bin/cmh/log.sh?Device=LuaUPnP\" target=\"_blank\">Show&nbsp;Log</a> &#149; <a href=\"/port_3480/data_request?id=lr_Reactor&action=backup\" target=\"_blank\">Back&nbsp;Up&nbsp;Config</a> &#149; <a href=\"/port_3480/data_request?id=lr_Reactor&action=restore\" target=\"_blank\">Restore&nbsp;Config</a>"
->>>>>>> 3a7c13a8
                     }
                 }
             ],
