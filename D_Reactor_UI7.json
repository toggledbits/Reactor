{
    "default_icon": "https://www.toggledbits.com/assets/reactor/reactor-default.png",
    "state_icons": [],
    "x": "2",
    "y": "4",
    "inScene": "1",
    "Tabs": [{
            "Label": {
                "lang_tag": "tabname_control",
                "text": "Control"
            },
            "Position": "0",
            "TabType": "flash",
            "top_navigation_tab": 1,
            "ControlGroup": [{
                    "id": "1",
                    "scenegroup": "1"
                },
                {
                    "id": "2",
                    "scenegroup": "2"
                }
            ],
            "SceneGroup": [{
                    "id": "1",
                    "top": "0",
                    "left": "0",
                    "x": "1",
                    "y": "4"
                },
                {
                    "id": "2",
                    "top": "1",
                    "left": "0",
                    "x": "1",
                    "y": "3"
                }
            ],
            "Control": [                {
                    "ControlGroup": "1",
                    "ControlType": "variable",
                    "top": "1",
                    "left": "0",
                    "Display": {
                        "Top": 90,
                        "Left": 0,
                        "Width": 320,
                        "Height": 24,
                        "Service": "urn:toggledbits-com:serviceId:Reactor",
                        "Variable": "Message"
                    },
                    "ControlCode": "message"
                },
                {
                    "ControlType": "button",
                    "top": "0",
                    "left": "0",
                    "Label": {
                        "lang_tag": "cmd_create",
                        "text": "Add Sensor"
                    },
                    "Display": {
                        "Top": 0,
                        "Left": 0,
                        "Width": 120,
                        "Height": 24
                    },
                    "Command": {
                        "Service": "urn:toggledbits-com:serviceId:Reactor",
                        "Action": "AddSensor",
                        "Parameters": []
                    },
                    "ControlCode": "addsensor"
                },
                {
                    "ControlType": "label",
                    "Display": {
                        "Top": 30,
                        "Left": 0,
                        "Width": 320,
                        "Height": 24
                    },
                    "Label": {
                        "lang_tag": "tb_reactor_how",
                        "text": "To create a new Reactor sensor, click the <b>Add Sensor</b> button. Luup will reload; a browser cache flush/page reload is highly recommended."
                    }
                },
                {
                    "ControlType": "label",
                    "Display": {
                        "Top": 120,
                        "Left": 0,
                        "Width": 320,
                        "Height": 24
                    },
                    "Label": {
                        "lang_tag": "tb_reactor_about",
<<<<<<< HEAD
                        "text": "Reactor ver 1.3stable+180709 &#169; 2018 Patrick H. Rigney, All Rights Reserved.<br/><a href=\"http://forum.micasaverde.com/index.php/topic,87484.0.html\" target=\"_blank\">Forum thread</a> &#149; <a href=\"http://www.toggledbits.com/reactor\" target=\"_blank\">Documentation and license information</a>."
=======
                        "text": "Reactor ver 1.3develop &#169; 2018 Patrick H. Rigney, All Rights Reserved.<br/><a href=\"http://forum.micasaverde.com/index.php/topic,87484.0.html\" target=\"_blank\">Forum thread</a> &#149; <a href=\"http://www.toggledbits.com/reactor\" target=\"_blank\">Documentation and license information</a>."
>>>>>>> b1061523
                    }
                }
            ],
            "Conditions": [
                {
                    "Trigger": {
                        "Operands": [{
                            "Service": "urn:toggledbits-com:serviceId:Reactor",
                            "Variable": "Converted",
                            "Value": {
                                "Equals": "1"
                            }
                        }]
                    },
                    "Action": "disable",
                    "Target": "addsensor"
                }
            ]
        },
        {
            "Label": {
                "lang_tag": "ui7_advanced",
                "text": "Advanced"
            },
            "Position": "1",
            "TabType": "javascript",
            "ScriptName": "shared.js",
            "Function": "advanced_device"
        },
        {
            "Label": {
                "lang_tag": "ui7_logs",
                "text": "Logs"
            },
            "Position": "2",
            "TabType": "javascript",
            "ScriptName": "shared.js",
            "Function": "device_logs"
        }
    ],
    "eventList2": [],
    "device_type": "urn:schemas-toggledbits-com:device:Reactor:1"
}<|MERGE_RESOLUTION|>--- conflicted
+++ resolved
@@ -95,11 +95,7 @@
                     },
                     "Label": {
                         "lang_tag": "tb_reactor_about",
-<<<<<<< HEAD
-                        "text": "Reactor ver 1.3stable+180709 &#169; 2018 Patrick H. Rigney, All Rights Reserved.<br/><a href=\"http://forum.micasaverde.com/index.php/topic,87484.0.html\" target=\"_blank\">Forum thread</a> &#149; <a href=\"http://www.toggledbits.com/reactor\" target=\"_blank\">Documentation and license information</a>."
-=======
-                        "text": "Reactor ver 1.3develop &#169; 2018 Patrick H. Rigney, All Rights Reserved.<br/><a href=\"http://forum.micasaverde.com/index.php/topic,87484.0.html\" target=\"_blank\">Forum thread</a> &#149; <a href=\"http://www.toggledbits.com/reactor\" target=\"_blank\">Documentation and license information</a>."
->>>>>>> b1061523
+                        "text": "Reactor ver 1.3stable-180726 &#169; 2018 Patrick H. Rigney, All Rights Reserved.<br/><a href=\"http://forum.micasaverde.com/index.php/topic,87484.0.html\" target=\"_blank\">Forum thread</a> &#149; <a href=\"http://www.toggledbits.com/reactor\" target=\"_blank\">Documentation and license information</a>."
                     }
                 }
             ],
