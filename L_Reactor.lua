--- conflicted
+++ resolved
@@ -11,11 +11,7 @@
 
 local _PLUGIN_ID = 9086
 local _PLUGIN_NAME = "Reactor"
-<<<<<<< HEAD
-local _PLUGIN_VERSION = "3.0beta-19083"
-=======
-local _PLUGIN_VERSION = "3.0dev-19087"
->>>>>>> fb78021d
+local _PLUGIN_VERSION = "3.0beta-19087"
 local _PLUGIN_URL = "https://www.toggledbits.com/reactor"
 
 local _CONFIGVERSION = 00208    -- aka 19077
