--- conflicted
+++ resolved
@@ -11,11 +11,7 @@
 
 local _PLUGIN_ID = 9086
 local _PLUGIN_NAME = "Reactor"
-<<<<<<< HEAD
-local _PLUGIN_VERSION = "3.8newexec-20222"
-=======
-local _PLUGIN_VERSION = "3.8develop-20223"
->>>>>>> d5b80331
+local _PLUGIN_VERSION = "3.8newexec-20223"
 local _PLUGIN_URL = "https://www.toggledbits.com/reactor"
 local _DOC_URL = "https://www.toggledbits.com/static/reactor/docs/3.6/"
 
@@ -439,10 +435,7 @@
 			local l = f:read("*a") or ""
 			f:close()
 			D("checkSystemBattery() source query returned %1", l)
-<<<<<<< HEAD
-=======
 			setVar( MYSID, "ps", table.concat( { l, os.time() }, "|" ), pdev )
->>>>>>> d5b80331
 			if l ~= "" then
 				s = l:lower():match("powersource=(.*)")
 				if s then
@@ -4873,14 +4866,10 @@
 	-- Vera Secure has battery, check it.
 	if hasBattery then
 		local st,err = pcall( checkSystemBattery, pdev )
-<<<<<<< HEAD
 		if not st then E("Battery check failed: %1", err) end
 	else
 		setVar( MYSID, "SystemPowerSource", "", pdev )
 		setVar( MYSID, "SystemBatteryLevel", "", pdev )
-=======
-		if not st then W("Battery check failed: %1", err) end
->>>>>>> d5b80331
 	end
 
 	local netState = true
@@ -5358,11 +5347,7 @@
 	setVar( MYSID, "_UIV", _UIVERSION, pdev )
 
 	-- System type (id 35=Edge, 36=Plus, 37=Secure)
-<<<<<<< HEAD
-	hasBattery = true or luup.modelID == nil or luup.modelID == 37
-=======
---	hasBattery = luup.modelID == nil or luup.modelID == 37
->>>>>>> d5b80331
+	hasBattery = luup.modelID == nil or luup.modelID == 37
 
 	-- Check for ALTUI and OpenLuup
 	local failmsg = false
@@ -6189,11 +6174,7 @@
 					resp = resp .. getLuaSummary( act.lua, act.encoded_lua, pfx .. "%6d: %s" )
 				elseif act.type == "runscene" then
 					resp = resp .. pfx .. "Run scene " .. tostring(act.scene) .. " " .. ((luup.scenes[act.scene] or {}).description or (act.sceneName or "").."?")
-<<<<<<< HEAD
 					resp = resp .. ( ( ( act.usevera or 0 ) ~= 0 ) and " (via Luup)" or " (via local exec)" )
-=======
-					resp = resp .. ( ( ( act.usevera or 0 ) ~= 0 ) and "(via luup)" or "(via int exec)" )
->>>>>>> d5b80331
 					resp = resp .. EOL
 					if not runscenes[tostring(act.scene)] then
 						runscenes[tostring(act.scene)] = getSceneData( act.scene, tdev )
