--[[
    L_Reactor.lua - Core module for Reactor
    Copyright 2017,2018,2019 Patrick H. Rigney, All Rights Reserved.
    This file is part of Reactor. For license information, see LICENSE at https://github.com/toggledbits/Reactor
--]]
--luacheck: std lua51,module,read globals luup,ignore 542 611 612 614 111/_,no max line length

module("L_Reactor", package.seeall)

local debugMode = false

local _PLUGIN_ID = 9086
local _PLUGIN_NAME = "Reactor"
<<<<<<< HEAD
local _PLUGIN_VERSION = "2.2develop"
local _PLUGIN_URL = "https://www.toggledbits.com/reactor"
local _CONFIGVERSION = 00205
=======
local _PLUGIN_VERSION = "2.1"
local _PLUGIN_URL = "https://www.toggledbits.com/reactor"
local _CONFIGVERSION = 00204
>>>>>>> 9f2e68ee

local MYSID = "urn:toggledbits-com:serviceId:Reactor"
local MYTYPE = "urn:schemas-toggledbits-com:device:Reactor:1"

local VARSID = "urn:toggledbits-com:serviceId:ReactorValues"

local RSSID = "urn:toggledbits-com:serviceId:ReactorSensor"
local RSTYPE = "urn:schemas-toggledbits-com:device:ReactorSensor:1"

local SENSOR_SID  = "urn:micasaverde-com:serviceId:SecuritySensor1"

local sensorState = {}
local tickTasks = {}
local watchData = {}
local luaFunc = {}
local devicesByName = {}
local sceneData = {}
local sceneWaiting = {}
local sceneState = {}
local hasBattery = true
local geofenceMode = 0
local maxEvents = 50
local luaEnv -- global state for all runLua actions

local runStamp = 0
local pluginDevice = 0
local isALTUI = false
local isOpenLuup = false

local TICKOFFS = 5 -- cond tasks try to run TICKOFFS seconds after top of minute

local TRUESTRINGS = ":y:yes:t:true:1:" -- strings that mean true (also numeric ~= 0)

local json = require("dkjson")
local luaxp -- will only be loaded if needed

local function dump(t, seen)
    if t == nil then return "nil" end
    if seen == nil then seen = {} end
    local sep = ""
    local str = "{ "
    for k,v in pairs(t) do
        local val
        if type(v) == "table" then
            if seen[v] then val = "(recursion)"
            else
                seen[v] = true
                val = dump(v, seen)
            end
        elseif type(v) == "string" then
            val = string.format("%q", v)
        elseif type(v) == "number" and (math.abs(v-os.time()) <= 86400) then
            val = tostring(v) .. "(" .. os.date("%x.%X", v) .. ")"
        else
            val = tostring(v)
        end
        str = str .. sep .. k .. "=" .. val
        sep = ", "
    end
    str = str .. " }"
    return str
end

local function L(msg, ...) -- luacheck: ignore 212
    local str
    local level = 50
    if type(msg) == "table" then
        str = tostring(msg.prefix or _PLUGIN_NAME) .. ": " .. tostring(msg.msg)
        level = msg.level or level
    else
        str = _PLUGIN_NAME .. ": " .. tostring(msg)
    end
    str = string.gsub(str, "%%(%d+)", function( n )
            n = tonumber(n, 10)
            if n < 1 or n > #arg then return "nil" end
            local val = arg[n]
            if type(val) == "table" then
                return dump(val)
            elseif type(val) == "string" then
                return string.format("%q", val)
            elseif type(val) == "number" and math.abs(val-os.time()) <= 86400 then
                return tostring(val) .. "(" .. os.date("%x.%X", val) .. ")"
            end
            return tostring(val)
        end
    )
    luup.log(str, level)
end

local function D(msg, ...)
    if debugMode then
        L( { msg=msg,prefix=(_PLUGIN_NAME .. "(debug)") }, ... )
    end
end

local function checkVersion(dev)
    local ui7Check = luup.variable_get(MYSID, "UI7Check", dev) or ""
    if isOpenLuup then
        return true
    end
    if luup.version_branch == 1 and luup.version_major == 7 then
        if ui7Check == "" then
            -- One-time init for UI7 or better
            luup.variable_set( MYSID, "UI7Check", "true", dev )
        end
        return true
    end
    L({level=1,msg="firmware %1 (%2.%3.%4) not compatible"}, luup.version,
        luup.version_branch, luup.version_major, luup.version_minor)
    return false
end

local function split( str, sep )
    if sep == nil then sep = "," end
    local arr = {}
    if str == nil or #str == 0 then return arr, 0 end
    local rest = string.gsub( str or "", "([^" .. sep .. "]*)" .. sep, function( m ) table.insert( arr, m ) return "" end )
    table.insert( arr, rest )
    return arr, #arr
end

-- Shallow copy
local function shallowCopy( t )
    local r = {}
    for k,v in pairs(t or {}) do
        r[k] = v
    end
    return r
end

-- Initialize a variable if it does not already exist.
local function initVar( name, dflt, dev, sid )
    assert( dev ~= nil )
    assert( sid ~= nil )
    local currVal = luup.variable_get( sid, name, dev )
    if currVal == nil then
        luup.variable_set( sid, name, tostring(dflt), dev )
        return tostring(dflt)
    end
    return currVal
end

-- Set variable, only if value has changed.
local function setVar( sid, name, val, dev )
    val = (val == nil) and "" or tostring(val)
    local s = luup.variable_get( sid, name, dev ) or ""
    -- D("setVar(%1,%2,%3,%4) old value %5", sid, name, val, dev, s )
    if s ~= val then
        luup.variable_set( sid, name, val, dev )
    end
    return s
end

-- Get numeric variable, or return default value if not set or blank
local function getVarNumeric( name, dflt, dev, sid )
    assert( dev ~= nil )
    assert( name ~= nil )
    sid = sid or RSSID
    local s = luup.variable_get( sid, name, dev )
    if (s == nil or s == "") then return dflt end
    s = tonumber(s, 10)
    if (s == nil) then return dflt end
    return s
end

-- Get var that stores JSON data. Returns data, error flag.
local function getVarJSON( name, dflt, dev, sid )
    assert( dev ~= nil and name ~= nil )
    sid = sid or RSSID
    local s = luup.variable_get( sid, name, dev ) or ""
    if s == "" then return dflt,false end
    local data,pos,err = json.decode( s )
    if err then return dflt,err,pos,s end
    return data,false
end

-- Check system battery (VeraSecure)
local function checkSystemBattery( pdev )
    local level, source = "", ""
    if isOpenLuup then return end
    local f = io.popen("battery get powersource") -- powersource=DC mode/Battery mode
    if f then
        local s = f:read("*a") or ""
        f:close()
        D("checkSystemBattery() source query returned %1", s)
        if s ~= "" then
            source = string.match(s, "powersource=(.*)") or ""
            if string.find( source:lower(), "battery" ) then source = "battery"
            elseif string.find( source:lower(), "dc mode" ) then source = "utility"
            end
            f = io.popen("battery get level") -- level=%%%
            if f then
                s = f:read("*a") or ""
                D("checkSystemBattery() level query returned %1", s)
                level = string.match( s, "level=(%d+)" ) or ""
                f:close()
            end
        else
            hasBattery = false
        end
    else
        hasBattery = false
    end
    setVar( MYSID, "SystemPowerSource", source, pdev )
    setVar( MYSID, "SystemBatteryLevel", level, pdev )
end

local function rateFill( rh, tt )
    if tt == nil then tt = os.time() end
    local id = math.floor(tt / rh.divid)
    local minid = math.floor(( tt-rh.period ) / rh.divid) + 1
    for i=minid,id do
        if rh.buckets[tostring(i)] == nil then
            rh.buckets[tostring(i)] = 0
        end
    end
    local del = {}
    for i in pairs(rh.buckets) do
        if tonumber(i) < minid then
            table.insert( del, i )
        end
    end
    for i in ipairs(del) do
        rh.buckets[del[i]] = nil
    end
end

-- Initialize a rate-limiting pool and return in. rateTime is the period for
-- rate limiting (default 60 seconds), and rateDiv is the number of buckets
-- in the pool (granularity, default 15 seconds).
local function initRate( rateTime, rateDiv )
    if rateTime == nil then rateTime = 60 end
    if rateDiv == nil then rateDiv = 15 end
    local rateTab = { buckets = { }, period = rateTime, divid = rateDiv }
    rateFill( rateTab )
    return rateTab
end

-- Bump rate-limit bucket (default 1 count)
local function rateBump( rh, count )
    local tt = os.time()
    local id = math.floor(tt / rh.divid)
    if count == nil then count = 1 end
    rateFill( rh, tt )
    rh.buckets[tostring(id)] = rh.buckets[tostring(id)] + count
end

-- Check rate limit. Return true if rate for period (set in init)
-- exceeds rateMax, rate over period, and 60-second average.
local function rateLimit( rh, rateMax, bump)
    if bump == nil then bump = false end
    if bump then
        rateBump( rh, 1 ) -- bump fills for us
    else
        rateFill( rh )
    end

    -- Get rate
    local nb, t = 0, 0
    for i in pairs(rh.buckets) do
        t = t + rh.buckets[i]
        nb = nb + 1
    end
    local r60 = ( nb < 1 ) and 0 or ( ( t / ( rh.divid * nb ) ) * 60.0 ) -- 60-sec average
    return t > rateMax, t, r60
end

--[[
    Compute sunrise/set for given date (t, a timestamp), lat/lon (degrees),
    elevation (elev in meters). Apply optional twilight adjustment (degrees,
    civil=6.0, nautical=12.0, astronomical=18.0). Returns four values: times
    (as *nix timestamps) of sunrise, sunset, and solar noon; and the length of
    the period in hours (length of day).
    Ref: https://en.wikipedia.org/wiki/Sunrise_equation
    Ref: https://www.aa.quae.nl/en/reken/zonpositie.html
--]]
function sun( lon, lat, elev, t )
    if t == nil then t = os.time() end -- t defaults to now
    if elev == nil then elev = 0.0 end -- elev defaults to 0
    local tau = 6.283185307179586 -- tau > pi
    local pi = tau / 2.0
    local rlat = lat * pi / 180.0
    local rlon = lon * pi / 180.0
    -- Apply TZ offset for JD in local TZ not UTC; truncate time and force noon.
    local locale_offset = os.difftime( t, os.time( os.date("!*t", t) ) )
    local n = math.floor( ( t + locale_offset ) / 86400 + 0.5 + 2440587.5 ) - 2451545.0
    local N = n - rlon / tau
    local M = ( 6.24006 + 0.017202 * N ) % tau
    local C = 0.0334196 * math.sin( M ) + 0.000349066 *
        math.sin( 2 * M ) + 0.00000523599 * math.sin( 3 * M )
    local lam = ( M + C + pi + 1.796593 ) % tau
    local Jt = 2451545.0 + N + 0.0053 * math.sin( M ) -
        0.0069 * math.sin( 2 * lam )
    local decl = math.asin( math.sin( lam ) * math.sin( 0.409105 ) )
    function w0( rl, elvm, dang, wid )
        if not wid then wid = 0.0144862 end
        return math.acos( ( math.sin( (-wid) +
            ( -0.0362330 * math.sqrt( elvm ) / 1.0472 ) ) -
                math.sin( rl ) * math.sin( dang ) ) /
        ( math.cos( rl ) * math.cos( dang ) ) ) end
    local tw = 0.104719755 -- 6 deg in rad; each twilight step is 6 deg
    local function JE(j) return math.floor( ( j - 2440587.5 ) * 86400 ) end
    return { sunrise=JE(Jt-w0(rlat,elev,decl)/tau), sunset=JE(Jt+w0(rlat,elev,decl)/tau),
        civdawn=JE(Jt-w0(rlat,elev,decl,tw)/tau), civdusk=JE(Jt+w0(rlat,elev,decl,tw)/tau),
        nautdawn=JE(Jt-w0(rlat,elev,decl,2*tw)/tau), nautdusk=JE(Jt+w0(rlat,elev,decl,2*tw)/tau),
        astrodawn=JE(Jt-w0(rlat,elev,decl,3*tw)/tau), astrodusk=JE(Jt+w0(rlat,elev,decl,3*tw)/tau) },
        JE(Jt), 24*w0(rlat,elev,decl)/pi
end

-- Add, if not already set, a watch on a device and service
local function addServiceWatch( dev, svc, var, target )
    -- Don't watch our own variables--we update them in sequence anyway
    if dev == target and svc == VARSID then return end
    target = tostring(target)
    local watchkey = string.format("%d:%s/%s", dev or 0, svc or "X", var or "X")
    if watchData[watchkey] == nil or watchData[watchkey][target] == nil then
        D("addServiceWatch() sensor %1 adding watch for %2", target, watchkey)
        luup.variable_watch( "reactorWatch", svc or "X", var or "X", dev or 0 )
        watchData[watchkey] = watchData[watchkey] or {}
        watchData[watchkey][target] = true
    end
end

-- Add an event to the event list. Prune the list for size.
local function addEvent( t )
    local p = shallowCopy(t)
    if p.dev == nil then L({level=2,msg="addEvent(%1) missing 'dev'"},t) end
    p.when = os.time()
    p.time = os.date("%Y%m%dT%H%M%S")
    local dev = p.dev or pluginDevice
    sensorState[tostring(dev)] = sensorState[tostring(dev)] or { eventList={} }
    table.insert( sensorState[tostring(dev)].eventList, p )
    if #sensorState[tostring(dev)].eventList > maxEvents then table.remove(sensorState[tostring(dev)].eventList, 1) end
end

-- Enabled?
local function isEnabled( dev )
    return getVarNumeric( "Enabled", 1, dev, RSSID ) ~= 0
end

-- Schedule a timer tick for a future (absolute) time. If the time is sooner than
-- any currently scheduled time, the task tick is advanced; otherwise, it is
-- ignored (as the existing task will come sooner), unless repl=true, in which
-- case the existing task will be deferred until the provided time.
local function scheduleTick( tinfo, timeTick, flags )
    D("scheduleTick(%1,%2,%3)", tinfo, timeTick, flags)
    flags = flags or {}
    if type(tinfo) ~= "table" then tinfo = { id=tinfo } end
    local tkey = tostring( tinfo.id or error("task ID or obj required") )
    assert( not tinfo.args or type(tinfo.args)=="table" )
    assert( not tinfo.func or type(tinfo.func)=="function" )
    if ( timeTick or 0 ) == 0 then
        D("scheduleTick() clearing task %1", tinfo)
        tickTasks[tkey] = nil
        return
    elseif tickTasks[tkey] then
        -- timer already set, update
        tickTasks[tkey].func = tinfo.func or tickTasks[tkey].func
        tickTasks[tkey].args = tinfo.args or tickTasks[tkey].args
        tickTasks[tkey].info = tinfo.info or tickTasks[tkey].info
        if tickTasks[tkey].when == nil or timeTick < tickTasks[tkey].when or flags.replace then
            -- Not scheduled, requested sooner than currently scheduled, or forced replacement
            tickTasks[tkey].when = timeTick
        end
        D("scheduleTick() updated %1 to %2", tkey, tickTasks[tkey])
    else
        -- New task
        assert(tinfo.owner ~= nil) -- required for new task
        assert(tinfo.func ~= nil) -- required for new task
        tickTasks[tkey] = { id=tostring(tinfo.id), owner=tinfo.owner, 
            when=timeTick, func=tinfo.func, args=tinfo.args or {},
            info=tinfo.info or "" }
        D("scheduleTick() new task %1 at %2", tinfo, timeTick)
    end
    -- If new tick is earlier than next plugin tick, reschedule
    tickTasks._plugin = tickTasks._plugin or {}
    if tickTasks._plugin.when == nil or timeTick < tickTasks._plugin.when then
        tickTasks._plugin.when = timeTick
        local delay = timeTick - os.time()
        if delay < 1 then delay = 1 end
        D("scheduleTick() rescheduling plugin tick for %1", delay)
        runStamp = runStamp + 1
        luup.call_delay( "reactorTick", delay, runStamp )
    end
    return tkey
end

-- Schedule a timer tick for after a delay (seconds). See scheduleTick above
-- for additional info.
local function scheduleDelay( tinfo, delay, flags )
    D("scheduleDelay(%1,%2,%3)", tinfo, delay, flags )
    if delay < 1 then delay = 1 end
    return scheduleTick( tinfo, delay+os.time(), flags )
end

-- Set the status message
local function setMessage(s, dev)
    assert( dev ~= nil )
    luup.variable_set(RSSID, "Message", s or "", dev)
end

-- Array to map, where f(elem) returns key[,value]
local function map( arr, f, res )
    res = res or {}
    for ix,x in ipairs( arr ) do
        if f then
            local k,v = f( x, ix )
            res[k] = (v == nil) and x or v
        else
            res[x] = x
        end
    end
    return res
end

-- Return array of keys for a map (table). Pass array or new is created.
local function getKeys( m, r )
    local seen = {}
    if r ~= nil then for k,_ in pairs( r ) do seen[k] = true end else r = {} end
    for k,_ in pairs( m ) do
        if seen[k] == nil then table.insert( r, k ) seen[k] = true end
    end
    return r
end

-- Return whether item is on list (table as array)
local function isOnList( l, e )
    if l == nil or e == nil then return false end
    for n,v in ipairs(l) do if v == e then return true, n end end
    return false
end

-- Return the plugin version string
function getPluginVersion()
    return _PLUGIN_VERSION, _CONFIGVERSION
end

-- runOnce() looks to see if a core state variable exists; if not, a one-time initialization
-- takes place.
local function sensor_runOnce( tdev )
    local s = getVarNumeric("Version", 0, tdev, RSSID)
    if s == _CONFIGVERSION then
        -- Up to date.
        return
    elseif s == 0 then
        L("Sensor %1 (%2) first run, setting up new instance...", tdev, luup.devices[tdev].description)
        initVar( "Enabled", "1", tdev, RSSID )
        initVar( "Invert", "0", tdev, RSSID )
        initVar( "Retrigger", "0", tdev, RSSID )
        initVar( "Message", "", tdev, RSSID )
        initVar( "cdata", "{}", tdev, RSSID )
        initVar( "cstate", "", tdev, RSSID )
        initVar( "Runtime", 0, tdev, RSSID )
        initVar( "TripCount", 0, tdev, RSSID )
        initVar( "RuntimeSince", os.time(), tdev, RSSID )
        initVar( "ContinuousTimer", 0, tdev, RSSID )
        initVar( "MaxUpdateRate", "", tdev, RSSID )
        initVar( "MaxChangeRate", "", tdev, RSSID )
        initVar( "UseReactorScenes", 1, tdev, RSSID )

        initVar( "Armed", 0, tdev, SENSOR_SID )
        initVar( "Tripped", 0, tdev, SENSOR_SID )
        initVar( "ArmedTripped", 0, tdev, SENSOR_SID )
        initVar( "LastTrip", 0, tdev, SENSOR_SID )
        initVar( "AutoUntrip", 0, tdev, SENSOR_SID )

        -- Force this value.
        luup.variable_set( "urn:micasaverde-com:serviceId:HaDevice1", "ModeSetting", "1:;2:;3:;4:", tdev )

        -- Fix up category and subcategory
        luup.attr_set('category_num', 4, tdev)
        luup.attr_set('subcategory_num', 0, tdev)

        luup.variable_set( RSSID, "Version", _CONFIGVERSION, tdev )
        return
    end

    -- Consider per-version changes.
    if s < 00105 then
        -- Limited scope change. After 1.2 (config 00105), no more changes.
        luup.attr_set('category_num', 4, tdev)
        luup.attr_set('subcategory_num', 0, tdev)
    end

    if s < 00107 then
        initVar( "ContinuousTimer", 0, tdev, RSSID ) -- 106
        initVar( "Runtime", 0, tdev, RSSID )
        initVar( "TripCount", 0, tdev, RSSID )
        initVar( "MaxUpdateRate", "", tdev, RSSID )
        initVar( "MaxChangeRate", "", tdev, RSSID )
        initVar( "AutoUntrip", 0, tdev, SENSOR_SID )
        initVar( "UseReactorScenes", 1, tdev, RSSID ) -- 107
    end

    if s < 00108 then
        -- Add marktime for Runtime and TripCount, for date those vars where introduced.
        initVar( "RuntimeSince", 1533528000, tdev, RSSID ) -- 2018-08-16.00:00:00-0400
    end

    if s < 00109 then
        luup.variable_set( RSSID, "sundata", nil, tdev ) -- moved to master
    end

    if s < 00201 then
        initVar( "ValueChangeHoldTime", 2, tdev, RSSID )
    end

    -- Update version last.
    if (s ~= _CONFIGVERSION) then
        luup.variable_set(RSSID, "Version", _CONFIGVERSION, tdev)
    end
end

-- plugin_runOnce() looks to see if a core state variable exists; if not, a one-time initialization
-- takes place.
local function plugin_runOnce( pdev )
    local s = getVarNumeric("Version", 0, pdev, MYSID)
    if s == _CONFIGVERSION then
        -- Up to date.
        return
    elseif s == 0 then
        L("First run, setting up new plugin instance...")
        initVar( "NumChildren", 0, pdev, MYSID )
        initVar( "NumRunning", 0, pdev, MYSID )
        initVar( "Message", "", pdev, MYSID )
        initVar( "HouseMode", luup.attr_get( "Mode", 0 ) or "1", pdev, MYSID )
        initVar( "LastDST", "0", pdev, MYSID )
<<<<<<< HEAD
        initVar( "IsHome", "", pdev, MYSID )
=======
>>>>>>> 9f2e68ee
        initVar( "DebugMode", 0, pdev, MYSID )
        initVar( "MaxEvents", "", pdev, MYSID )
        initVar( "UseACE", "", pdev, MYSID )
        initVar( "ACEURL", "", pdev, MYSID )

        luup.attr_set('category_num', 1, pdev)

        luup.variable_set( MYSID, "Version", _CONFIGVERSION, pdev )
        return
    end

    -- Consider per-version changes.
    if s < 00102 then
        initVar( "DebugMode", 0, pdev, MYSID )
    end

    if s < 00105 then
        luup.attr_set('category_num', 1, pdev)
        luup.attr_set('subcategory_num', "", pdev)
    end

    if s < 00109 then
        luup.variable_set( RSSID, "runscene", nil, pdev ) -- correct SID/device mismatch
    end

    if s < 00200 then
        initVar( "StateCacheExpiry", 600, pdev, MYSID )
    end

    if s < 00202 then
        initVar( "MaxEvents", "", pdev, MYSID )
    end
    
    if s < 00204 then
        initVar( "UseACE", "", pdev, MYSID )
        initVar( "ACEURL", "", pdev, MYSID )
    end
    
    if s < 00205 then
        initVar( "IsHome", "", pdev, MYSID )
    end

    if s < 00204 then
        initVar( "UseACE", "", pdev, MYSID )
        initVar( "ACEURL", "", pdev, MYSID )
    end

    -- Update version last.
    if s ~= _CONFIGVERSION then
        luup.variable_set( MYSID, "Version", _CONFIGVERSION, pdev )
    end
end

-- Return current house mode, or test house mode if set
local function getHouseMode( tdev )
    local mode = getVarNumeric( "TestHouseMode", 0, tdev, RSSID )
    if mode ~= 0 then
        return tostring(mode)
    end
    return luup.variable_get( MYSID, "HouseMode", pluginDevice ) or "1"
end

-- Clean cstate
local function loadCleanState( tdev )
    D("loadCleanState(%1)", tdev)

    -- If we have state in memory, it's assumed to be clean.
    if sensorState[tostring(tdev)].condState then
        -- Bump time to avoid expiration and return
        sensorState[tostring(tdev)].condState.lastSaved = os.time()
        return sensorState[tostring(tdev)].condState
    end

    -- Fetch cstate. If it's empty, there's nothing to do here.
    local cstate = {} -- guilty until proven innocent
    local s = luup.variable_get( RSSID, "cstate", tdev ) or ""
    if s ~= "" then
        local err
        cstate,_,err = json.decode( s )
        if err then
            L({level=2,msg="ReactorSensor %1 (%2) corrupted cstate, clearing!"}, tdev, luup.devices[tdev].description)
            cstate = {}
        end

        local cdata = sensorState[tostring(tdev)].configData
        if not cdata then
            L({level=1,msg="ReactorSensor %1 (%2) has corrupt configuration data!"}, tdev, luup.devices[tdev].description)
            error("ReactorSensor " .. tdev .. " has invalid configuration data")
            -- no return
        end

        -- Find all conditions in cdata
        local conds = {}
        for _,grp in ipairs( cdata.conditions or {} ) do
            table.insert( conds, grp.groupid )
            for _,cond in ipairs( grp.groupconditions or {} ) do
                table.insert( conds, cond.id )
            end
        end
        D("loadCleanState() cdata has %1 conditions: %2", #conds, conds)

        -- Get all conditions in cstate. Remove from that list all cdata conditions.
        local states = getKeys( cstate )
        D("loadCleanState() cstate has %1 states: %2", #states, states)
        local dels = {} -- map
        for _,k in ipairs( states ) do dels[k] = true end
        for _,k in ipairs( conds ) do dels[k] = nil end

        -- Delete whatever is left
        D("loadCleanState() deleting %1", dels)
        for k,_ in pairs( dels ) do cstate[ k ] = nil end
    end

    -- Save updated state
    D("loadCleanState() saving state %1", cstate)
    cstate.lastSaved = os.time()
    luup.variable_set( RSSID, "cstate", json.encode( cstate ), tdev )
    return cstate
end

-- Load scene data from Luup.
local function loadScene( sceneId, pdev )
    D("loadScene(%1,%2)", sceneId, pdev)
    assert(luup.devices[pdev].device_type == MYTYPE)

    -- Fetch from Luup. Horrid that we can't get this structure directly (have to make HTTP request)
    local req = "http://localhost/port_3480/data_request?id=scene&action=list&output_format=json&scene=" .. tostring(sceneId)
    if isOpenLuup then
        req = "http://localhost:3480/data_request?id=scene&action=list&output_format=json&scene=" .. tostring(sceneId)
    end
    local success, body, httpStatus = luup.inet.wget(req)
    if not success then
        D("loadScene() failed scene request %2: %1", httpStatus, req)
        return nil
    end
    local data, pos, err = json.decode(body)
    if err then
        L("Can't decode JSON response for scene %1: %2 at %3 in %4", sceneId, err, pos, body)
        return nil
    end
    data.loadtime = luup.attr_get("LoadTime", 0)
    if data.groups then
        table.sort( data.groups, function( a, b ) return (a.delay or 0) < (b.delay or 0) end )
    end
    D("loadScene() loaded scene %1: %2", sceneId, data)

    -- Keep cached
    if next(sceneData) == nil then
        sceneData = json.decode( luup.variable_get( MYSID, "scenedata", pluginDevice ) or "{}" ) or {}
    end
    sceneData[tostring(data.id)] = data
    luup.variable_set( MYSID, "scenedata", json.encode(sceneData), pdev )
    return data
end

-- Process deferred scene load queue
local function loadWaitingScenes( pdev, ptask )
    D("loadWaitingScenes(%1)", pdev)
    local done = {}
    for sk,sceneId in pairs(sceneWaiting) do
        if loadScene( sceneId, pdev ) ~= nil then
            table.insert( done, sk )
        end
    end
    for _,sk in ipairs( done ) do
        sceneWaiting[sk] = nil
    end
    if next(sceneWaiting) ~= nil then
        -- More to do, schedule it.
        scheduleDelay( ptask, 60 )
    end
end

-- Get scene data from cache or Luup. Queue fetch/refetch if needed.
local function getSceneData( sceneId, tdev )
    D("getSceneData(%1,%2)", sceneId, tdev )

    -- Special scene?
    local skey = tostring(sceneId)
    if skey == "__trip" or skey == "__untrip" then
        -- For these special scenes, they're already in config ready to go.
        local pt = (skey=="__untrip") and "untripactions" or "tripactions"
        local r = sensorState[tostring(tdev)].configData[pt]
        if r then r.id = skey r.name = skey end
        return r
    end

    -- Load persistent scene data to cache if cache empty
    if next(sceneData) == nil then
        sceneData = getVarJSON( "scenedata", {}, pluginDevice, MYSID )
    end

    -- Still a valid Vera scene?
    if luup.scenes[sceneId] == nil then
        -- Nope.
        L({level=1,msg="Scene %1 in configuration for %3 (%2) is no longer available!"}, sceneId,
            tdev, luup.devices[tdev].description)
        sceneData[skey] = nil
        return nil
    end

    -- See if we can return from cache
    local scd = sceneData[skey]
    if scd ~= nil then
        if tostring(scd.loadtime or 0) ~= luup.attr_get("LoadTime", 0) then
            -- Reload since cached, queue for refresh.
            D("getSceneData() reload since scene last cached, queueing update")
            sceneWaiting[skey] = sceneId
            scheduleDelay( { id="sceneLoader", func=loadWaitingScenes, owner=pluginDevice }, 5 )
        end
        D("getSceneData() returning cached: %1", scd)
        return scd -- return cached
    end

    local data = loadScene( sceneId, pluginDevice )
    if data == nil then
        -- Couldn't get it. Try again later.
        D("getSceneData() queueing later scene load for scene %1", sceneId)
        sceneWaiting[skey] = sceneId
        scheduleDelay( { id="sceneLoader", func=loadWaitingScenes, owner=pluginDevice }, 5 )
        return nil
    end
    sceneWaiting[skey] = nil -- remove any fetch queue entry
    return data
end

-- Stop running scenes
local function stopScene( ctx, taskid, tdev )
    D("stopScene(%1,%2,%3)", ctx, taskid, tdev)
    assert(luup.devices[tdev].device_type == MYTYPE or luup.devices[tdev].device_type == RSTYPE)
    for tid,d in pairs(sceneState) do
        if ( ctx == nil or ctx == d.context ) and ( taskid == nil or taskid == tid ) then
            D("stopScene() stopping scene run task %1", tid)
            scheduleTick( tid, 0 )
            sceneState[tid] = nil
        end
    end
    luup.variable_set( MYSID, "runscene", json.encode(sceneState), pluginDevice )
end

local stringify -- fwd decl

-- Run Lua fragment for scene. Returns result,error
local function execLua( fname, luafragment, extarg, tdev )
    D("execLua(%1,<luafragment>,%2,%3)", fname, extarg, tdev)

    -- See if we've "compiled" it already...
    local fnc = luaFunc[fname]
    if luaFunc[fname] == nil then
        -- "Compile" it
        local err
        fnc,err = loadstring( luafragment, fname )
        if fnc == nil or err then
            L({level=1,msg="%1 %(2) [%3] Lua load failed"},
                luup.devices[tdev].description, tdev, fname)
            luup.log( "Reactor: " .. err .. "\n" .. luafragment, 1 )
            return false, err -- flag error
        end
        luaFunc[fname] = fnc
    end
    -- We use a single environment for all Lua scripts, which allows modules loaded
    -- to be shared among them. This, of course, has some inherent dangers, and
    -- people's bad habits with globals may be exposed. Issue warnings to assist.
    if luaEnv == nil then
        D("execLua() creating new Lua environment")
        luaEnv = shallowCopy(_G)
        -- Clear what we don't need
        luaEnv.json = nil
        luaEnv.ltn12 = nil
        luaEnv.http = nil
        luaEnv.https = nil
        luaEnv.luaxp = nil
        -- Pre-declare these to keep metamethods from griping later
        luaEnv.reactor_device = false
        luaEnv.reactor_ext_arg = ""
        -- These stubs are replaced per-run
        luaEnv.__reactor_getdevice = function() end
        luaEnv.__reactor_getscript = function() end
        luaEnv.print =  function( ... )  -- luacheck: ignore 212
                            local dev = luaEnv.__reactor_getdevice() or 0
                            local msg = ""
                            for _,v in ipairs( arg or {} ) do
<<<<<<< HEAD
                                msg = msg .. tostring( v or "(nil)" ) .. " "
                            end
                            msg = msg:gsub( "/r/n?", "/n" ):gsub( "%s+$", "" )
=======
                                msg = msg .. tostring(v or "(nil)") .. " "
                            end
>>>>>>> 9f2e68ee
                            luup.log( ((luup.devices[dev] or {}).description or "?") ..
                                " (" .. tostring(dev) .. ") [" .. tostring(luaEnv.__reactor_getscript() or "?") ..
                                "] " .. msg)
                            addEvent{ dev=dev, event="lua", script=luaEnv.__reactor_getscript(), message=msg }
                        end
        -- Override next and pairs specifically so that variables proxy table can
        -- iterate. This is a 5.1-ism. See http://lua-users.org/wiki/GeneralizedPairsAndIpairs
        luaEnv.rawnxt = luaEnv.next
        luaEnv.next =   function( t, k )
                            local m = getmetatable(t)
                            local n = m and m.__next or luaEnv.rawnxt
                            return n( t, k )
                        end
        -- Redefining pairs() this way allows metamethod override for iteration.
        luaEnv.pairs =  function( t ) return luaEnv.next, t, nil end
        local mt = { }
        mt.__newindex = function (t, n, v)
            if rawget(t, n) == nil and debug.getinfo(2, "S").what ~= "C" then
                local dev = t.__reactor_getdevice()
                local fn = t.__reactor_getscript()
                L({level=2,msg="%1 (%2) runLua action: %3 makes assignment to global %4 (missing 'local' declaration?)"},
                    luup.devices[dev].description, dev, fn, n)
                addEvent{ event="lua", dev=dev, script=fn, message="WARNING: Assignment to global "..n.." (missing 'local' declaration?)" }
            end
            rawset(t, n, v)
        end
        mt.__index = function(t, n) -- luacheck: ignore 212
            if ( ( ( t.package or {} ).loaded or {} )[n] ) then return t.package.loaded[n] end -- hmmm
            local v = rawget(t, n)
            if v == nil and debug.getinfo(2, "S").what ~= "C" then
                local dev = t.__reactor_getdevice()
                local fn = t.__reactor_getscript()
                L({level=1,msg="%1 (%2) runLua action: %3 accesses undeclared/uninitialized global %4"},
                    luup.devices[dev].description, dev, fn, n)
                addEvent{ event="lua", dev=dev, script=fn, message="ERROR: Using uninitialized global variable "..n }
            end
            return v
        end
        mt.__metatable = false -- prevent client tampering
        setmetatable( luaEnv, mt )
    end
    -- Set up reactor context. This creates three important maps: groups, trip
    -- and untrip. The groups map contains the state and time of each group.
    -- The trip and untrip maps contain those groups that most-recently changed
    -- (i.e. those that would cause an overall state change of the ReactorSensor).
    -- They are maps, rather than just arrays, for quicker access.
    local _R = { id=tdev, groups={}, trip={}, untrip={}, variables={}, script=fname }
    for _,grp in ipairs( sensorState[tostring(tdev)].configData.conditions or {} ) do
        local gs = sensorState[tostring(tdev)].condState[grp.groupid] or {}
        _R.groups[grp.groupid] = { state=gs.evalstate, since=gs.evalstamp }
        if gs.changed then
            if gs.evalstate then _R.trip[grp.groupid] = _R.groups[grp.groupid]
            else _R.untrip[grp.groupid] = _R.groups[grp.groupid] end
        end
    end
    local vars = {}
    for n,_ in pairs( sensorState[tostring(tdev)].configData.variables or {} ) do
        D("execLua() presetting variable %1", n)
        vars[n] = luup.variable_get( VARSID, n, tdev )
    end
    -- Special metatable for Reactor.variables table. Uses a proxy table to that
    -- all access pass through __index/__newindex, but in 5.1 this makes the table
    -- "un-iterable" without additional work. That's why next() and pairs() are
    -- overriden above--they provide a way for this metatable to create its own
    -- iterator.
    local rmt = {}
    rmt.__newindex =    function(t, n, v) -- luacheck: ignore 212
                            error("Cannot set " .. tostring(n) .. " in Reactor.variables -- this is a read-only data structure")
                        end
    rmt.__index =   function(t, n)
                        -- Always fetch, because it could be changing dynamically
                        local v = luup.variable_get( VARSID, n, tdev )
                        if v == nil then
                            L({level=1,msg="%1 (%2) runLua action: your code accesses undeclared Reactor variable 'Reactor.variables."..n.."'"},
                                luup.devices[tdev].description, tdev, n)
                            addEvent{ dev=tdev, event="lua", script=fname, message="WARNING: Attempt to access undefined Reactor variable "..n }
                        else
                            rawset(getmetatable(t).__vars, n, v) -- store locally
                        end
                        return v
                    end
    rmt.__next =    function(t, k) return luaEnv.rawnxt( getmetatable(t).__vars, k ) end
    rmt.__vars = vars
    setmetatable( _R.variables, rmt )
    -- Finally. Post our device environment and run the code.
    -- Add reactor_device and reactor_ext_arg for backwards compatibility
    luaEnv.Reactor = _R
    luaEnv.Reactor.dump = stringify -- handy
    luaEnv.reactor_device = tdev -- legacy ???unused?
    luaEnv.reactor_ext_arg = extarg or "" -- legacy ???unused?
    luaEnv.__reactor_getdevice = function() return tdev end
    luaEnv.__reactor_getscript = function() return fname end
    local oldenv = getfenv(fnc)
    setfenv(fnc, luaEnv)
    local success, ret = pcall( fnc ) -- protect from runtime errors within
    setfenv(fnc, oldenv)
    luaEnv.Reactor = {} -- dispose of device context
    D("execLua() lua success=%3 return=(%2)%1", ret, type(ret), success)
    -- Scene return value must be exactly boolean false to stop scene.
    return ret, not success and ret or false
end

local runScene -- forward declaration

-- Resolve variable references. Recursion is allowed.
local function resolveVarRef( v, tdev, depth )
    depth = depth or 1
    if type(v) ~= "string" then return v end
    local var = v:match( "%{([^}]+)%}" )
    if var == nil then return v end
    if depth > 8 then
        L({level=1,msg="%1 (%2) nesting too deep resolving variable references, stopped at %3"},
            luup.devices[tdev].description, tdev, v)
        return v
    end
    return resolveVarRef( luup.variable_get( VARSID, var, tdev ), tdev, depth+1 )
end

-- Run the next scene group(s), until we run out of groups or a group delay
-- restriction hasn't been met. Across reloads, scenes will "catch up," running
-- groups that are now past-due (native Luup scenes don't do this).
local function execSceneGroups( tdev, taskid )
    D("execSceneGroups(%1,%2)", tdev, taskid )
    assert(luup.devices[tdev].device_type == MYTYPE or luup.devices[tdev].device_type == RSTYPE)

    -- Get sceneState, make sure it's consistent with request.
    local sst = sceneState[taskid]
    D("scene state %1", sst)
    if sst == nil then return end

    local scd = getSceneData(sst.scene, tdev)
    if scd == nil then
        L({level=1,msg="Previously running scene %1 now not found/loaded. Aborting run."}, sst.scene)
        return stopScene( nil, taskid, tdev )
    end

    -- Run next scene group (and keep running groups until no more or delay needed)
    local nextGroup = sst.lastgroup + 1
    while nextGroup <= #(scd.groups or {}) do
        D("execSceneGroups() now at group %1 of scene %2 (%3)", nextGroup, scd.id, scd.name)
        -- If scene group has a delay, see if we're there yet.
        local now = os.time() -- update time, as scene groups can take a long time to execute
        local delay = scd.groups[nextGroup].delay or 0
        if type(delay) == "string" then delay = resolveVarRef( delay, tdev ) end
        if type(delay) ~= "number" then
            L({level=1,msg="%1 (%2) delay at group %3 did not resolve to number; no delay!"},
                luup.devices[tdev].description, tdev, nextGroup)
            delay = 0
        end
        D("execSceneGroups() delay is %1 %2", delay, scd.groups[nextGroup].delaytype or "start")
        local tt
        if scd.isReactorScene and (scd.groups[nextGroup].delaytype == "inline") then
            -- ReactorScenes can delay inline or from start of scene; handle former.
            tt = (sst.lastgrouptime or 0) + delay
        else
            tt = sst.starttime + delay
        end
        if tt > now then
            -- It's not time yet. Schedule task to continue.
            D("execSceneGroups() scene group %1 must delay to %2", nextGroup, tt)
            scheduleTick( { id=sst.taskid, owner=sst.owner, func=execSceneGroups }, tt )
            return taskid
        end

        -- Run this group.
        for ix,action in ipairs( scd.groups[nextGroup].actions or {} ) do
            if not scd.isReactorScene then
                -- Genuine Vera/Luup scene (just has device actions)
                local devnum = tonumber( action.device )
                if devnum == nil or luup.devices[devnum] == nil then
                    L({level=2,msg="%5 (%6): invalid device number (%4) in scene %1 (%2) group %3; skipping action."},
                        scd.id, scd.name, nextGroup, action.device, tdev, luup.devices[tdev].description)
                    D("execSceneGroups() action=%1, all group %2 actions=%3", action, nextGroup, scd.groups[nextGroup].actions)
                else
                    local param = {}
                    for k,p in ipairs( action.arguments or {} ) do
                        param[p.name or tostring(k)] = p.value
                    end
                    D("execSceneGroups() dev %4 (%5) do %1/%2(%3) for %6 (%7)", action.service,
                        action.action, param, devnum,
                        (luup.devices[devnum] or {}).description or "?unknown?",
                        scd.name or "", scd.id )
                    -- If Lua HomeAutomationGateway RunScene action, run in Reactor
                    if action.service == "urn:micasaverde-com:serviceId:HomeAutomationGateway1" and
                            action.action == "RunScene" and devnum == 0 then
                        -- Overriding like this runs the scene as a job (so it doesn't start immediately)
                        D("execSceneGroups() overriding Vera RunScene with our own!")
                        action.service = RSSID
                        devnum = tdev
                        param.Options = { contextDevice=sst.options.contextDevice, stopPriorScenes=false }
                    end
                    luup.call_action( action.service, action.action, param, devnum )
                end
            else
                -- ReactorScene
                D("execSceneGroups() %3 step %1: %2", ix, action, scd.id)
                if action.type == "comment" then
                    -- If first char is asterisk, emit comment to log file
                    if ( action.comment or ""):sub(1,1) == "*" then
                        L("%2 (%1) %3 [%4:%5]", tdev, luup.devices[tdev].description,
                            action.comment, scd.id, ix)
                    end
                elseif action.type == "device" then
                    local devnum = tonumber( action.device )
                    if devnum == nil or luup.devices[devnum] == nil then
                        L({level=1,msg="%5 (%6): invalid device (%4) in scene %1 (%2) group %3; skipping action."},
                            scd.name or "", scd.id, nextGroup, action.device, tdev, luup.devices[tdev].description)
                    else
                        local param = {}
                        for k,p in ipairs( action.parameters or {} ) do
                            -- Reactor behavior: omit if value not defined
                            if p.value ~= nil then
                                local val = resolveVarRef( p.value, tdev )
                                if val ~= nil then
                                    -- Vera action arguments are always strings. Boolean special.
                                    if type(val) == "boolean" then val = val and 1 or 0 end
                                    param[p.name or tostring(k)] = tostring(val)
                                end
                            end
                        end
                        D("execSceneGroups() dev %4 (%5) do %1/%2(%3) for %6 (%7)",
                            action.service, action.action, param, devnum,
                            (luup.devices[devnum] or {}).description or "?unknown?",
                            scd.name or "", scd.id )
                        luup.call_action( action.service, action.action, param, devnum )
                    end
                elseif action.type == "housemode" then
                    D("execSceneGroups() setting house mode to %1", action.housemode)
                    luup.call_action( "urn:micasaverde-com:serviceId:HomeAutomationGateway1", "SetHouseMode", { Mode=action.housemode or "1" }, 0 )
                elseif action.type == "runscene" then
                    -- Run scene in same context as this one. Whoa... recursion... depth???
                    local scene = resolveVarRef( action.scene, tdev )
                    D("execSceneGroups() launching scene %1 (%2) from scene %3",
                        scene, action.scene, scd.id)
                    -- Not running as job here because we want in-line execution of scene actions (the Reactor way).
                    runScene( scene, tdev, { contextDevice=sst.options.contextDevice, stopPriorScenes=false } )
                elseif action.type == "runlua" then
                    D("execSceneGroups() running Lua for %1", scd.id)
                    local fname = string.format("scene%s_action%d", tostring(scd.id), ix )
                    local lua = action.lua
                    if ( action.encoded_lua or 0 ) ~= 0 then
                        local mime = require('mime')
                        lua = mime.unb64( lua )
                        if lua == nil then
                            L({level=1,msg="Aborting scene %1 (%2) run, unable to decode scene Lua"}, scd.id, scd.name)
                            return
                        end
                    end
                    local more, err = execLua( fname, lua, nil, tdev )
                    D("execSceneGroups() execLua returned %1,%2", more, err)
                    if err then
                        addEvent{ dev=tdev, event="abortscene", scene=scd.id, sceneName=scd.name or scd.id, reason="Lua error: " .. tostring(err) }
                        L({level=1,msg="%1 (%2) aborting scene %3 Lua execution at group step %4, Lua run failed: %5"},
                            luup.devices[tdev].description, tdev, scd.id, ix, err)
                        L{level=2,msg="Lua:\n"..lua} -- concat to avoid formatting
                        -- Throw on the brakes! (stop all scenes in context)
                        stopScene( tdev, nil, tdev )
                        return nil
<<<<<<< HEAD
                    elseif more == false then -- N.B. specific test to match exactly boolean type false (but not nil)
=======
                    elseif more == false then -- N.B. use openLuup semantics, seems correct.
>>>>>>> 9f2e68ee
                        addEvent{ dev=tdev, event="abortscene", scene=scd.id, sceneName=scd.name or scd.id, reason="Lua returned (" .. type(more) .. ")" .. tostring(more) }
                        L("%1 (%2) scene %3 Lua at step %4 returned (%5)%6, stopping actions.",
                            luup.devices[tdev].description, tdev, scd.id, ix, type(more), more)
                        stopScene( nil, taskid, tdev ) -- stop just this scene.
                        return nil
                    else
                        addEvent{ dev=tdev, event="runlua", scene=scd.id, sceneName=scd.name or scd.id, reason="RunLua success, returned (" .. type(more) .. ")" .. tostring(more) }
                    end
                else
                    L({level=1,msg="BUG: Unhandled action type %1 at %2 in scene %3 for %4 (%5)"},
                        action.type, ix, scd.id, tdev, luup.devices[tdev].description)
                end
            end
        end

        -- Finished this group. Save position.
        sceneState[taskid].lastgroup = nextGroup
        sceneState[taskid].lastgrouptime = os.time()
        luup.variable_set( MYSID, "runscene", json.encode(sceneState), pluginDevice )
        nextGroup = nextGroup + 1 -- ...and we're moving on...
    end

    -- We've run out of groups!
    addEvent{ dev=tdev, event="endscene", scene=scd.id, sceneName=scd.name or scd.id }
    D("execSceneGroups(%3) reached end of scene %1 (%2)", scd.id, scd.name, taskid)
    stopScene( nil, taskid, tdev )
    return nil
end

-- Execute a scene from scene data.
local function execScene( scd, tdev, options )
    D("execScene(%1(id),%2,%3)", scd.id, tdev, options )
    options = options or {}

    local now = os.time()

    -- Check if scene running. If so, stop it.
    local ctx = tonumber( options.contextDevice ) or 0
    local taskid = string.format("ctx%s-sc%s", tostring(ctx), tostring(scd.id))
    local sst = sceneState[taskid]
    D("execScene() scene taskid %2 state is %1", sst, taskid)
    if options.stopPriorScenes then
        stopScene( ctx, nil, tdev )
    end

    -- Mark
    addEvent{ dev=tdev, event="startscene", scene=scd.id, sceneName=scd.name or scd.id}

    -- If there's scene lua, try to run it.
    if ( scd.lua or "" ) ~= "" then
        D("execScene() handling scene (global) Lua")
        local luafragment
        if ( scd.encoded_lua or 0 ) ~= 0 then
            local mime = require('mime')
            luafragment = mime.unb64( scd.lua )
            if luafragment == nil then
                L({level=1,msg="Aborting scene %1 (%2) run, unable to decode scene Lua"}, scd.id, scd.name)
                return
            end
        else
            luafragment = scd.lua or ""
        end
        -- Note name is context-free, because all runners of this scene use same
        -- code. Environment will reflect different context at runtime.
        local fname = string.format("scene%s_start", tostring(scd.id))
        local more,err = execLua( fname, luafragment, options.externalArgument, tdev )
        if err then
            addEvent{ dev=tdev, event="abortscene", scene=scd.id, sceneName=scd.name or scd.id, reason="Lua error: " .. tostring(err) }
            L({level=1,msg="%1 (%2) scene %3 scene Lua run failed: %4"},
                luup.devices[tdev].description, tdev, scd.id, err)
            L{level=2,msg="Lua:\n"..luafragment} -- concat to avoid formatting
            return
        end
<<<<<<< HEAD
        if more == false then -- N.B. specific test to match exactly boolean type false (but not nil)
=======
        if more == false then
>>>>>>> 9f2e68ee
            addEvent{ dev=tdev, event="abortscene", scene=scd.id, sceneName=scd.name or scd.id, reason="Lua returned (" .. type(more) .. ")" .. tostring(more) }
            L("%1 (%2) scene %3 Lua returned (%4)%5, scene run aborted.",
                luup.devices[tdev].description, tdev. scd.id, type(more), more)
            return
        end
    end

    -- We are going to run groups. Set up for it.
    D("execScene() setting up to run groups for scene")
    sceneState[taskid] = {
        scene=scd.id,   -- scene ID
        starttime=now,  -- original start time for scene
        lastgroup=0,    -- last group to finish
        taskid=taskid,  -- timer task ID
        context=ctx,    -- context device (device requesting scene run)
        options=options,    -- options
        owner=tdev      -- parent device (always Reactor or ReactorSensor)
    }
    luup.variable_set( MYSID, "runscene", json.encode(sceneState), pluginDevice )

    return execSceneGroups( tdev, taskid )
end

-- Continue running scenes on restart.
local function resumeScenes()
    D("resumeScenes()")
    local d,err = getVarJSON( "runscene", {}, pluginDevice, MYSID )
    if err then
        L({level=1,msg="Can't resume scenes, failed to parse JSON for saved scene state: %1"},
            err)
        luup.variable_set( MYSID, "runscene", "{}", pluginDevice )
    end
    sceneState = d
    for _,data in pairs( sceneState ) do
        scheduleDelay( { id=data.taskid, owner=data.owner, func=execSceneGroups }, 1 )
    end
end

-- Start a Vera scene.
runScene = function( scene, tdev, options )
    D("runScene(%1,%2,%3)", scene, tdev, options )
    options = options or {}

    -- If using Luup scenes, short-cut
    if getVarNumeric("UseReactorScenes", 1, tdev, RSSID) == 0 and not options.forceReactorScenes then
        D("runScene() handing-off scene run to Luup")
        luup.call_action( "urn:micasaverde-com:serviceId:HomeAutomationGateway1", "RunScene", { SceneNum=scene }, 0 )
        return
    end

    local scd = getSceneData( scene, tdev )
    if scd == nil then
        L({level=1,msg="%1 (%2) can't run scene %3, not found/loaded."}, tdev,
            luup.devices[tdev].description, scene)
        return
    end

    execScene( scd, tdev, options )
end

-- Set tripped state for a ReactorSensor. Runs scenes, if any.
local function trip( state, tdev )
    L("%2 (#%1) now %3", tdev, luup.devices[tdev].description, state and "tripped" or "untripped")
    luup.variable_set( SENSOR_SID, "Tripped", state and "1" or "0", tdev )
    addEvent{dev=tdev,event='sensorstate',state=state}
    -- Make sure condState is loaded/ready (may have been expired by cache)
    sensorState[tostring(tdev)].condState = loadCleanState( tdev )
    if not state then
        -- Luup keeps (SecuritySensor1/)LastTrip, but we also keep LastReset
        luup.variable_set( RSSID, "LastReset", os.time(), tdev )
        -- Run the reset scene, if we have one.
        local scd = getSceneData( '__untrip', tdev )
        if scd then execScene( scd, tdev, { contextDevice=tdev, stopPriorScenes=true } ) end
    else
        -- Count a trip.
        luup.variable_set( RSSID, "TripCount", getVarNumeric( "TripCount", 0, tdev, RSSID ) + 1, tdev )
        -- Run the trip scene, if we have one.
        local scd = getSceneData( '__trip', tdev )
        if scd then execScene( scd, tdev, { contextDevice=tdev, stopPriorScenes=true } ) end
    end
end

-- Find a group in array
local function findConditionGroup( grpid, cdata )
    for ix,g in ipairs( cdata.conditions or {} ) do
        if g.groupid == grpid then return g,ix end
    end
    return nil
end

-- Find a condition hiding in a group (or is it?)
local function findCondition( condid, cdata )
    for _,g in ipairs( cdata.conditions or {} ) do
        for _,c in ipairs( g.groupconditions or {} ) do
            if c.id == condid then return c end
        end
    end
    return nil
end

-- Find device type name or UDN
local function finddevice( dev )
    local vn
    if type(dev) == "number" then
        return dev
    elseif type(dev) == "string" then
        dev = string.lower( dev )
        if devicesByName[ dev ] ~= nil then
            return devicesByName[ dev ]
        end
        if dev:sub(1,5) == "uuid:" then
            for n,d in pairs( luup.devices ) do
                if string.lower( d.udn ) == dev then
                    devicesByName[ dev ] = n
                    return n
                end
            end
        else
            for n,d in pairs( luup.devices ) do
                if string.lower( d.description ) == dev then
                    devicesByName[ dev ] = n
                    return n
                end
            end
        end
        vn = tonumber( dev )
    end
    return vn
end

-- Load sensor config
local function loadSensorConfig( tdev )
    local s = luup.variable_get( RSSID, "cdata", tdev ) or "{}"
    local cdata, pos, err = json.decode( s )
    if err then
        L("Unable to parse JSON data at %2, %1 in %3", pos, err, s)
        return error("Unable to load configuration")
    end
    -- Special meta to control encode rendering when needed.
    local mt = { __jsontype="object" } -- empty tables render as object
    mt.__index = function(t, n) if debugMode then L({level=1,msg="access to %1 in cdata, which is undefined!"},n) end return rawget(t,n) end
    mt.__newindex = function(t, n, v) rawset(t,n,v) if debugMode then L({level=2,msg="setting %1=%2 in cdata"}, n, v) end end
    setmetatable( cdata, mt )
    -- Check old-style scene runners, fix.
    s = luup.variable_get( RSSID, "Scenes", tdev ) or ""
    if s ~= "" then
        L({level=2,msg="%3 (%2) Upgrading old-style scene pair %1 to actions (one-time upgrade)"},
            s, tdev, luup.devices[tdev].description)

        local st = split( s, "," )
        if st[1] ~= "" then
            cdata.tripactions = { isReactorScene=true, groups={ { delay=0, actions={ { ['type']="runscene", scene=st[1] } } } } }
        end
        if #st > 1 and st[2] ~= "" then
            cdata.untripactions = { isReactorScene=true, groups={ { delay=0, actions={ { ['type']="runscene", scene=st[2] } } } } }
        end
        cdata.timestamp = os.time()
        luup.variable_set( RSSID, "cdata", json.encode( cdata ), tdev )
        luup.variable_set( RSSID, "Scenes", "", tdev )
    end
    -- Save to cache.
    sensorState[tostring(tdev)].configData = cdata
    -- When loading sensor config, dump luaFunc so that any changes to code
    -- in actions or scenes are honored immediately.
    luaFunc = {}
    return cdata
end

<<<<<<< HEAD
-- Clean cstate
local function loadCleanState( tdev )
    D("loadCleanState(%1)", tdev)

    -- Fetch cstate. If it's empty, there's nothing to do here.
    local cstate,err = getVarJSON( "cstate", {}, tdev, RSSID )
    if not err then
        local cdata = sensorState[tostring(tdev)].configData
        if not cdata then
            L({level=1,msg="ReactorSensor %1 (%2) has corrupt configuration data!"}, tdev, luup.devices[tdev].description)
            error("ReactorSensor " .. tdev .. " has invalid configuration data")
            -- no return
        end

        -- Find all conditions in cdata
        local conds = {}
        for _,grp in ipairs( cdata.conditions or {} ) do
            table.insert( conds, grp.groupid )
            for _,cond in ipairs( grp.groupconditions or {} ) do
                table.insert( conds, cond.id )
            end
        end
        D("loadCleanState() cdata has %1 conditions: %2", #conds, conds)

        -- Get all conditions in cstate. Remove from that list all cdata conditions.
        local states = getKeys( cstate )
        D("loadCleanState() cstate has %1 states: %2", #states, states)
        local dels = {} -- map
        for _,k in ipairs( states ) do dels[k] = true end
        for _,k in ipairs( conds ) do dels[k] = nil end

        -- Delete whatever is left
        D("loadCleanState() deleting %1", dels)
        for k,_ in pairs( dels ) do cstate[ k ] = nil end
    end

    -- Save updated state
    D("loadCleanState() saving state %1", cstate)
    luup.variable_set( RSSID, "cstate", json.encode( cstate ), tdev )
    return cstate
end

=======
>>>>>>> 9f2e68ee
local function evaluateVariable( vname, ctx, cdata, tdev )
    D("evaluateVariable(%1,cdata,%2)", vname, tdev)
    local vdef = (cdata.variables or {})[vname]
    if vdef == nil then
        L({level=1,msg="%2 (%1) Invalid variable reference to %3, not configured"},
            tdev, luup.devices[tdev].description, vname)
        return
    end
    if luaxp == nil then
        -- Don't load luaxp unless/until needed.
        luaxp = require("L_LuaXP_Reactor")
    end
    -- if debugMode then luaxp._DEBUG = D end
    ctx.NULL = luaxp.NULL
    local result, err = luaxp.evaluate( vdef.expression or "?", ctx )
    if not ( err or luaxp.isNull(result) ) then
        D("evaluateVariable() %2 (%1) %3 evaluates to %4", tdev, luup.devices[tdev].description,
            vdef.expression, result)
        -- Save on context for other evals
        ctx[vname] = result
        -- Canonify booleans by converting to number for storage as state variable
        if type(result) == "boolean" then result = result and "1" or "0" end
        local oldVal = luup.variable_get( VARSID, vname, tdev )
        if oldVal == nil or oldVal ~= result then
            luup.variable_set( VARSID, vname, tostring(result or ""), tdev )
            luup.variable_set( VARSID, vname .. "_Error", "", tdev )
        end
    else
        L({level=2,msg="%2 (%1) failed evaluation of %3: result=%4, err=%5"}, tdev, luup.devices[tdev].description,
            vdef.expression, result, err)
        ctx[vname] = luaxp.NULL
        local msg = (err or {}).message or "Failed"
        if (err or {}).location ~= nil then msg = msg .. " at " .. tostring(err.location) end
        luup.variable_set( VARSID, vname, "", tdev )
        luup.variable_set( VARSID, vname .. "_Error", msg, tdev )
        return nil, err
    end
    return result, false
end

local function getExpressionContext( cdata, tdev )
    local ctx = { __functions={}, __lvars={} }
    -- Create evaluation context
    ctx.__functions.finddevice = function( args )
        local selector = unpack( args )
        D("findDevice(%1) selector=%2", args, selector)
        local n = finddevice( selector )
        if n == nil then return luaxp.NULL end
        return n
    end
    ctx.__functions.getstate = function( args )
        local dev, svc, var = unpack( args )
        local vn = finddevice( dev )
        D("getstate(%1), dev=%2, svc=%3, var=%4, vn=%5", args, dev, svc, var, vn)
        if vn == luaxp.NULL or vn == nil or luup.devices[vn] == nil then
            return luaxp.NULL
        end
        -- Create a watch if we don't have one.
        addServiceWatch( vn, svc, var, tdev )
        -- Get and return value
        local val = luup.variable_get( svc, var, vn )
        if val == nil then return luaxp.NULL end
        return val
    end
    -- Implement LuaXP extension resolver as recursive evaluation. This allows expressions
    -- to reference other variables, makes working order of evaluation.
    ctx.__functions.__resolve = function( name, c2x )
        D("__resolve(%1,c2x)", name)
        if (c2x.__resolving or {})[name] then
            luaxp.evalerror("Circular reference detected (" .. name .. ")")
            return luaxp.NULL
        end
        if (cdata.variables or {})[ name ] == nil then
            -- If we don't recognize it, we can't resolve it.
            return nil
        end
        c2x.__resolving = c2x.__resolving or {}
        c2x.__resolving[name] = true
        local val = evaluateVariable( name, c2x, cdata, tdev )
        c2x.__resolving[name] = nil
        return val
    end
    return ctx
end

local function updateVariables( cdata, tdev )
    -- Make a list of variable names to iterate over. This also facilitates a
    -- quick test in case there are no variables, bypassing a bit of work.
    local vars = {}
    for n,_ in pairs(cdata.variables or {}) do table.insert( vars, n ) end
    D("updateVariables() updating vars=%1", vars)
    local ctx = getExpressionContext( cdata, tdev )
    -- Perform evaluations.
    for _,n in ipairs( vars ) do
        if not ctx[n] then -- not yet evaluated this run?
            evaluateVariable( n, ctx, cdata, tdev )
        end
    end
end

-- Helper to schedule next condition update. Times are MSM (mins since midnight)
local function doNextCondCheck( taskinfo, nowMSM, startMSM, endMSM )
    D("doNextCondCheck(%1,%2,%3)", nowMSM, startMSM, endMSM)
    local edge = 1440
    if nowMSM < startMSM then
        edge = startMSM
    end
    if endMSM ~= nil and nowMSM < endMSM then
        edge = math.min( edge, endMSM )
    end
    local delay = (edge - nowMSM) * 60
    -- Round the time to the start of a minute (more definitive)
    local tt = math.floor( ( os.time() + delay ) / 60 ) * 60
    D("doNextCondCheck() edge %3, scheduling next check for %1 (delay %2secs)", tt, delay, edge)
    scheduleTick( taskinfo, tt )
end

-- Get a value (works as constant or expression (including simple variable ref).
-- Returns result as string and number
local function getValue( val, ctx, tdev )
    val = val or ""
    if #val >=2 and val:byte(1) == 34 and val:byte(-1) == 34 then
        -- Dequote quoted string and return
        return val:sub( 2, -2 ), nil
    end
    if #val >= 2 and val:byte(1) == 123 and val:byte(-1) == 125 then
        -- Expression wrapped in {}
        local mp = val:sub( 2, -2 )
        if luaxp == nil then
            luaxp = require("L_LuaXP_Reactor")
        end
        local result,err = luaxp.evaluate( mp, ctx )
        if err then
            L({level=2,msg="%1 (%2) Error evaluating %1: %2"}, luup.devices[tdev].description,
                tdev, mp, err)
            val = ""
        else
            val = result
        end
    end
    return tostring(val), tonumber(val)
end

local function evaluateCondition( cond, grp, tdev )
    D("evaluateCondition(%1,%2,%3)", cond, grp.groupid, tdev)
    local now = sensorState[tostring(tdev)].timebase
    local ndt = sensorState[tostring(tdev)].timeparts

    assert( cond.laststate )

    if cond.type == "service" then
        -- Can't succeed if referenced device doesn't exist.
        if luup.devices[cond.device or -1] == nil then
            L({level=2,msg="%1 (%2) condition %3 refers to device %4 (%5), does not exist, skipped"},
                luup.devices[tdev].description, tdev, cond.id, cond.device, cond.devicename or "unknown")
            return nil,false,false
        end

        -- Add service watch if we don't have one
        addServiceWatch( cond.device, cond.service, cond.variable, tdev )

        -- Get state variable value.
        local vv = luup.variable_get( cond.service or "", cond.variable or "", cond.device or -1 ) or ""
        local vn = tonumber( vv )

        -- Get condition value
        local cv,cn = getValue( cond.value, sensorState[tostring(tdev)].ctx, tdev )

        -- If case-insensitive, canonify to lowercase.
        if cond.nocase then
            vv = string.lower( vv )
            cv = string.lower( cv )
        end

        -- Evaluate conditions. Any failure is a bail-out.'
        local op = cond.operator
        D("evaluateCondition() %1: %2/%3 %4%5%6?", cond.type, cond.service, cond.variable, vv, op, cv)
        if op == "=" then
            if vv ~= cv then return vv,false end
        elseif op == "<>" then
            if vv == cv then return vv,false end
        elseif op == ">" then
            if vn == nil or cn == nil or vn <= cn then return vv,false end
        elseif op == "<" then
            if vn == nil or cn == nil or vn >= cn then return vv,false end
        elseif op == ">=" then
            if vn == nil or cn == nil or vn < cn then return vv,false end
        elseif op == "<=" then
            if vn == nil or cn == nil or vn > cn then return vv,false end
        elseif op == "contains" then
            if not string.find( vv, cv ) then return vv,false end
        elseif op == "starts" then
            if not string.find( vv, "^" .. cv ) then return vv,false end
        elseif op == "ends" then
            if not string.find( vv, cv .. "$" ) then return vv,false end
        elseif op == "in" then
            local lst = split( cv )
            local found = false
            for _,z in ipairs( lst ) do
                if z == vv then
                    found = true
                    break
                end
            end
            if not found then return vv,false end
        elseif op == "istrue" then
            if (vn or 0) == 0 and not TRUESTRINGS:find( ":" .. vv:lower() .. ":" ) then return vv,false end
        elseif op == "isfalse" then
            if (vn or 0) ~= 0 or TRUESTRINGS:find( ":" .. vv:lower() .. ":" ) then return vv,false end
        elseif op == "change" then
<<<<<<< HEAD
            if cv ~= "" and cv ~= "," then
                local ar = split( cv, "," )
                -- With terminal values. If value hasn't changed, consider as 
                -- re-eval, go back further in history for prior value.
                local prior = ( cond.laststate.lastvalue == vv ) and 
                    cond.laststate.priorvalue or cond.laststate.lastvalue
                D("evaluateCondition() service change op, currval=%1, prior=%2, term=%3", vv, prior, ar)
                if #ar > 0 and ar[1] ~= "" and prior ~= ar[1] then return vv,false end
                if #ar > 1 and ar[2] ~= "" and vv ~= ar[2] then return vv,false end
                return vv,true
            end
            D("evaluateCondition() service change op, currval=%1, prior=%2, term=%3", 
                vv, cond.laststate.lastvalue, cv)
            if vv == cond.laststate.lastvalue then return vv,false end
            -- Changed without terminal values, pulse.
            scheduleDelay( { id=tdev, info="change "..cond.id },
=======
            local cs = sensorState[tostring(tdev)].condState[cond.id]
            local changed = cs == nil or cs.lastvalue ~= vv
            D("evaluateCondition() change op, condstate %1, val %2, changed %3", cs, vv, changed)
            if not changed then return false end
            -- Changed, go true and re-eval in 2 seconds (will go false unless changed again)
            scheduleDelay( { id=tdev,info="change "..cond.id },
>>>>>>> 9f2e68ee
                getVarNumeric( "ValueChangeHoldTime", 2, tdev, RSSID ) )
        else
            L({level=1,msg="evaluateCondition() unknown op %1 in cond %2"}, op, cv)
            return vv,false
        end
        return vv,true
    elseif cond.type == "housemode" then
        -- Add watch on parent if we don't already have one.
        addServiceWatch( pluginDevice, MYSID, "HouseMode", tdev )
        local val = cond.value or ""
        local modes = split( val )
        local mode = getHouseMode( tdev )
        if cond.operator == "change" then
            if val ~= "" and val ~= "," then
                -- With terminal values. If value hasn't changed, consider as 
                -- re-eval, go back further in history for prior value.
                local prior = ( cond.laststate.lastvalue == mode ) and cond.laststate.priorvalue or cond.laststate.lastvalue
                D("evaluateCondition() housemode change op, currval=%1, prior=%2, term=%3", mode, prior, modes)
                if #modes > 0 and modes[1] ~= "" and prior ~= modes[1] then return mode,false end
                if #modes > 1 and modes[2] ~= "" and mode ~= modes[2] then return mode,false end
                return mode,true
            end
            -- Simple change (any to any).
            D("evaluateCondition() housemode change op, currval=%1, prior=%2 (no term)", mode, cond.laststate.lastvalue)
            if mode == cond.laststate.lastvalue then return mode,false end
            -- Changed without terminal values, pulse.
            scheduleDelay( { id=tdev,info="change "..cond.id },
                getVarNumeric( "ValueChangeHoldTime", 2, tdev, RSSID ) )
        else
            -- Default "is" operator
            D("evaluateCondition() housemode %1 among %2?", mode, modes)
            if not isOnList( modes, mode ) then return mode,false end
        end
        return mode,true
    elseif cond.type == "weekday" then
        local val = ndt.wday
        -- Weekday; Lua 1=Sunday, 2=Monday, ..., 7=Saturday
        local nextDay = os.time{year=ndt.year,month=ndt.month,day=ndt.day+1,hour=0,['min']=0,sec=0}
        D("evaluateCondition() weekday condition, setting next check for %1", nextDay)
        scheduleTick( { id=tdev, info="weekday "..cond.id }, nextDay )
        local wd = split( cond.value )
        local op = cond.operator or ""
        D("evaluateCondition() weekday %1 among %2", val, wd)
        if not isOnList( wd, tostring( ndt.wday ) ) then return val,false end
        -- OK, we're on the right day of the week. Which week?
        if op ~= "" then -- blank means "every"
            D("evaluateCondition() is today %1 %2-%3 the %4th?", val, ndt.month,
                ndt.day, op)
            if op == "last" then
                -- Must be last of this day of the week. If we add a week
                -- to current date, the new date should be next month.
                local nt = os.date( "*t", now + ( 7 * 86400 ) )
                D("evaluateCondition() weekday %1 %2? today=%3, nextweek=%4", val, op, ndt, nt)
                if nt.month == ndt.month then return val,false end -- same
            else
                local nth = tonumber( op )
                if nth == nil then
                    L({level=2,msg="Invalid op %1 in weekday condition %2 for %3 (%4)"},
                        op, cond.id, (luup.devices[tdev] or {}).description, tdev)
                    return val,false -- never met
                end
                -- Move back N-1 weeks; we should still be in same month. Then
                -- move back one more week, should be in prior month.
                local pt, ref
                ref = now
                if nth > 1 then
                    ref = ref - ( (nth-1) * 7 * 86400 )
                    pt = os.date( "*t", ref )
                    if pt.month ~= ndt.month then return val,false end
                end
                pt = os.date( "*t", ref - ( 7 * 86400 ) )
                if pt.month == ndt.month then return val,false end
            end
            D("evaluateCondition() yes, today %1 %2-%3 IS #%4 in month", val,
                ndt.month, ndt.day, op)
        end
        return val, true
    elseif cond.type == "sun" then
        -- Sun condition (sunrise/set)
        -- Figure out sunrise/sunset. Keep cached to reduce load.
        local stamp = ndt.year * 10000 + ndt.month * 100 + ndt.day
        local sundata = getVarJSON( "sundata", {}, pluginDevice, MYSID )
        if ( sundata.stamp or 0 ) ~= stamp or getVarNumeric( "TestTime", 0, tdev, RSSID ) ~= 0 then
            if getVarNumeric( "UseLuupSunrise", 0, pluginDevice, MYSID ) ~= 0 then
                L({level=2,msg="Reactor is configured to use Luup's sunrise/sunset calculations; twilight times cannot be correctly evaluated and will evaluate as dawn=sunrise, dusk=sunset"})
                sundata = { sunrise=luup.sunrise(), sunset=luup.sunset() }
            else
                -- Compute sun data
                sundata = sun( luup.longitude, luup.latitude,
                    getVarNumeric( "Elevation", 0.0, pluginDevice, MYSID ), now )
                D("evaluationCondition() location (%1,%2) computed %3", luup.longitude, luup.latitude, sundata)
            end
            sundata.stamp = stamp
            luup.variable_set( MYSID, "sundata", json.encode(sundata), pluginDevice )
        end
        local nowMSM = ndt.hour * 60 + ndt.min
        local op = cond.operator or "bet"
        local tparam = split( cond.value or "sunrise+0,sunset+0" )
        local cp,boffs = string.match( tparam[1], "^([^%+%-]+)(.*)" )
        boffs = tonumber( boffs or "0" ) or 0
        local stt = ( sundata[cp or "sunrise"] or sundata.sunrise ) + boffs*60
        local sdt = os.date("*t", stt)
        local startMSM = sdt.hour * 60 + sdt.min
        if op == "bet" or op == "nob" then
            local ep,eoffs = string.match( tparam[2] or "sunset+0", "^([^%+%-]+)(.*)" )
            eoffs = tonumber( eoffs or 0 ) or 0
            local ett = ( sundata[ep or "sunset"] or sundata.sunset ) + eoffs*60
            sdt = os.date("*t", ett)
            local endMSM = sdt.hour * 60 + sdt.min
            D("evaluateCondition() cond %1 check %2 %3 %4 and %5", cond.id, nowMSM, op, startMSM, endMSM)
            doNextCondCheck( { id=tdev,info="sun "..cond.id }, nowMSM, startMSM, endMSM )
            local between
            if endMSM <= startMSM then
                between = nowMSM >= startMSM or nowMSM < endMSM
            else
                between = nowMSM >= startMSM and nowMSM < endMSM
            end
            if ( op == "bet" and not between ) or
                ( op == "nob" and between ) then
                return now,false
            end
        elseif cond.operator == "before" then
            D("evaluateCondition() cond %1 check %2 before %3", cond.id, nowMSM, startMSM)
            doNextCondCheck( { id=tdev,info="sun "..cond.id }, nowMSM, startMSM )
            if nowMSM >= startMSM then return now,false end
        else
            D("evaluateCondition() cond %1 check %2 after %3", cond.id, nowMSM, startMSM)
            doNextCondCheck( { id=tdev,info="sun "..cond.id }, nowMSM, startMSM )
            if nowMSM < startMSM then return now,false end -- after
        end
        return now,true
    elseif cond.type == "trange" then
        -- Time, with various components specified, or not.
        local op = cond.operator or "bet"
        -- Split, pad, and complete date. Any missing parts are filled in with the
        -- current date/time's corresponding part.
        local tparam = split( cond.value, ',' )
        for ix = #tparam+1, 10 do tparam[ix] = "" end -- pad
        local tpart = {}
        tpart[1] = ( tparam[1] == "" ) and ndt.year or tonumber( tparam[1] )
        tpart[2] = ( tparam[2] == "" ) and ndt.month or tonumber( tparam[2] )
        tpart[3] = ( tparam[3] == "" ) and ndt.day or tonumber( tparam[3] )
        tpart[4] = ( tparam[4] == "" ) and ndt.hour or tonumber( tparam[4] )
        tpart[5] = ( tparam[5] == "" ) and ndt.min or tonumber( tparam[5] )
        tpart[6] = ( tparam[6] == "" ) and tpart[1] or tonumber( tparam[6] )
        tpart[7] = ( tparam[7] == "" ) and tpart[2] or tonumber( tparam[7] )
        tpart[8] = ( tparam[8] == "" ) and tpart[3] or tonumber( tparam[8] )
        tpart[9] = ( tparam[9] == "" ) and tpart[4] or tonumber( tparam[9] )
        tpart[10] = ( tparam[10] == "" ) and tpart[5] or tparam[10]
        -- Sanity check year to avoid nil dates coming from os.time()
        if tpart[1] < 1970 then tpart[1] = 1970 elseif tpart[1] > 2037 then tpart[1] = 2037 end
        if tpart[6] < 1970 then tpart[6] = 1970 elseif tpart[6] > 2037 then tpart[6] = 2037 end
        D("evaluationCondition() clean tpart=%1", tpart)
        if tparam[2] == "" then
            -- No date specified, only time components. Magnitude comparison.
            D("evaluateCondition() time-only comparison, now is %1, ndt is %2", now, ndt)
            local nowMSM = ndt.hour * 60 + ndt.min
            local startMSM = tpart[4] * 60 + tpart[5]
            if op == "after" then
                D("evaluateCondition() time-only comparison %1 after %2", nowMSM, startMSM)
                doNextCondCheck( { id=tdev,info="trangeHM "..cond.id }, nowMSM, startMSM )
                if nowMSM < startMSM then return now,false end
            elseif op == "before" then
                D("evaluateCondition() time-only comparison %1 before %2", nowMSM, startMSM)
                doNextCondCheck( { id=tdev,info="trangeHM "..cond.id }, nowMSM, startMSM )
                if nowMSM >= startMSM then return now,false end
            else
                -- Between, or not
                local endMSM = tpart[9] * 60 + tpart[10]
                local between
                if endMSM <= startMSM then
                    between = nowMSM >= startMSM or nowMSM < endMSM
                else
                    between = nowMSM >= startMSM and nowMSM < endMSM
                end
                D("evaluateCondition() time-only comparison %1 %2 %3 %4 (between=%5)",
                    nowMSM, op, startMSM, endMSM, between)
                doNextCondCheck( { id=tdev,info="trangeHM "..cond.id }, nowMSM, startMSM, endMSM )
                if ( op == "nob" and between ) or
                    ( op == "bet" and not between ) then
                    return now,false
                end
            end
        elseif tparam[1] == "" then
            -- No-year given, just M/D H:M. We can do comparison by magnitude,
            -- which works better for year-spanning ranges.
            local nowz = ndt.month * 100 + ndt.day
            local stz = tpart[2] * 100 + tpart[3]
            nowz = nowz * 1440 + ndt.hour * 60 + ndt.min
            stz = stz * 1440 + tpart[4] * 60 + tpart[5]
            if op == "before" then
                D("evaluateCondition() M/D H:M test %1 %2 %3", nowz, op, stz)
                doNextCondCheck( { id=tdev,info="trangeMDHM " .. cond.id }, nowz % 1440, stz % 1440 )
                if nowz >= stz then return now,false end
            elseif op == "after" then
                D("evaluateCondition() M/D H:M test %1 %2 %3", nowz, op, stz)
                doNextCondCheck( { id=tdev,info="trangeMDHM " .. cond.id }, nowz % 1440, stz % 1440 )
                if nowz < stz then return now,false end
            else
                local enz = tpart[7] * 100 + tpart[8]
                enz = enz * 1440 + tpart[9] * 60 + tpart[10]
                D("evaluateCondition() M/D H:M test %1 %2 %3 and %4", nowz, op, stz, enz)
                doNextCondCheck( { id=tdev,info="trangeMDHM " .. cond.id }, nowz % 1440, stz % 1440, enz % 1440 )
                local between
                if stz < enz then -- check for year-spanning
                    between = nowz >= stz and nowz < enz
                else
                    between = nowz >= stz or nowz < enz
                end
                if ( op == "bet" and not between ) or
                    ( op == "nob" and between ) then
                    return now,false
                end
            end
        else
            -- Full spec (Y-M-D H:M). Compare actual times (minute resolution).
            local tmnow = math.floor( now / 60 ) * 60
            local stt, ett
            stt = os.time{ year=tpart[1], month=tpart[2], day=tpart[3], hour=tpart[4], min=tpart[5] }
            stt = math.floor( stt / 60 ) * 60
            D("evaluateCondition() time start %1", os.date( "%x.%X", stt ))
            ett = os.time{ year=tpart[6], month=tpart[7], day=tpart[8], hour=tpart[9], min=tpart[10] }
            ett = math.floor( ett / 60 ) * 60
            D("evaluateCondition() time end %1", os.date( "%x.%X", ett ))
            if stt == ett then ett = ett + 60 end -- special case
            D("evaluateCondition() compare tmnow %1 %2 %3 and %4", tmnow, op, stt, ett)
            -- Before doing condition check, schedule next time for condition check
            local edge = ( tmnow < stt ) and stt or ( ( tmnow < ett ) and ett or nil )
            if edge ~= nil then
                scheduleTick( { id=tdev,info="trangeFULL "..cond.id }, edge )
            else
                D("evaluateCondition() cond %1 past end time, not scheduling further checks", cond.id)
            end
            local cp = op
            if cp == "bet" then
                if tmnow < stt or tmnow >= ett then return now,false end
            elseif cp == "nob" then
                if tmnow >= stt and tmnow < ett then return now,false end
            elseif cp == "before" then
                if tmnow >= stt then return now,false end
            elseif cp == "after" then
                if tmnow < stt then return now,false end
            else
                L({level=1,msg="Unrecognized condition %1 in time spec for cond %2 of %3 (%4)"},
                    cp, cond.id, tdev, luup.devices[tdev].description)
                return now,false
            end
        end
        return now,true
    elseif cond.type == "comment" then
        -- Shortcut. Comments are always true.
        return cond.comment,true
    elseif cond.type == "reload" then
        -- True when loadtime changes. Self-resetting.
        local loadtime = tonumber( ( luup.attr_get("LoadTime", 0) ) ) or 0
        local lastload = getVarNumeric( "LastLoad", 0, tdev, RSSID )
        local reloaded = loadtime ~= lastload
        D("evaluateCondition() loadtime %1 lastload %2 reloaded %3", loadtime, lastload, reloaded)
        luup.variable_set( RSSID, "LastLoad", loadtime, tdev )
        -- Return timer flag true when reloaded is true, so we get a reset shortly after.
        return reloaded,reloaded,reloaded
    elseif cond.type == "interval" then
        local interval = 60 * (cond.days * 1440 + cond.hours * 60 + cond.mins)
        if interval < 60 then interval = 60 end -- "can never happen" (yeah, hold my beer)
        -- Get our base time and make it a real time
        local pt = split( cond.basetime or "" )
        if #pt == 2 then
            ndt.hour = tonumber(pt[1]) or 0
            ndt.min = tonumber(pt[2]) or 0
        else
            ndt.hour = 0
            ndt.min = 0
        end
        ndt.sec = 0
        local baseTime = os.time( ndt )
        D("evaluateCondition() interval %1 secs baseTime %2", interval, baseTime)
        local cs = sensorState[tostring(tdev)].condState[cond.id]
        D("evaluateCondition() condstate %1", cs)
        if cs ~= nil then
            -- Not the very first run...
            local lastTrue = cs.lastvalue or 0
            -- Our next true relative to lastTrue considers both interval and baseTime
            -- For example, if interval is 4 hours, and baseTime is 3:00pm, the condition
            -- fires at 3am, 7am, 11am, 3pm, 7pm, 11pm (interval goes through baseTime).
            local offs = lastTrue - baseTime
            local nint = math.floor( offs / interval ) + 1
            local nextTrue = baseTime + nint * interval
            -- An interval is considered missed if we're a minute or more late.
            local missed = now >= ( nextTrue + 60 )
            D("evaluateCondition() current state is %1 as of %2, next %3, missed %4", cs.laststate, lastTrue, nextTrue, missed)
            if cs.laststate then
                -- We are currently true (in a pulse); schedule next interval.
                while nextTrue <= now do nextTrue = nextTrue + interval end -- ??? use maths
                D("evaluateCondition() resetting, next %1", nextTrue)
<<<<<<< HEAD
                scheduleTick( { id=tdev, info="interval "..cond.id }, nextTrue )
                return lastTrue,false
            end
            -- Not in a pulse. Announce a missed interval if that happened.
            if missed then
                local late = now - nextTrue
                D("evaluateCondition() missed interval %2 by %1!", late, nextTrue)
                addEvent{ dev=tdev, event="notify", cond=cond.id, delay=late,
                    message="Detected missed interval " .. os.date("%c", nextTrue ) ..
                    ( cond.skipmissed and " (skipped)" or "" )
                }
                -- If we skip missed interval, just reschedule.
                if cond.skipmissed then
                    scheduleTick( { id=tdev, info="interval "..cond.id }, nextTrue )
                    return lastTrue,false
=======
                scheduleTick( { id=tdev,info="interval "..cond.id }, nextTrue )
                cond.lastvalue.value = lastTrue -- preserve reference point
                return false,false
            else
                -- Check to see if we've missed an interval
                if nextTrue > ( lastTrue + interval ) then
                    D("evaluateConditions() we must missed an interval! Forcing true...")
                    nextTrue = now
                end
                -- We are false; have we reached edge time yet?
                if now < nextTrue then
                    -- Haven't met interval yet.
                    local delay = nextTrue - now
                    D("evaluateCondition() too early, delaying %1 seconds", delay)
                    scheduleDelay( { id=tdev,info="interval "..cond.id }, delay )
                    cond.lastvalue.value = lastTrue -- preserve reference point
                    return false,false
>>>>>>> 9f2e68ee
                end
            end
            -- Is it time yet?
            if now < nextTrue then
                -- No...
                local delay = nextTrue - now
                D("evaluateCondition() too early, delaying %1 seconds", delay)
                scheduleDelay( { id=tdev,info="interval "..cond.id }, delay )
                return lastTrue,false
            end
        else
            -- First run. Delay until the first interval.
<<<<<<< HEAD
=======

>>>>>>> 9f2e68ee
        end
        -- Go true.
        D("evaluateConditions() triggering interval condition %1", cond.id)
        -- On time greater of 15 seconds or duty cycle as % of interval, but never more than interval-5 seconds.
        scheduleDelay( { id=tdev,info="interval "..cond.id }, math.min( math.max( 15, interval * (cond.duty or 0) / 100 ), interval-5 ) )
        return now,true
    elseif cond.type == "ishome" then
        -- Geofence, is user home?
        -- Add watch on parent if we don't already have one.
        addServiceWatch( pluginDevice, MYSID, "IsHome", tdev )
        local op = cond.operator or "is"
        local ishome = getVarJSON( "IsHome", {}, pluginDevice, MYSID )
        local userlist = split( cond.value or "" )
        D("evaluateCondition() ishome op=%1 %3; ishome=%2", op, ishome, userlist)
        if op == "at" then
            if geofenceMode ~= -1 then geofenceMode = -1 end
            local userid,location = unpack(userlist)
            if (ishome[userid] or {}).tags and ishome[userid].tags[location] then
                local val = ishome[userid].tags[location].status or ""
                return val,val=="in"
            end
            -- Don't have data for this location or user.
            return "",false
        else
            -- We could just traverse IsHome, but we want to show
            if geofenceMode == 0 then geofenceMode = 1 end -- don't change -1
            if #userlist < 1 or (#userlist == 1 and userlist[1] == "") then 
                -- Empty userlist.
                for k,v in pairs( ishome ) do
                    D("evaluateCondition() any op %1, checking %2 ishome=%3", op, k, v.ishome)
                    if v.ishome == 0 and op == "is not" then return k,true end
                    if v.ishome == 1 and op == "is" then return k,true end
                end
            else
                -- Check listed users
                for _,v in ipairs( userlist ) do
                    -- Note that if we have no data for the user, it counts as "not home".
                    local uh = ( ( ishome[v] or {} ).ishome or 0 ) ~= 0
                    if op == "is not" and not uh then return v,true end
                    if op == "is" and uh then return v,true end
                end
            end
            return "",false
        end
    else
        L({level=2,msg="Sensor %1 (%2) unknown condition type %3 for cond %4 in group %5; fails."},
            tdev, luup.devices[tdev].description, cond.type, cond.id, grp.groupid)
        return "",false
    end

    return cond.laststate.lastvalue, cond.laststate.state -- luacheck: ignore 511
end

-- Evaluate conditions within group. Return overall group state (all conditions met).
local function evaluateGroup( grp, cdata, tdev )
    D("evaluateGroup(%1,cdata,%2)", grp.groupid, tdev)
    if grp.groupconditions == nil or #grp.groupconditions == 0 then return false end -- empty group always false
    local hasTimer = false;
    local passed = true; -- innocent until proven guilty
    local skey = tostring(tdev)
    local now = sensorState[skey].timebase
    sensorState[skey].condState[grp.groupid] = sensorState[skey].condState[grp.groupid] or {}
    local gs = sensorState[skey].condState[grp.groupid]
    local latched = {}
    for _,cond in ipairs( grp.groupconditions or {} ) do
        if cond.type ~= "comment" then
            -- Fetch prior state/value
            local cs = sensorState[skey].condState[cond.id]
            if cs == nil then
                -- First time this condition is being evaluated.
                D("evaluateGroup() new condition state for %1", cond.id)
                cs = { id=cond.id, statestamp=0, stateedge={}, valuestamp=0 }
                sensorState[skey].condState[cond.id] = cs
            end
            cond.laststate = cs

            -- Evaluate for state and value
            local newvalue, state, condTimer = evaluateCondition( cond, grp, tdev )
            D("evaluateGroup() eval group %1 cond %2 result is state %3 timer %4", grp.groupid,
                cond.id, state, condTimer)

            hasTimer = condTimer or hasTimer

            -- Preserve the result of the condition eval. We are edge-triggered,
            -- so only save changes, with timestamp.
            if state ~= cs.laststate then
                D("evaluateGroup() condition %1 value state changed from %1 to %2", cs.laststate, state)
                -- ??? At certain times, Vera gets a time that is in the future, or so it appears. It looks like the TZ offset isn't applied, randomly.
                -- Maybe if call is during ntp update, don't know. Investigating... This log message helps detection and analysis.
                if now < cs.statestamp then L({level=1,msg="Time moved backwards! Sensor %4 cond %1 last change at %2, but time now %3"}, cond.id, cs.statestamp, now, tdev) end
                addEvent{dev=tdev,event='condchange',cond=cond.id,oldState=cs.laststate,newState=state}
                cs.laststate = state
                cs.statestamp = now
                cs.stateedge = cs.stateedge or {}
                cs.stateedge[state and 1 or 0] = now
                if state and ( cond.repeatcount or 0 ) > 1 then
                    -- If condition now true and counting repeats, append time to list and prune
                    cs.repeats = cs.repeats or {}
                    table.insert( cs.repeats, now )
                    while #cs.repeats > cond.repeatcount do table.remove( cs.repeats, 1 ) end
                end
            end

            -- Save actual current value if changed (for status display), and when it changed.
            if newvalue ~= cs.lastvalue then
                cs.priorvalue = cs.lastvalue
                cs.lastvalue = newvalue
                cs.valuestamp = now
            end

            -- Check for predecessor/sequence
            if state and ( cond.after or "" ) ~= "" then
                -- Sequence; this condition must become true after named sequence becomes true
                local predCond = findCondition( cond.after, cdata )
                D("evaluateCondition() sequence predecessor %1=%2", cond.after, predCond)
                if predCond == nil then
                    state = false
                else
                    local predState = sensorState[skey].condState[ predCond.id ]
                    D("evaluateCondition() testing predecessor %1 state %2", predCond, predState)
                    if predState == nil then
                        state = false
                        L({level=2,msg="Condition %1 can't meet sequence requirement, condition %2 missing!"}, cond.id, cond.after);
                    else
                        local age = cs.statestamp - predState.statestamp
                        local window = cond.aftertime or 0
                        -- To clear, pred must be true, pred's true precedes our true, and if window, age within window
                        D("evaluateCondition() pred %1, window %2, age %3", predCond.id, window, age)
                        if not ( predState.evalstate and age >= 0 and ( window==0 or age <= window ) ) then
                            D("evaluateCondition() didn't meet sequence requirement %1 after %2(=%3) within %4 (%5 ago)",
                                cond.id, predCond.id, predState.evalstate, cond.aftertime or "any", age)
                            state = false
                        end
                    end
                end
            end

            if state and ( cond.repeatcount or 0 ) > 1 then
                -- Repeat count over duration (don't need hasTimer, it's leading-edge-driven)
                -- The repeats array contains the most recent repeatcount (or fewer) timestamps
                -- of when the condition was met. If (a) the array has the required number of
                -- events, and (b) the delta from the first to now is <= the repeat window, we're
                -- true.
                D("evaluateGroup() cond %1 repeat check %2x in %3s from %4", cond.id,
                    cond.repeatcount, cond.repeatwithin, cond.repeats)
                if #( cs.repeats or {} ) < cond.repeatcount then
                    -- Not enough samples yet
                    state = false
                elseif ( now - cs.repeats[1] ) > ( cond.repeatwithin or 60 ) then
                    -- Gap between first sample and now too long
                    D("evaluateGroup() cond %1 repeated %2x in %3s--too long!",
                        cond.id, #cs.repeats, now - cs.repeats[1])
                    state = false
                else
                    D("evaluateGroup() cond %1 repeated %2x in %3s (seeking %4 within %5, good!)",
                        cond.id, #cs.repeats, now-cs.repeats[1], cond.repeatcount, cond.repeatwithin)
                end
            elseif ( cond.duration or 0 ) > 0 then
                -- Duration restriction?
                -- Age is seconds since last state change.
                local op = cond.duration_op or "ge"
                if op == "lt" then
                    -- If duration < X, then eval is true only if last true interval
                    -- lasted less than X seconds, meaning, we act when the condition goes
                    -- false, checking the "back interval".
                    if not state then
                        local age = (cs.stateedge[0] or now) - (cs.stateedge[1] or 0)
                        state = age < cond.duration
                        D("evaluateGroup() cond %1 was true for %2, limit is %3, state now %4", cond.id,
                            age, cond.duration, state)
                    else
                        -- Not ready yet.
                        D("evaluateGroup() cond %1 duration < %2, not ready yet", cond.id, cond.duration)
                        state = false
                    end
                elseif state then
                    -- Handle "at least" duration. Eval true only when sustained for period
                    local age = now - cs.statestamp
                    if age < cond.duration then
                        D("evaluateGroup() cond %1 suppressed, age %2, has not yet met duration %3",
                            cond.id, age, cond.duration)
                        state = false
                        local rem = math.max( 1, cond.duration - age )
                        scheduleDelay( tostring(tdev), rem )
                    else
                        D("evaluateGroup() cond %1 age %2 (>=%3) success", cond.id, age, cond.duration)
                    end
                end
            end

            -- Latching option. When latched, a condition that goes true remains true until the
            -- ReactorSensor untrips (another non-latched condition goes false), even if its
            -- other test conditions are no longer met.
            if ( cond.latch or 0 ) ~= 0 and cs.evalstate and not state then
                -- Attempting to transition from true to false with latch option set. Check ReactorSensor.
                if ( gs.evalstate or false ) then
                    -- Group is tripped, so this condition is forced to remain true.
                    D("evaluateGroup() cond %1 state %2 overriding to true, latched condition!",
                        cond.id, state)
                    state = true
                    table.insert( latched, cond.id )
                end
            end

            -- Save the final determination of state for this condition.
            passed = state and passed
            if state ~= cs.evalstate then
                addEvent{dev=tdev,event='evalchange',cond=cond.id,oldState=cs.evalstate,newState=state}
                cs.evalstate = state
                cs.evalstamp = now
            end

            D("evaluateGroup() cond %1 %2 final %3, group now %4", cond.id, cond.type, state, passed)
        end
    end

    -- Save group state (create or change only).
    if gs.evalstate == nil or gs.evalstate ~= passed then
        addEvent{dev=tdev,event='groupchange',cond=grp.groupid,oldState=gs.evalstate,newState=passed}
        gs.evalstate = passed
        gs.evalstamp = now
        gs.changed = true
        if not gs.evalstate then
            -- Reset latched conditions when group resets
            for _,l in ipairs(latched) do
                local cs = sensorState[skey].condState[l]
                cs.evalstate = cs.laststate
                cs.evalstamp = now
            end
        end
    else
        gs.changed = false
    end
    gs.hastimer = hasTimer

    return passed, hasTimer
end

-- Loop through condition groups and evaluate, determine overall state.
local function evaluateConditions( cdata, tdev )
    -- Evaluate all groups. Any group match is a pass.
    local hasTimer = false
    local passed = false
    local changed = {}
    for _,grp in ipairs( cdata.conditions or {}) do
        if not grp.disabled then
            local match, t = evaluateGroup( grp, cdata, tdev )
            passed = match or passed
            hasTimer = t or hasTimer
            D("evaluateConditions() group %1 eval %2, timer %3, overall state %4 timer %5, continuing",
                grp.groupid, match, t, passed, hasTimer)
            -- can't shortcut until we've gotten rid of hasTimer -- if pass then break end
        else
            D("evaluateConditions() group %1 disabled, skipped", grp.groupid)
        end
    end

    D("evaluateConditions() sensor %1 overall state now %1, hasTimer %2", passed, hasTimer)
    return passed, hasTimer, changed
end

-- Perform update tasks
local function updateSensor( tdev )
    D("updateSensor(%1) %2", tdev, luup.devices[tdev].description)
<<<<<<< HEAD
=======
    local skey = tostring(tdev)
>>>>>>> 9f2e68ee

    -- If not enabled, no work to do.
    if not isEnabled( tdev ) then
        D("updateSensor() disabled; no action")
        return
    end

    -- Reload sensor state if cache purged
    sensorState[skey].condState = loadCleanState( tdev )

    -- Check throttling for update rate
    local hasTimer = false -- luacheck: ignore 311/hasTimer
    local maxUpdate = getVarNumeric( "MaxUpdateRate", 30, tdev, RSSID )
    local _, _, rate60 = rateLimit( sensorState[skey].updateRate, maxUpdate, false )
    if maxUpdate == 0 or rate60 <= maxUpdate then
        rateBump( sensorState[skey].updateRate )
        sensorState[skey].updateThrottled = false

        -- Fetch the condition data.
        local cdata = sensorState[skey].configData

        -- Mark a stable base of time
        local tt = getVarNumeric( "TestTime", 0, tdev, RSSID )
        sensorState[skey].timebase = tt == 0 and os.time() or tt
        sensorState[skey].timeparts = os.date("*t", sensorState[skey].timebase)
        D("updateSensor() base time is %1 (%2)", sensorState[skey].timebase,
            sensorState[skey].timeparts)

        -- Update state (if changed)
        updateVariables( cdata, tdev )
        local currTrip = getVarNumeric( "Tripped", 0, tdev, SENSOR_SID ) ~= 0
        local retrig = getVarNumeric( "Retrigger", 0, tdev, RSSID ) ~= 0
        local invert = getVarNumeric( "Invert", 0, tdev, RSSID ) ~= 0
        local newTrip
        newTrip, hasTimer = evaluateConditions( cdata, tdev )
        if invert then newTrip = not newTrip end
        D("updateSensor() trip %4was %1 now %2, retrig %3", currTrip, newTrip,
            retrig, invert and "(inverted) " or "" )

        -- Update runtime based on last status
        local now = os.time()
        if currTrip then
            -- Update accumulated trip time
            local delta = now - getVarNumeric( "lastacc", now, tdev, RSSID )
            luup.variable_set( RSSID, "Runtime", getVarNumeric( "Runtime", 0, tdev, RSSID ) + delta, tdev )
        end
        luup.variable_set( RSSID, "lastacc", now, tdev )

        -- Set tripped state based on change in status.
        if currTrip ~= newTrip or ( newTrip and retrig ) then
            -- Changed, or retriggerable.
            local maxTrip = getVarNumeric( "MaxChangeRate", 5, tdev, RSSID )
            _, _, rate60 = rateLimit( sensorState[skey].changeRate, maxTrip, false )
            if maxTrip == 0 or rate60 <= maxTrip then
                rateBump( sensorState[skey].changeRate )
                sensorState[skey].changeThrottled = false
                trip( newTrip, tdev )
            else
                if not sensorState[skey].changeThrottled then
                    L({level=2,msg="%2 (#%1) trip state changing too fast (%4 > %3/min)! Throttling..."},
                        tdev, luup.devices[tdev].description, maxTrip, rate60)
                    sensorState[skey].changeThrottled = true
                    addEvent{dev=tdev,event='throttle',['type']='change',rate=rate60,limit=maxTrip}
                    setMessage( "Throttled! (high change rate)", tdev )
                end
                hasTimer = true -- force, so sensor gets checked later
            end
        end
        if not sensorState[skey].changeThrottled then
            setMessage( newTrip and "Tripped" or "Not tripped", tdev )
        end

        -- Save the condition state.
        sensorState[skey].condState.lastSaved = os.time()
        luup.variable_set( RSSID, "cstate", json.encode(sensorState[skey].condState), tdev )
    else
        if not sensorState[skey].updateThrottled then
            L({level=2,msg="%2 (#%1) updating too fast (%4 > %3/min)! Throttling..."},
                tdev, luup.devices[tdev].description, maxUpdate, rate60)
            setMessage( "Throttled! (high update rate)", tdev )
            sensorState[skey].updateThrottled = true
            addEvent{dev=tdev,event='throttle',['type']='update',rate=rate60,limit=maxUpdate}
        end
        hasTimer = true -- force, so sensor gets checked later.
    end

    -- No need to reschedule timer if no demand. Condition may have rescheduled
    -- itself (no need to set hasTimer), so at the moment, hasTimer is only used
    -- for throttle recovery.
    if hasTimer or getVarNumeric( "ContinuousTimer", 0, tdev, RSSID ) ~= 0 then
        D("updateSensor() hasTimer or ContinuousTimer, scheduling update")
        local v = ( 60 - ( os.time() % 60 ) ) + TICKOFFS
        scheduleDelay( {id=skey,info="hasTimer"}, v )
    end
end

local function sensorTick(tdev)
    D("sensorTick(%1)", tdev)

    -- updateSensor will schedule next tick if needed
    if isEnabled( tdev ) then
        updateSensor( tdev )
    else
        setMessage("Disabled", tdev)
    end
end

-- Tick handler for master device
local function masterTick(pdev)
    D("masterTick(%1)", pdev)
    assert(pdev == pluginDevice)
    local nextTick = math.floor( os.time() / 60 + 1 ) * 60
    scheduleTick( tostring(pdev), nextTick )

    -- Check and update house mode.
    setVar( MYSID, "HouseMode", luup.attr_get( "Mode", 0 ) or "1", pdev )

    -- Vera Secure has battery, check it.
    if hasBattery then
        pcall( checkSystemBattery, pdev )
    end

    -- Check DST change. Re-eval all conditions if changed, just to be safe.
    local dot = os.date("*t").isdst and "1" or "0"
    local lastdst = initVar( "LastDST", dot, pdev, MYSID )
    D("masterTick() current DST %1, last %2", dot, lastdst)
    if dot ~= lastdst then
        L({level=2,msg="DST change detected! Re-evaluating all children."})
        luup.variable_set( MYSID, "LastDST", dot, pdev )
        for k,v in pairs(luup.devices) do
            if v.device_type == RSTYPE then
                luup.call_action( RSSID, "Restart", {}, k ) -- runs as job
            end
        end
    end
<<<<<<< HEAD
    
    -- Geofencing. If flag on, at least one sensor is using geofencing. Fetch 
    -- userdata, which can be very large. Shame that it comes back as JSON-
    -- formatted text that we need to decode; I'm sure the action had to encode
    -- it that way, and all we're going to do is decode back.
    if geofenceMode ~= 0 then
        L("Checking geofence...")
        local ishome = getVarJSON( "IsHome", {}, pdev, MYSID )
        local rc,rs,rj,ra = luup.call_action( "urn:micasaverde-com:serviceId:HomeAutomationGateway1", "GetUserData", { DataFormat="json" }, 0 ) -- luacheck: ignore 211
        -- D("masterTick() GetUserData action returned rc=%1, rs=%2, rj=%3, ra=%4", rc, rs, rj, ra)
        if rc ~= 0 or (ra or {}).UserData == nil then
            L({level=2,msg="Unable to fetch userdata for geofence check! rc=%1, ra=%2"}, rc, ra)
        else
            local ud
            -- If mode > 0, we're only using home condition, so only need short
            -- decode of that we need, rather than all of user_data, which is
            -- massive even on small installations.
            ra = tostring( ra.UserData )
            if geofenceMode > 0 then
                local mm = ra:match( '("users_settings": *%[[^]]*%])' )
                if mm then
                    D("masterTick() found element in UserData (%1 bytes); using short decode", #ra)
                    ud = json.decode( '{' .. mm .. '}' )
                end
            end
            if ud == nil then
                D("masterTick() doing full decode on UserData, %1 bytes", #ra)
                ud = json.decode( ra )
            end
            ra = nil -- luacheck: ignore 311
            if ud then
                -- For now, we keep it simple: just a list of users (ids) that are home.
                -- ud.users is array of usergeofence, which is { id, Name, Level, IsGuest }
                -- ud.usergeofences is array of { iduser, geotags } and geotags is
                --     { PK_User (same as id), id (of geotag), accuracy, ishome, notify, radius, address, color (hex6), latitude, longitude, name (of geotag), status, and poss others? }
                -- ud.user_settings contains the "ishome" we care about, though.
                local changed = false
                if geofenceMode < 0 then
                    -- Long form geofence check.
                    D("masterTick() doing long form geofence check with %1", ud.usergeofences)
                    for _,v in ipairs( ud.usergeofences or {} ) do
                        if not ishome[tostring(v.iduser)] then
                            -- New user listed
                            L("Detected geofence change: new user %1", v.iduser)
                            ishome[tostring(v.iduser)] = { ishome=0, tags={} }
                            changed = true
                        end
                        local urec = ishome[tostring(v.iduser)]
                        local inlist = {}
                        if urec.tags == nil then urec.tags = {} end
                        local oldtags = shallowCopy( urec.tags )
                        urec.homeid = nil -- clear it every time
                        for _,g in ipairs( v.geotags or {} ) do
                            local st = ( { ['enter']='in',['exit']='out' } )[tostring( g.status ):lower()] or g.status or ""
                            local tag = urec.tags[tostring(g.id)]
                            if tag then
                                -- Update known geotag
                                if st ~= tag.status then
                                    L("Detected geofence change: user %1 status %2 for %3 (%4) %5",
                                        v.iduser, st, g.name, g.id, g.ishome)
                                    tag.status = st
                                    changed = true
                                end
                                -- Update remaining fields, but don't mark changed.
                                tag.name = g.name
                                tag.homeloc = g.ishome
                                oldtags[tostring(g.id)] = nil -- remove from old
                            else
                                -- New geotag
                                urec.tags[tostring(g.id)] = { id=g.id, name=g.name, homeloc=g.ishome, status=st }
                                L("Detected geofence change: user %1 has added %2 (%3) %4 %5",
                                    v.iduser, g.name, g.id, g.ishome, st)
                                changed = true
                            end
                            if g.ishome then urec.homeid = g.id end
                            if st == "in" then table.insert( inlist, g.id ) end
                        end
                        urec.inlist = inlist
                        -- Handle geotags that have been removed
                        for k,g in pairs( oldtags ) do
                            L("Detected geofence change: user %1 deleted %2 (%3) %4",
                                v.iduser, g.name, g.id, g.ishome)
                            urec.tags[k] = nil
                            changed = true
                        end
                        urec.since = os.time()
                    end
                else
                    -- If not in long mode, these fields are invalid. Clear.
                    -- Keep known locations, just clear status.
                    for _,v in pairs( ishome or {} ) do
                        for _,g in pairs( v.tags or {} ) do
                            g.status = ""
                        end
                        v.inlist = {}
                    end
                end
                D("masterTick() user home status=%1", ud.users_settings)
                -- Short form check stands alone or amends long form for home status.
                local ulist = map( getKeys( ishome ) )
                for _,v in ipairs( ud.users_settings or {} ) do
                    local urec = ishome[tostring(v.id)]
                    if urec then
                        local newhome = v.ishome or 0
                        if urec.ishome ~= newhome then
                            L("Detected geofence change: user %1 now " ..
                                ( ( newhome ~= 0 ) and "home" or "not home"), v.id)
                            changed = true
                        end
                        urec.ishome = newhome
                        ulist[tostring(v.id)] = nil
                    else
                        L("Detected geofence change: new user %1 ishome %2", v.id, v.ishome)
                        urec = { ishome=v.ishome, inlist={}, tags={} }
                        ishome[tostring(v.id)] = urec
                        changed = true
                    end
                    -- Stamp it.
                    urec.since = os.time()
                end
                -- Handle users that weren't list (treat as not home)
                for v,_ in pairs( ulist ) do
                    if ishome[v].ishome ~= 0 then
                        D("masterTick() user %1 not in users_settings, marking not home", v)
                        ishome[v].ishome = 0
                        changed = true
                    end
                end
                D("masterTick() geofence data changed=%1, data=%2", changed, ishome)
                if changed then
                    setVar( MYSID, "IsHome", json.encode( ishome ), pdev )
                end
            else
                L({level=2,msg="Failed to device userdata for geofence check!"})
            end
        end
    end
=======
>>>>>>> 9f2e68ee

    -- See if any cached state has expired
    local expiry = getVarNumeric( "StateCacheExpiry", 600, pdev, MYSID )
    if expiry > 0 then
        local now = os.time()
        for td,cx in pairs( sensorState or {} ) do
            -- If save time not there, the cache entry never expires.
            if ( ( cx.condState or {} ).lastSaved or now ) + expiry <= now then
                D("masterTick() expiring state cache for %1", td)
                cx.condState = nil
            end
        end
    end
<<<<<<< HEAD
=======

    scheduleTick( tostring(pdev), nextTick )
>>>>>>> 9f2e68ee
end

-- Start an instance
local function startSensor( tdev, pdev )
    D("startSensor(%1,%2)", tdev, pdev)

    -- Device one-time initialization
    sensor_runOnce( tdev )

    -- Initialize instance data; take care not to scrub eventList
    local skey = tostring( tdev )
    sensorState[skey] = sensorState[skey] or {}
    sensorState[skey].eventList = sensorState[skey].eventList or {}
    sensorState[skey].configData = {}
    sensorState[skey].condState = {}
    sensorState[skey].updateRate = initRate( 60, 15 )
    sensorState[skey].updateThrottled = false
    sensorState[skey].changeRate = initRate( 60, 15 )
    sensorState[skey].changeThrottled = false

    -- Load the config data.
    loadSensorConfig( tdev )

    -- Clean and restore our condition state.
    sensorState[tostring(tdev)].condState = nil
    sensorState[tostring(tdev)].condState = loadCleanState( tdev )

    addEvent{ dev=tdev, event='start' }

    -- Watch our own cdata; when it changes, re-evaluate.
    -- NOTE: MUST BE *AFTER* INITIAL LOAD OF CDATA
    luup.variable_watch( "reactorWatch", RSSID, "cdata", tdev )

    setMessage("Starting...", tdev)

    -- Start the sensor's tick.
    scheduleDelay( { id=tostring(tdev), func=sensorTick, owner=tdev }, 5 )

    luup.set_failure( false, tdev )
    return true
end

local function waitSystemReady( pdev )
    D("waitSystemReady(%1)", pdev)
    for n,d in pairs(luup.devices) do
        if d.device_type == "urn:schemas-micasaverde-com:device:ZWaveNetwork:1" then
            local sysStatus = luup.variable_get( "urn:micasaverde-com:serviceId:ZWaveNetwork1", "NetStatusID", n )
            if sysStatus ~= nil and sysStatus ~= "1" then
                -- Z-Wave not yet ready
                D("Waiting for Z-Wave ready, status %1", sysStatus)
                luup.variable_set( MYSID, "Message", "Waiting for Z-Wave ready", pdev )
                scheduleDelay( { id=tostring(pdev), func=waitSystemReady, owner=pluginDevice }, 5 )
                return
            end
            break
        end
    end

    -- System is now ready. Finish initialization and start timers.
    luup.variable_set( MYSID, "Message", "Starting ReactorSensors...", pdev )

    -- Start the master tick
    local tt = math.floor( os.time() / 60 + 1 ) * 60 -- next minute
    scheduleTick( { id=tostring(pdev), func=masterTick, owner=pdev }, tt, { replace=true } )

    -- Resume any scenes that were running prior to restart
    resumeScenes( pdev )

    -- Ready to go. Start our children.
    local count = 0
    local started = 0
    for k,v in pairs(luup.devices) do
        if v.device_type == RSTYPE and v.device_num_parent == pdev then
            count = count + 1
            L("Starting sensor %1 (%2)", k, luup.devices[k].description)
            local status, err = pcall( startSensor, k, pdev )
            if not status then
                L({level=2,msg="Failed to start %1 (%2): %3"}, k, luup.devices[k].description, err)
                addEvent{ dev=k, event="error", message="Startup failed", reason=err }
                setMessage( "Failed (see log)", k )
                luup.set_failure( 1, k ) -- error on timer device
            else
                started = started + 1
            end
        end
    end
    luup.variable_set( MYSID, "NumChildren", count, pdev )
    luup.variable_set( MYSID, "NumRunning", started, pdev )
    if count == 0 then
        luup.variable_set( MYSID, "Message", "Open control panel!", pdev )
    else
        luup.variable_set( MYSID, "Message", string.format("Started %d of %d at %s", started, count, os.date("%x %X")), pdev )
    end
end

-- Start plugin running.
function startPlugin( pdev )
--[[
    local uilang = luup.attr_get('ui_lang', 0) or "en"
    local plang = luup.variable_get( MYSID, "lang", pdev ) or ""
    if plang ~= "" then uilang = plang end
    i18n.loadFile("T_Reactor_i18n.json") -- Load default language package
    if uilang ~= "en" then
        local f = io.open("T_Reactor_i18n-" .. uilang .. ".json", "r")
        if not f then
            os.execute("curl -s https://raw.githubusercontent.com/toggledbits/Reactor/master/{T_Reactor_i18n-"..uilang..".json} -o '#1'");
        else f:close() end
        local success, err = pcall( i18n.loadFile, "T_Reactor_i18n-" .. uilang .. ".json" )
        if success then
            i18n.setLocale( uilang )
        end
    end
--]]

    L("Plugin version %2, device %1 (%3)", pdev, _PLUGIN_VERSION, luup.devices[pdev].description)

    luup.variable_set( MYSID, "Message", "Initializing...", pdev )
    luup.variable_set( MYSID, "NumRunning", "0", pdev )

    -- Early inits
    pluginDevice = pdev
    isALTUI = false
    isOpenLuup = false
    sensorState = {}
    watchData = {}
    sceneData = {}
    luaFunc = {}
    sceneWaiting = {}
    sceneState = {}
    luaEnv = nil

    -- Debug?
    if getVarNumeric( "DebugMode", 0, pdev, MYSID ) ~= 0 then
        debugMode = true
        D("startPlugin() debug enabled by state variable DebugMode")
    end

    -- Check for ALTUI and OpenLuup
    local failmsg = false
    for k,v in pairs(luup.devices) do
        if v.device_type == "urn:schemas-upnp-org:device:altui:1" and v.device_num_parent == 0 then
            D("start() detected ALTUI at %1", k)
            isALTUI = true
            local rc,rs,jj,ra = luup.call_action("urn:upnp-org:serviceId:altui1", "RegisterPlugin",
                {
                    newDeviceType=RSTYPE,
                    newScriptFile="J_ReactorSensor_ALTUI.js",
                    newDeviceDrawFunc="ReactorSensor_ALTUI.deviceDraw",
                    -- newControlPanelFunc="ReactorSensor_ALTUI.controlPanelDraw",
                    newStyleFunc="ReactorSensor_ALTUI.getStyle"
                }, k )
            D("startSensor() ALTUI's RegisterPlugin action for %5 returned resultCode=%1, resultString=%2, job=%3, returnArguments=%4", rc,rs,jj,ra, RSTYPE)
            rc,rs,jj,ra = luup.call_action("urn:upnp-org:serviceId:altui1", "RegisterPlugin",
                {
                    newDeviceType=MYTYPE,
                    newScriptFile="J_Reactor_ALTUI.js",
                    newDeviceDrawFunc="Reactor_ALTUI.deviceDraw",
                    newStyleFunc="Reactor_ALTUI.getStyle"
                }, k )
            D("startSensor() ALTUI's RegisterPlugin action for %5 returned resultCode=%1, resultString=%2, job=%3, returnArguments=%4", rc,rs,jj,ra, MYTYPE)
        elseif v.device_type == "openLuup" then
            D("start() detected openLuup")
            isOpenLuup = true
            local vv = getVarNumeric( "Vnumber", 0, k, v.device_type )
            if vv < 181121 then
                L({level=1,msg="OpenLuup version must be at least 181121; you have %1. Can't continue."}, vv)
                luup.variable_set( MYSID, "Message", "Unsupported firmware " .. tostring(vv), pdev )
                luup.set_failure( 1, pdev )
                failmsg = "Incompatible openLuup ver " .. tostring(vv)
            end
        elseif v.device_type == RSTYPE then
            luup.variable_set( RSSID, "Message", "Stopped", k )
        end
    end
    if failmsg then
        return false, failmsg, _PLUGIN_NAME
    end

    -- Check UI version
    if not checkVersion( pdev ) then
        L({level=1,msg="This plugin does not run on this firmware."})
        luup.variable_set( MYSID, "Message", "Unsupported firmware "..tostring(luup.version), pdev )
        luup.set_failure( 1, pdev )
        return false, "Incompatible firmware " .. luup.version, _PLUGIN_NAME
    end

    -- One-time stuff
    plugin_runOnce( pdev )

    -- More inits
    maxEvents = getVarNumeric( "MaxEvents", 50, pdev, MYSID )

    -- Initialize and start the plugin timer and master tick
    runStamp = 1
    scheduleDelay( { id=tostring(pdev), func=waitSystemReady, owner=pdev }, 5 )

    -- Return success
    luup.set_failure( 0, pdev )
    return true, "Ready", _PLUGIN_NAME
end

-- Add a child (used as both action and local function)
function actionAddSensor( pdev )
    D("addSensor(%1)", pdev)
    local ptr = luup.chdev.start( pdev )
    local highd = 0
    luup.variable_set( MYSID, "Message", "Adding sensor, please hard-refresh your browser.", pdev )
    for _,v in pairs(luup.devices) do
        if v.device_type == RSTYPE and v.device_num_parent == pdev then
            D("addSensor() appending existing device %1 (%2)", v.id, v.description)
            local dd = tonumber( string.match( v.id, "s(%d+)" ) )
            if dd == nil then highd = highd + 1 elseif dd > highd then highd = dd end
            luup.chdev.append( pdev, ptr, v.id, v.description, "",
                "D_ReactorSensor.xml", "", "", false )
        end
    end
    highd = highd + 1
    D("addSensor() creating child r%1s%2", pdev, highd)
    luup.chdev.append( pdev, ptr, string.format("r%ds%d", pdev, highd),
        "Reactor Sensor " .. highd, "", "D_ReactorSensor.xml", "", "", false )
    luup.chdev.sync( pdev, ptr )
    -- Should cause reload immediately.
end

-- Remove all child devices.
function actionMasterClear( dev )
    local ptr = luup.chdev.start( dev )
    luup.chdev.sync( dev, ptr )
    -- Should cause reload immediately.
end

-- Enable or disable debug
function actionSetDebug( state, tdev ) -- luacheck: ignore 212
    debugMode = state or false
    if debugMode then
        D("Debug enabled")
    end
end

-- Set enabled state of ReactorSensor
function actionSetEnabled( enabled, tdev )
    D("setEnabled(%1,%2)", enabled, tdev)
    if type(enabled) == "string" then
        if enabled:lower() == "false" or enabled:lower() == "disabled" or enabled == "0" then
            enabled = false
        else
            enabled = true
        end
    elseif type(enabled) == "number" then
        enabled = enabled ~= 0
    elseif type(enabled) ~= "boolean" then
        return
    end
    local wasEnabled = isEnabled( tdev )
    if wasEnabled ~= enabled then
        -- changing
        addEvent{ dev=tdev, event="action", action="SetEnabled", state=enabled and 1 or 0 }
        luup.variable_set( RSSID, "Enabled", enabled and "1" or "0", tdev )
        -- If disabling, do nothing else, so current actions complete/expire.
        if enabled then
            -- Kick off a new timer thread, which will also re-eval.
            scheduleDelay( { id=tostring(tdev), func=sensorTick, owner=tdev }, 2 )
            setMessage( "Enabling...", tdev )
        else
            setMessage( "Disabled", tdev )
        end
    end
end

-- Force trip a ReactorSensor
function actionTrip( dev )
    L("Sensor %1 (%2) trip action!", dev, luup.devices[dev].description)
    addEvent{ dev=dev, event="action", action="Trip" }
    trip( true, dev )
    setMessage("Tripped", dev);
end

-- Force reset (untrip) a ReactorSensor
function actionReset( dev )
    L("Sensor %1 (%2) reset action!", dev, luup.devices[dev].description)
    addEvent{ dev=dev, event="action", action="Reset" }
    trip( false, dev )
    setMessage("Not tripped", dev)
end

-- Set arming state of ReactorSensor
function actionSetArmed( armedVal, dev )
    L("Sensor %1 (%2) set armed to %4", dev, luup.devices[dev].description, armedVal)
    local armed = ( tonumber( armedVal ) or 0 ) ~= 0
    luup.variable_set( SENSOR_SID, "Armed", armed and "1" or "0", dev )
    addEvent{ dev=dev, event="action", action="SetArmed", state=armed and 1 or 0 }
end

-- Restart a ReactorSensor (reload config and force re-evals)
function actionRestart( dev )
    dev = tonumber( dev )
    assert( dev ~= nil )
    assert( luup.devices[dev] ~= nil and luup.devices[dev].device_type == RSTYPE )
    L("Restarting sensor %1 (%2)", dev, luup.devices[dev].description)
    addEvent{ dev=dev, event="action", action="Restart" }
    local success, err = pcall( startSensor, dev, luup.devices[dev].device_num_parent )
    if not success then
        L({level=2,msg="Failed to start %1 (%2): %3"}, dev, luup.devices[dev].description, err)
        setMessage( "Failed (see log)", dev )
        luup.set_failure( 1, dev ) -- error on timer device
    else
        luup.set_failure( 0, dev )
    end
end

-- Run a scene. By default, it's assumed this action is being called from outside
-- Reactor, so starting a scene does not stop prior started scenes, and ReactorScenes
-- are forced (if you don't want ReactorScenes, call the HomeAutomationGateway1
-- service action on device 0).
function actionRunScene( scene, options, dev )
    L("RunScene action request, scene %1", scene)
    if luup.devices[dev].device_type == RSTYPE then dev = luup.devices[dev].device_num_parent end
    if type(scene) == "string" then
        local ln = scene:lower()
        for k,v in pairs( luup.scenes ) do
            if v.name:lower() == ln then
                scene = k
                break
            end
        end
    end
    scene = tonumber( scene or "-1" ) or -1
    if scene <= 0 then
        L({level=1,msg="RunScene action failed, scene %1 not found."}, scene)
        return false
    end
    options = options or {}
    options.forceReactorScenes = true -- If we use this action, this is how we do it
    if options.stopPriorScenes == nil then options.stopPriorScenes = false end
    if options.contextDevice == nil then options.contextDevice = 0 end
    addEvent{ dev=dev, event="action", action="RunScene", scene=scene, options=options }
    runScene( scene, dev, options )
    return true
end

-- Stop running scene. If scene is not provided or 0, all scenes are stopped.
-- ctx is the context device, or 0 (global context) if not specified.
function actionStopScene( ctx, scene, dev )
    L("StopScene action, scene %1", scene)
    local taskid = nil
    if luup.devices[dev].device_type == RSTYPE then dev = luup.devices[dev].device_num_parent end
    ctx = tonumber( ctx ) or 0
    if scene ~= nil and tostring(scene) ~= "0" then
        taskid = string.format("ctx%dscene%s", ctx, tostring(scene))
    end
    addEvent{ dev=dev, event="action", action="StopScene", contextDevice=ctx, scene=scene }
    stopScene( ctx, taskid, dev )
end

-- Set group enabled state (job).
function actionSetGroupEnabled( grpid, enab, dev )
    D("actionSetGroupEnabled(%1,%2,%3)", grpid, enab, dev)
    -- Load a clean copy of the configuration.
    local cdata = loadSensorConfig( dev )
    local grp = findConditionGroup( grpid, cdata )
    if grp then
        if type(enab) == "string" then
            -- Lean towards enabled; only small set of strings disables.
            enab = string.find( ":no:n:false:f:0:", ":" .. enab:lower() .. ":" ) == nil
        else
            enab = ( tonumber(enab) or 1 ) ~= 0
        end
        grp.disabled = (not enab) and 1 or nil
        grp.enabled = nil
        L("%1 (%2) SetGroupEnabled %3 now %4", luup.devices[dev].description,
            dev, grp.groupid, grp.disabled and "disabled" or "enabled")
        addEvent{ dev=dev, event="action", action="SetGroupEnabled", group=grpid, enabled=enab and 1 or 0 }
        -- No need to call updateSensor here, modifying cdata does it
        luup.variable_set( RSSID, "cdata", json.encode( cdata ), dev )
        return 4,0
    end
    L({level=1,msg="%1 (%2) action SetGroupEnabled %3 failed, group not found in config"},
        luup.devices[dev].description, dev, grpid)
    return 2,0,"Invalid group"
end

-- Plugin timer tick. Using the tickTasks table, we keep track of
-- tasks that need to be run and when, and try to stay on schedule. This
-- keeps us light on resources: typically one system timer only for any
-- number of devices.
local functions = { [tostring(masterTick)]="masterTick", [tostring(sensorTick)]="sensorTick" }
function tick(p)
    D("tick(%1) pluginDevice=%2", p, pluginDevice)
    local stepStamp = tonumber(p,10)
    assert(stepStamp ~= nil)
    if stepStamp ~= runStamp then
        D( "tick() stamp mismatch (got %1, expecting %2), newer thread running. Bye!",
            stepStamp, runStamp )
        return
    end

    local now = os.time()
    local nextTick = nil
    tickTasks._plugin.when = 0 -- marker

    -- Since the tasks can manipulate the tickTasks table (via calls to 
    -- scheduleTick()), the iterator is likely to be disrupted, so make a 
    -- separate list of tasks that need service (to-do list).
    local todo = {}
    for t,v in pairs(tickTasks) do
        if t ~= "_plugin" and v.when ~= nil and v.when <= now then
            -- Task is due or past due
            D("tick() inserting eligible task %1 when %2 now %3", v.id, v.when, now)
            v.when = nil -- clear time; timer function will need to reschedule
            table.insert( todo, v )
        end
    end

    -- Run the to-do list tasks.
    D("tick() to-do list is %1", todo)
    for _,v in ipairs(todo) do
        local fname = functions[tostring(v.func)] or tostring(v.func)
        D("tick() calling %3(%4,%5) for %1 (task %2 %3)", v.owner, 
            (luup.devices[v.owner] or {}).description, fname, v.owner, v.id,
            v.info)
        -- Call timer function with arguments ownerdevicenum,taskid[,args]
        -- The extra arguments are set up when the task is set/updated.
        local success, err = pcall( v.func, v.owner, v.id, unpack(v.args or {}) )
        if not success then
            L({level=1,msg="Reactor device %1 (%2) tick failed: %3"}, v.owner, (luup.devices[v.owner] or {}).description, err)
            addEvent{ dev=v.owner, event="error", message="tick failed", reason=err }
        else
            D("tick() successful return from %2(%1)", v.owner, fname)
        end
    end

    -- Things change while we work. Take another pass to find next task.
    for t,v in pairs(tickTasks) do
        if t ~= "_plugin" and v.when ~= nil then
            if nextTick == nil or v.when < nextTick then
                nextTick = v.when
            end
        end
    end

    -- Figure out next master tick, or don't resched if no tasks waiting.
    if nextTick ~= nil then
        D("tick() next eligible task scheduled for %1", os.date("%x %X", nextTick))
        now = os.time() -- Get the actual time now; above tasks can take a while.
        local delay = nextTick - now
        if delay < 1 then delay = 1 end
        tickTasks._plugin.when = now + delay
        D("tick() scheduling next tick(%3) for %1 (%2)", delay, tickTasks._plugin.when,p)
        luup.call_delay( "reactorTick", delay, p )
    else
        D("tick() not rescheduling, nextTick=%1, stepStamp=%2, runStamp=%3", nextTick, stepStamp, runStamp)
        tickTasks._plugin = nil
    end
end

-- Handle the sensor-specific watch (dispatched from the watch callback)
local function sensorWatch( dev, sid, var, oldVal, newVal, tdev, pdev )
    D("sensorWatch(%1,%2,%3,%4,%5,%6,%7)", dev, sid, var, oldVal, newVal, tdev, pdev)
    -- Watched variable has changed. Re-evaluate conditons.
    addEvent{ dev=tdev, event='devicewatch', device=dev, name=(luup.devices[dev] or {}).descriptions,
        var=sid .. "/" .. var, old=string.format("%q", tostring(oldVal):sub(1,64)), 
        new=string.format("%q", tostring(newVal):sub(1,64)) }
    updateSensor( tdev )
end

-- Watch callback. Dispatches to sensor-specific handling.
function watch( dev, sid, var, oldVal, newVal )
    D("watch(%1,%2,%3,%4,%5)", dev, sid, var, oldVal, newVal)
    assert(var ~= nil) -- nil if service or device watch (can happen on openLuup)

    if sid == RSSID and var == "cdata" then
        -- Sensor configuration change. Immediate update.
        L("Child %1 (%2) configuration change, updating!", dev, luup.devices[dev].description)
        addEvent{ dev=dev, event="configchange" }
        loadSensorConfig( dev )
        updateSensor( dev )
    else
        local key = string.format("%d:%s/%s", dev, sid, var)
        if watchData[key] then
            for t in pairs(watchData[key]) do
                local tdev = tonumber(t, 10)
                if tdev ~= nil then
                    D("watch() dispatching to %1 (%2)", tdev, luup.devices[tdev].description)
                    local success,err = pcall( sensorWatch, dev, sid, var, oldVal, newVal, tdev, pluginDevice )
                    if not success then
                        L({level=1,msg="watch() dispatch error: %1"}, err)
                    end
                end
            end
        else
            L("Watch callback for unregistered key %1", key)
        end
    end
end

local EOL = "\r\n"

local function getDevice( dev, pdev, v )
    if v == nil then v = luup.devices[dev] end
    if json == nil then json = require("dkjson") end
    local devinfo = {
          devNum=dev
        , ['type']=v.device_type
        , description=v.description or ""
        , room=v.room_num or 0
        , udn=v.udn or ""
        , id=v.id
        , parent=v.device_num_parent or pdev
        , ['device_json'] = luup.attr_get( "device_json", dev )
        , ['impl_file'] = luup.attr_get( "impl_file", dev )
        , ['device_file'] = luup.attr_get( "device_file", dev )
        , manufacturer = luup.attr_get( "manufacturer", dev ) or ""
        , model = luup.attr_get( "model", dev ) or ""
    }
    local rc,t,httpStatus,uri
    if isOpenLuup then
        uri = "http://localhost:3480/data_request?id=status&DeviceNum=" .. dev .. "&output_format=json"
    else
        uri = "http://localhost/port_3480/data_request?id=status&DeviceNum=" .. dev .. "&output_format=json"
    end
    rc,t,httpStatus = luup.inet.wget(uri, 15)
    if httpStatus ~= 200 or rc ~= 0 then
        devinfo['_comment'] = string.format( 'State info could not be retrieved, rc=%s, http=%s', tostring(rc), tostring(httpStatus) )
        return devinfo
    end
    local d = json.decode(t)
    local key = "Device_Num_" .. dev
    if d ~= nil and d[key] ~= nil and d[key].states ~= nil then d = d[key].states else d = nil end
    devinfo.states = d or {}
    return devinfo
end

local function getReactorScene( t, s )
    local resp = "    " .. t .. ( s and "" or " (none)" ) .. EOL
    local pfx = "        "
    if s then
        for _,gr in ipairs( s.groups or {}) do
            if (gr.delay or 0) > 0 then
                resp = resp .. pfx .. "Delay " .. gr.delay .. " " .. (gr.delaytype or "inline") .. EOL
            end
            for _,act in ipairs( gr.actions or {} ) do
                if act.type == "comment" then
                    resp = resp .. pfx .. "Comment: " .. tostring(act.comment)
                elseif act.type == "runlua" then
                    local mime = require('mime')
                    local lua = (act.encoded_lua or 0) and mime.unb64( act.lua ) or act.lua
                    lua = (lua or ""):gsub( "\r\n", "\n" )
                    lua = lua:gsub( "\r", "\n" )
                    lua = lua:gsub( "\n", EOL .. pfx .. "    " )
                    resp = resp .. pfx .. "Run Lua:" .. EOL .. pfx .."    " .. tostring(lua)
                elseif act.type == "runscene" then
                    resp = resp .. pfx .. "Run scene " .. tostring(act.scene) .. " " .. ((luup.scenes[act.scene] or {}).description or (act.sceneName or "").."?")
                elseif act.type == "device" then
                    local p = {}
                    for _,pp in ipairs( act.parameters or {} ) do
                        table.insert( p, pp.name .. "=" .. tostring(pp.value) )
                    end
                    p = table.concat( p, ", " )
                    resp = resp .. pfx .. "Device " .. (act.device or "?") .. " (" ..
                        ((luup.devices[act.device or 0] or {}).description or (act.deviceName or "").."?") ..
                        ") action " .. (act.service or "?") .. "/" ..
                        (act.action or "?") .. "( " .. p .. " )"
                elseif act.type == "housemode" then
                    resp = resp .. pfx .. "Change house mode to " .. tostring(act.housemode)
                else
                    resp = resp .. pfx .. "Action type " .. act.type .. "?"
                    local arr = {}
                    for k,v in pairs(act) do
                        if k ~= "type" then
                            table.insert( arr, k + "=" + tostring(v) )
                        end
                    end
                    if #arr then resp = resp .. " " .. table.concat( arr, ", " ) end
                end
                resp = resp .. EOL
            end
        end
    end
    return resp
end

local function getEvents( deviceNum )
    if deviceNum == nil or luup.devices[deviceNum] == nil or luup.devices[deviceNum].device_type ~= RSTYPE then
        return "no events: device does not exist or is not ReactorSensor"
    end
    local resp = "    Events" .. EOL
    for _,e in ipairs( ( sensorState[tostring(deviceNum)] or {}).eventList or {} ) do
        resp = resp .. string.format("        %15s ", os.date("%x %X", e.when or 0) )
        resp = resp .. ( e.event or "event?" ) .. ": "
        local d = {}
        for k,v in pairs(e) do
            if not ( k == "time" or k == "when" or k == "event" or ( k == "dev" and tostring(v)==tostring(deviceNum) ) ) then
                table.insert( d, string.format("%s=%s", tostring(k), tostring(v)) )
            end
        end
        resp = resp .. table.concat( d, ", " ) .. EOL
    end
    return resp
end

-- A "safer" JSON encode for Lua structures that may contain recursive refereance.
-- This output is intended for display ONLY, it is not to be used for data transfer.
local function alt_json_encode( st, seen )
    seen = seen or {}
    str = "{"
    local comma = false
    for k,v in pairs(st) do
        str = str .. ( comma and "," or "" )
        comma = true
        str = str .. '"' .. k .. '":'
        if type(v) == "table" then
            if seen[v] then str = str .. '"(recursion)"'
            else 
                seen[v] = k
                str = str .. alt_json_encode( v, seen )
            end
        else
            str = str .. stringify( v, seen )
        end
    end
    str = str .. "}"
    return str
end 

-- Stringify a primitive type
stringify = function( v, seen )
    if v == nil then
        return "(nil)"
    elseif type(v) == "number" or type(v) == "boolean" then 
        return tostring(v)
    elseif type(v) == "table" then
        return alt_json_encode( v, seen )
    end
    return string.format( "%q", tostring(v) )
end

local function shortDate( d )
    d = tonumber(d) or 0
    local delta = math.abs( os.time() - d )
    if delta < 86400 then
        return os.date("%X", d)
    elseif delta < (86400*364) then
        return os.date("%m-%d.%X", d)
    end
    return os.date("%Y-%m-%d.%X", d)
end

local function showGeofenceData( r )
    r = r or ""
    local data = getVarJSON( "IsHome", {}, pluginDevice, MYSID )
    for user,udata in pairs( data ) do
        r = r .. "            User " .. tostring(user) .. " ishome=" .. tostring(udata.ishome) .. 
            " inlist=" .. table.concat( udata.inlist or {} ) .. " since " .. shortDate( udata.since ) .. EOL
        for _,tdata in pairs( udata.tags or {} ) do
            r = r .. "            " .. string.format("|%5d %q type %q status %q", tdata.id, tdata.name or "", (tdata.homeloc or 0)~=0 and "home" or "other", tdata.status or "") .. EOL
        end
    end
    return r
end

local function shortDate( d )
    d = tonumber(d) or 0
    local delta = math.abs( os.time() - d )
    if delta < 86400 then
        return os.date("%X", d)
    elseif delta < (86400*364) then
        return os.date("%m-%d.%X", d)
    end
    return os.date("%Y-%m-%d.%X", d)
end

function request( lul_request, lul_parameters, lul_outputformat )
    D("request(%1,%2,%3) luup.device=%4", lul_request, lul_parameters, lul_outputformat, luup.device)
    local action = lul_parameters['action'] or lul_parameters['command'] or ""
    local deviceNum = tonumber( lul_parameters['device'], 10 )
    if action == "debug" then
        debugMode = not debugMode
        D("debug set %1 by request", debugMode)
        return "Debug is now " .. ( debugMode and "on" or "off" ), "text/plain"

    elseif action == "preloadscene" then
        -- Preload scene used by a ReactorSensor. Call by UI during edit.
        if ( lul_parameters.flush or 0 ) ~= 0 then
            -- On demand, flush all scene data.
            sceneData = {}
            luup.variable_set( MYSID, "scenedata", "{}", pluginDevice )
        end
        local status, msg = pcall( loadScene, tonumber(lul_parameters.scene or 0), pluginDevice )
        return json.encode( { status=status,message=msg } ), "application/json"

    elseif action == "summary" then
        local r = ""
        r = r .. string.rep("*", 51) .. " REACTOR LOGIC SUMMARY REPORT " .. string.rep("*", 51) .. EOL
        r = r .. "   Version: " .. tostring(_PLUGIN_VERSION) .. " config " .. tostring(_CONFIGVERSION) .. EOL
        r = r .. "Local time: " .. os.date("%Y-%m-%dT%H:%M:%S%z") .. ", DST=" .. tostring(luup.variable_get( MYSID, "LastDST", pluginDevice ) or "") .. EOL
        r = r .. "House mode: " .. tostring(luup.variable_get( MYSID, "HouseMode", pluginDevice ) or "") .. EOL
        r = r .. "  Sun data: " .. tostring(luup.variable_get( MYSID, "sundata", pluginDevice ) or "") .. EOL
<<<<<<< HEAD
        if geofenceMode ~= 0 then
            r = r .. "  Geofence: running in " .. (geofenceMode < 0 and "long" or "quick") .. " mode." .. EOL
            local status, p = pcall( showGeofenceData )
            if status then 
                r = r .. p
            else
                r = r .. "            ? " .. tostring(p) .. EOL
            end
        else
            r = r .. "  Geofence: not running" .. EOL
        end
=======
>>>>>>> 9f2e68ee
        if hasBattery then
            r = r .. "     Power: " .. tostring(luup.variable_get( MYSID, "SystemPowerSource", pluginDevice ) or "")
            r = r .. ", battery level " .. tostring(luup.variable_get( MYSID, "SystemBatteryLevel", pluginDevice ) or "") .. EOL
        end
        for n,d in pairs( luup.devices ) do
            if d.device_type == RSTYPE and ( deviceNum==nil or n==deviceNum ) then
<<<<<<< HEAD
                if sensorState[tostring(n)].condState == nil then
                    sensorState[tostring(n)].condState = loadCleanState( n )
                end
=======
                sensorState[tostring(n)].condState = loadCleanState( n )
>>>>>>> 9f2e68ee
                local status = ( ( getVarNumeric( "Armed", 0, n, SENSOR_SID ) ~= 0 ) and " armed" or "" )
                status = status .. ( ( getVarNumeric("Tripped", 0, n, SENSOR_SID ) ~= 0 ) and " tripped" or "" )
                r = r .. string.rep( "=", 132 ) .. EOL
                r = r .. string.format("%s (#%d)%s", tostring(d.description), n, status) .. EOL
                local cdata,err = getVarJSON( "cdata", {}, n, RSSID )
                if err then
                    r = r .. "**** UNPARSEABLE CONFIGURATION: " .. err .. EOL
                    cdata = {}
                end
                r = r .. string.format("    Version %d.%d %s", cdata.version or 0, cdata.timestamp or 0, os.date("%x %X", cdata.timestamp or 0)) .. EOL
                r = r .. string.format("    Message/status: %s", luup.variable_get( RSSID, "Message", n ) or "" ) .. EOL
                local s = getVarNumeric( "TestTime", 0, n, RSSID )
                if s ~= 0 then
                    r = r .. string.format("    Test time set: %s", os.date("%Y-%m-%d %H:%M", s)) .. EOL
                end
                s = getVarNumeric( "TestHouseMode", 0, n, RSSID )
                if s ~= 0 then
                    r = r .. string.format("    Test house mode set: %d", s) .. EOL
                end
                local first = true
                for _,vv in pairs( cdata.variables or {} ) do
                    if first then
                        r = r .. "    Variable/expressions" .. EOL
                        first = false
                    end
                    local lv = luup.variable_get( VARSID, vv.name, n ) or "(no value)"
                    local le = luup.variable_get( VARSID, vv.name .. "_Error", n ) or ""
                    r = r .. string.format("        %s=%s (last %q)", vv.name or "?", vv.expression or "?", lv) .. EOL
                    if le ~= "" then r = r .. "        ******** Error: " .. le .. EOL end
                end
                local ng=0
                for _,gc in ipairs( cdata.conditions or {} ) do
                    local gs = (sensorState[tostring(n)].condState or {})[gc.groupid] or {}
                    ng = ng + 1
                    r = r .. "    Group #" .. ng .. " <" .. gc.groupid .. "> " ..
                        ( gs.evalstate and "true" or "false" ) .. " as of " .. shortDate( gs.evalstamp ) ..
                        ( gc.disabled and " (disabled)" or "" ) .. EOL
                    for _,cond in ipairs( gc.groupconditions or {} ) do
                        local cs = (sensorState[tostring(n)].condState or {})[cond.id] or {}
                        r = r .. "        =" .. ( cs.evalstate and "T" or "f" )
                        r = r .. " (" .. ( cond.type or "?type?" ) .. ") "
                        if cond.type == "service" then
                            r = r .. string.format("%s (%d) ", ( luup.devices[cond.device]==nil ) and ( "*** missing " .. ( cond.devicename or "unknown" ) ) or
                                luup.devices[cond.device].description, cond.device )
                            r = r .. string.format("%s/%s %s %s", cond.service or "?", cond.variable or "?", cond.operator or cond.condition or "?",
                                cond.value or "")
                            if cond.duration then
                                r = r .. " for " .. ( cond.duration_op or "ge" ) .. 
                                    " " .. cond.duration .. "s"
                            end
                            if cond.after then
                                if ( cond.aftertime or 0 ) > 0 then
                                    r = r .. " within " .. tostring(cond.aftertime) .. "s"
                                end
                                r = r .. " after " .. cond.after
                            end
                            if cond.repeatcount then
                                r = r .. " repeat " .. cond.repeatcount ..
                                    " within " .. ( cond.repeatwithin or 60 ).. "s"
                            end
                            if (cond.latch or 0) ~= 0 then
                                r = r .. " (latching)"
                            end
                        elseif cond.type == "comment" then
                            r = r .. string.format("%q", cond.comment)
                        elseif cond.type == "housemode" then
                            r = r .. "in " .. ( cond.value or "" )
                        elseif cond.type == "sun" then
                            r = r .. ( cond.operator or cond.condition or "?" ) .. " " .. ( cond.value or "" )
                        elseif cond.type == "trange" then
                            r = r .. ( cond.operator or cond.condition or "?" ) .. " " .. ( cond.value or "" )
                        elseif cond.type == "ishome" then
                            r = r .. ( cond.operator or "is" ) .. " " .. ( cond.value or "" )
                        elseif cond.type == "reload" then
                        else
                            r = r .. json.encode(cond)
                        end
                        r = r .. " ["
                        r = r .. ( cs.laststate and "true" or "false" ) .. "/" .. (cs.evalstate and "true" or "false" )
                        r = r .. " as of " .. shortDate( cs.statestamp ) .. "/" .. shortDate( cs.evalstamp ) .. "; "
                        if cs.priorvalue then r = r .. tostring(cs.priorvalue) .. " => " end
                        r = r .. tostring(cs.lastvalue) .. " at " .. shortDate( cs.valuestamp ) .. "]"
                        r = r .. " <" .. cond.id .. ">"
                        r = r .. EOL
                    end
                end
                r = r .. getReactorScene( "Trip Actions", cdata.tripactions );
                r = r .. getReactorScene( "Untrip Actions", cdata.untripactions );
                r = r .. getEvents( n )
            end
        end
        return r, "text/plain"

    elseif action == "tryexpression" then
        if luup.devices[deviceNum] == nil or luup.devices[deviceNum].device_type ~= RSTYPE then
            return json.encode{ status=false, message="Invalid device number" }, "application/json"
        end
        local expr = lul_parameters['expr'] or "?"
        local ctx = getExpressionContext( sensorState[tostring(deviceNum)].configData, deviceNum )
        if luaxp == nil then luaxp = require("L_LuaXP_Reactor") end
        -- if debugMode then luaxp._DEBUG = D end
        ctx.NULL = luaxp.NULL
        local result, err = luaxp.evaluate( expr, ctx )
        local ret = { status=true, resultValue=result, err=err or false, expression=expr }
        return json.encode( ret ), "application/json"

    elseif action == "infoupdate" then
        -- Fetch and install updated deviceinfo file; these will change more frequently than the plugin.
        -- Updates are user-driven from the UI, and the user is advised that the version of firmware is
        -- sent to my server to ensure that the correct file is received (if per-version exceptions are
        -- needed). The version info and any other data collected by the process are not stored except
        -- in temporary logs that are periodically purged, and not for any analytical purpose.
        local targetPath = "/etc/cmh-ludl/D_ReactorDeviceInfo.json"
        local tmpPath = "/tmp/D_ReactorDeviceInfo.tmp"
        if isOpenLuup then
            local loader = require "openLuup.loader"
            if loader.find_file == nil then return json.encode{ status=false, message="Your openLuup is out of update; please update." } end
            targetPath = loader.find_file( "D_ReactorDeviceInfo.json" )
            tmpPath = targetPath:gsub( ".json.*$", ".tmp" )
        end
        local http = require("socket.http")
        local https = require("ssl.https")
        local ltn12 = require("ltn12")
        local f = io.open( tmpPath , "w" )
        if not f then return json.encode{ status=false, message="A temporary file could not be opened", path=tmpPath }, "application/json" end
        local body = "action=fetch&fv=" .. luup.version .. "&pv=" .. _PLUGIN_VERSION
        local req =  {
            method = "POST",
            url = "https://www.toggledbits.com/deviceinfo/latest.php",
            redirect = false,
            headers = { ['Content-Length']=string.len( body ), ['Content-Type']="application/x-www-form-urlencoded" },
            source = ltn12.source.string( body ),
            sink = ltn12.sink.file( f ),
            verify = luup.variable_get( MYSID, "SSLVerify", pluginDevice ) or "none",
            protocol = luup.variable_get( MYSID, "SSLProtocol", pluginDevice ) or 'tlsv1',
            options = luup.variable_get( MYSID, "SSLOptions", pluginDevice ) or 'all'
        }
        http.TIMEOUT = 30
        https.TIMEOUT = 30
        local cond, httpStatus, httpHeaders = https.request( req )
        D("doMatchQuery() returned from request(), cond=%1, httpStatus=%2, httpHeaders=%3", cond, httpStatus, httpHeaders)
        -- No need to close f, the sink does it for us.
        -- Handle special errors from socket library
        if tonumber(httpStatus) == nil then
            respBody = httpStatus
            httpStatus = 500
        end
        if httpStatus == 200 then
            os.execute( "rm -f -- " .. targetPath .. ".lzo" )
            local es = os.execute( "mv -f " .. tmpPath .. " " .. targetPath )
            if es ~= 0 then
                return json.encode{ status=false, exitStatus=es,
                    message="The download was successful but the updated file could not be installed;" ..
                    " please move " .. tmpPath .. " to " .. targetPath },
                    "application/json"
            end
            return json.encode{ status=true, message="Device info updated" }, "application/json"
        end
        return json.encode{ status=false, message="Download failed (" .. tostring(httpStatus) .. ")" }, "application/json"

    elseif action == "submitdevice" then

        D("request() submitdevice with data %1", lul_parameters.data)
        local http = require("socket.http")
        local https = require("ssl.https")
        local ltn12 = require("ltn12")
        local body = lul_parameters.data
        local resp = {}
        local req =  {
            method = "POST",
            url = "https://www.toggledbits.com/deviceinfo/submitdevice.php",
            redirect = false,
            headers = { ['Content-Length']=string.len( body ), ['Content-Type']="application/json" },
            source = ltn12.source.string( body ),
            sink = ltn12.sink.table(resp),
            verify = luup.variable_get( MYSID, "SSLVerify", pluginDevice ) or "none",
            protocol = luup.variable_get( MYSID, "SSLProtocol", pluginDevice ) or 'tlsv1',
            options = luup.variable_get( MYSID, "SSLOptions", pluginDevice ) or 'all'
        }
        http.TIMEOUT = 30
        https.TIMEOUT = 30
        local cond, httpStatus, httpHeaders = https.request( req )
        D("doMatchQuery() returned from request(), cond=%1, httpStatus=%2, httpHeaders=%3", cond, httpStatus, httpHeaders)
        -- Handle special errors from socket library
        if tonumber(httpStatus) == nil then
            respBody = httpStatus
            httpStatus = 500
        end
        if httpStatus == 200 then
            return json.encode( { status=true, message="OK" } ), "application/json"
        end
        return json.encode( { status=false, message="Can't send device info, status " .. httpStatus } ), "application/json"

    elseif action == "config" or action == "backup" then
        local st = { _comment="Reactor configuration " .. os.date("%x %X"), timestamp=os.time(), version=_PLUGIN_VERSION, sensors={} }
        for k,v in pairs( luup.devices ) do
            if v.device_type == RSTYPE then
                st.sensors[tostring(k)] = { name=v.description, devnum=k }
<<<<<<< HEAD
                local c,err = getVarJSON( "cdata", {}, k, RSSID )
                if not c or err then
=======
                local x = luup.variable_get( RSSID, "cdata", k ) or "{}"
                local c,_,err = json.decode( x )
                if not c then
>>>>>>> 9f2e68ee
                    st.sensors[tostring(k)]._comment = "Unable to parse configuration: " .. tostring(err)
                else
                    st.sensors[tostring(k)].config = c
                end
            end
        end
        local bdata = json.encode( st )
        if action == "backup" then
            local bfile
            if isOpenLuup then
                local loader = require "openLuup.loader"
                if loader.find_file == nil then return json.encode{ status=false, message="Your openLuup is out of date; please update to 2018.11.21 or higher." } end
                bfile = loader.find_file( "L_Reactor.lua" ):gsub( "L_Reactor.lua$", "" ) .. "reactor-config-backup.json"
            else
                bfile = "/etc/cmh-ludl/reactor-config-backup.json"
            end
            local f = io.open( bfile, "w" )
            if f then
                f:write( bdata )
                f:close()
            else
                error("ERROR can't write " .. bfile)
            end
            return json.encode( { status=true, message="Done!", file=bfile } ), "application/json"
        end
        return bdata, "application/json"

    elseif action == "purge" then
        luup.variable_set( MYSID, "scenedata", "{}", pluginDevice )
        scheduleDelay( { id="reload", func=luup.reload, owner=pluginDevice }, 2 )
        return  "Purged; reloading Luup.", "text/plain"

    elseif action == "status" then
        local st = {
            name=_PLUGIN_NAME,
            plugin=_PLUGIN_ID,
            version=_PLUGIN_VERSION,
            configversion=_CONFIGVERSION,
            author="Patrick H. Rigney (rigpapa)",
            url=_PLUGIN_URL,
            ['type']=MYTYPE,
            responder=luup.device,
            timestamp=os.time(),
            system = {
                version=luup.version,
                isOpenLuup=isOpenLuup,
                isALTUI=isALTUI
            },
            devices={}
        }
        for k,v in pairs( luup.devices ) do
            if v.device_type == MYTYPE or v.device_type == RSTYPE then
                local devinfo = getDevice( k, pluginDevice, v ) or {}
                if v.device_type == RSTYPE then
                    devinfo.sensorState = sensorState[tostring(k)]
                elseif k == pluginDevice then
                    devinfo.watchData = watchData
                    devinfo.tickTasks = tickTasks
                    devinfo.sceneData = sceneData
                    devinfo.sceneState = sceneState
                    devinfo.sceneWaiting = sceneWaiting
                end
                table.insert( st.devices, devinfo )
            end
        end
        return alt_json_encode( st ), "application/json"

    elseif action == "serviceinfo" then
        error("not yet implemented")

    else
        error("Not implemented: " .. action)
    end
end<|MERGE_RESOLUTION|>--- conflicted
+++ resolved
@@ -11,15 +11,9 @@
 
 local _PLUGIN_ID = 9086
 local _PLUGIN_NAME = "Reactor"
-<<<<<<< HEAD
 local _PLUGIN_VERSION = "2.2develop"
 local _PLUGIN_URL = "https://www.toggledbits.com/reactor"
 local _CONFIGVERSION = 00205
-=======
-local _PLUGIN_VERSION = "2.1"
-local _PLUGIN_URL = "https://www.toggledbits.com/reactor"
-local _CONFIGVERSION = 00204
->>>>>>> 9f2e68ee
 
 local MYSID = "urn:toggledbits-com:serviceId:Reactor"
 local MYTYPE = "urn:schemas-toggledbits-com:device:Reactor:1"
@@ -547,10 +541,7 @@
         initVar( "Message", "", pdev, MYSID )
         initVar( "HouseMode", luup.attr_get( "Mode", 0 ) or "1", pdev, MYSID )
         initVar( "LastDST", "0", pdev, MYSID )
-<<<<<<< HEAD
         initVar( "IsHome", "", pdev, MYSID )
-=======
->>>>>>> 9f2e68ee
         initVar( "DebugMode", 0, pdev, MYSID )
         initVar( "MaxEvents", "", pdev, MYSID )
         initVar( "UseACE", "", pdev, MYSID )
@@ -619,7 +610,7 @@
 
     -- If we have state in memory, it's assumed to be clean.
     if sensorState[tostring(tdev)].condState then
-        -- Bump time to avoid expiration and return
+        -- Bump time to avoid expiration (cache hit) and return
         sensorState[tostring(tdev)].condState.lastSaved = os.time()
         return sensorState[tostring(tdev)].condState
     end
@@ -833,14 +824,9 @@
                             local dev = luaEnv.__reactor_getdevice() or 0
                             local msg = ""
                             for _,v in ipairs( arg or {} ) do
-<<<<<<< HEAD
                                 msg = msg .. tostring( v or "(nil)" ) .. " "
                             end
                             msg = msg:gsub( "/r/n?", "/n" ):gsub( "%s+$", "" )
-=======
-                                msg = msg .. tostring(v or "(nil)") .. " "
-                            end
->>>>>>> 9f2e68ee
                             luup.log( ((luup.devices[dev] or {}).description or "?") ..
                                 " (" .. tostring(dev) .. ") [" .. tostring(luaEnv.__reactor_getscript() or "?") ..
                                 "] " .. msg)
@@ -1099,11 +1085,7 @@
                         -- Throw on the brakes! (stop all scenes in context)
                         stopScene( tdev, nil, tdev )
                         return nil
-<<<<<<< HEAD
                     elseif more == false then -- N.B. specific test to match exactly boolean type false (but not nil)
-=======
-                    elseif more == false then -- N.B. use openLuup semantics, seems correct.
->>>>>>> 9f2e68ee
                         addEvent{ dev=tdev, event="abortscene", scene=scd.id, sceneName=scd.name or scd.id, reason="Lua returned (" .. type(more) .. ")" .. tostring(more) }
                         L("%1 (%2) scene %3 Lua at step %4 returned (%5)%6, stopping actions.",
                             luup.devices[tdev].description, tdev, scd.id, ix, type(more), more)
@@ -1177,11 +1159,7 @@
             L{level=2,msg="Lua:\n"..luafragment} -- concat to avoid formatting
             return
         end
-<<<<<<< HEAD
         if more == false then -- N.B. specific test to match exactly boolean type false (but not nil)
-=======
-        if more == false then
->>>>>>> 9f2e68ee
             addEvent{ dev=tdev, event="abortscene", scene=scd.id, sceneName=scd.name or scd.id, reason="Lua returned (" .. type(more) .. ")" .. tostring(more) }
             L("%1 (%2) scene %3 Lua returned (%4)%5, scene run aborted.",
                 luup.devices[tdev].description, tdev. scd.id, type(more), more)
@@ -1350,51 +1328,6 @@
     return cdata
 end
 
-<<<<<<< HEAD
--- Clean cstate
-local function loadCleanState( tdev )
-    D("loadCleanState(%1)", tdev)
-
-    -- Fetch cstate. If it's empty, there's nothing to do here.
-    local cstate,err = getVarJSON( "cstate", {}, tdev, RSSID )
-    if not err then
-        local cdata = sensorState[tostring(tdev)].configData
-        if not cdata then
-            L({level=1,msg="ReactorSensor %1 (%2) has corrupt configuration data!"}, tdev, luup.devices[tdev].description)
-            error("ReactorSensor " .. tdev .. " has invalid configuration data")
-            -- no return
-        end
-
-        -- Find all conditions in cdata
-        local conds = {}
-        for _,grp in ipairs( cdata.conditions or {} ) do
-            table.insert( conds, grp.groupid )
-            for _,cond in ipairs( grp.groupconditions or {} ) do
-                table.insert( conds, cond.id )
-            end
-        end
-        D("loadCleanState() cdata has %1 conditions: %2", #conds, conds)
-
-        -- Get all conditions in cstate. Remove from that list all cdata conditions.
-        local states = getKeys( cstate )
-        D("loadCleanState() cstate has %1 states: %2", #states, states)
-        local dels = {} -- map
-        for _,k in ipairs( states ) do dels[k] = true end
-        for _,k in ipairs( conds ) do dels[k] = nil end
-
-        -- Delete whatever is left
-        D("loadCleanState() deleting %1", dels)
-        for k,_ in pairs( dels ) do cstate[ k ] = nil end
-    end
-
-    -- Save updated state
-    D("loadCleanState() saving state %1", cstate)
-    luup.variable_set( RSSID, "cstate", json.encode( cstate ), tdev )
-    return cstate
-end
-
-=======
->>>>>>> 9f2e68ee
 local function evaluateVariable( vname, ctx, cdata, tdev )
     D("evaluateVariable(%1,cdata,%2)", vname, tdev)
     local vdef = (cdata.variables or {})[vname]
@@ -1605,7 +1538,6 @@
         elseif op == "isfalse" then
             if (vn or 0) ~= 0 or TRUESTRINGS:find( ":" .. vv:lower() .. ":" ) then return vv,false end
         elseif op == "change" then
-<<<<<<< HEAD
             if cv ~= "" and cv ~= "," then
                 local ar = split( cv, "," )
                 -- With terminal values. If value hasn't changed, consider as 
@@ -1622,14 +1554,6 @@
             if vv == cond.laststate.lastvalue then return vv,false end
             -- Changed without terminal values, pulse.
             scheduleDelay( { id=tdev, info="change "..cond.id },
-=======
-            local cs = sensorState[tostring(tdev)].condState[cond.id]
-            local changed = cs == nil or cs.lastvalue ~= vv
-            D("evaluateCondition() change op, condstate %1, val %2, changed %3", cs, vv, changed)
-            if not changed then return false end
-            -- Changed, go true and re-eval in 2 seconds (will go false unless changed again)
-            scheduleDelay( { id=tdev,info="change "..cond.id },
->>>>>>> 9f2e68ee
                 getVarNumeric( "ValueChangeHoldTime", 2, tdev, RSSID ) )
         else
             L({level=1,msg="evaluateCondition() unknown op %1 in cond %2"}, op, cv)
@@ -1924,7 +1848,6 @@
                 -- We are currently true (in a pulse); schedule next interval.
                 while nextTrue <= now do nextTrue = nextTrue + interval end -- ??? use maths
                 D("evaluateCondition() resetting, next %1", nextTrue)
-<<<<<<< HEAD
                 scheduleTick( { id=tdev, info="interval "..cond.id }, nextTrue )
                 return lastTrue,false
             end
@@ -1940,25 +1863,6 @@
                 if cond.skipmissed then
                     scheduleTick( { id=tdev, info="interval "..cond.id }, nextTrue )
                     return lastTrue,false
-=======
-                scheduleTick( { id=tdev,info="interval "..cond.id }, nextTrue )
-                cond.lastvalue.value = lastTrue -- preserve reference point
-                return false,false
-            else
-                -- Check to see if we've missed an interval
-                if nextTrue > ( lastTrue + interval ) then
-                    D("evaluateConditions() we must missed an interval! Forcing true...")
-                    nextTrue = now
-                end
-                -- We are false; have we reached edge time yet?
-                if now < nextTrue then
-                    -- Haven't met interval yet.
-                    local delay = nextTrue - now
-                    D("evaluateCondition() too early, delaying %1 seconds", delay)
-                    scheduleDelay( { id=tdev,info="interval "..cond.id }, delay )
-                    cond.lastvalue.value = lastTrue -- preserve reference point
-                    return false,false
->>>>>>> 9f2e68ee
                 end
             end
             -- Is it time yet?
@@ -1971,10 +1875,6 @@
             end
         else
             -- First run. Delay until the first interval.
-<<<<<<< HEAD
-=======
-
->>>>>>> 9f2e68ee
         end
         -- Go true.
         D("evaluateConditions() triggering interval condition %1", cond.id)
@@ -2239,10 +2139,7 @@
 -- Perform update tasks
 local function updateSensor( tdev )
     D("updateSensor(%1) %2", tdev, luup.devices[tdev].description)
-<<<<<<< HEAD
-=======
     local skey = tostring(tdev)
->>>>>>> 9f2e68ee
 
     -- If not enabled, no work to do.
     if not isEnabled( tdev ) then
@@ -2378,7 +2275,6 @@
             end
         end
     end
-<<<<<<< HEAD
     
     -- Geofencing. If flag on, at least one sensor is using geofencing. Fetch 
     -- userdata, which can be very large. Shame that it comes back as JSON-
@@ -2516,8 +2412,6 @@
             end
         end
     end
-=======
->>>>>>> 9f2e68ee
 
     -- See if any cached state has expired
     local expiry = getVarNumeric( "StateCacheExpiry", 600, pdev, MYSID )
@@ -2531,11 +2425,6 @@
             end
         end
     end
-<<<<<<< HEAD
-=======
-
-    scheduleTick( tostring(pdev), nextTick )
->>>>>>> 9f2e68ee
 end
 
 -- Start an instance
@@ -3233,7 +3122,6 @@
         r = r .. "Local time: " .. os.date("%Y-%m-%dT%H:%M:%S%z") .. ", DST=" .. tostring(luup.variable_get( MYSID, "LastDST", pluginDevice ) or "") .. EOL
         r = r .. "House mode: " .. tostring(luup.variable_get( MYSID, "HouseMode", pluginDevice ) or "") .. EOL
         r = r .. "  Sun data: " .. tostring(luup.variable_get( MYSID, "sundata", pluginDevice ) or "") .. EOL
-<<<<<<< HEAD
         if geofenceMode ~= 0 then
             r = r .. "  Geofence: running in " .. (geofenceMode < 0 and "long" or "quick") .. " mode." .. EOL
             local status, p = pcall( showGeofenceData )
@@ -3245,21 +3133,13 @@
         else
             r = r .. "  Geofence: not running" .. EOL
         end
-=======
->>>>>>> 9f2e68ee
         if hasBattery then
             r = r .. "     Power: " .. tostring(luup.variable_get( MYSID, "SystemPowerSource", pluginDevice ) or "")
             r = r .. ", battery level " .. tostring(luup.variable_get( MYSID, "SystemBatteryLevel", pluginDevice ) or "") .. EOL
         end
         for n,d in pairs( luup.devices ) do
             if d.device_type == RSTYPE and ( deviceNum==nil or n==deviceNum ) then
-<<<<<<< HEAD
-                if sensorState[tostring(n)].condState == nil then
-                    sensorState[tostring(n)].condState = loadCleanState( n )
-                end
-=======
                 sensorState[tostring(n)].condState = loadCleanState( n )
->>>>>>> 9f2e68ee
                 local status = ( ( getVarNumeric( "Armed", 0, n, SENSOR_SID ) ~= 0 ) and " armed" or "" )
                 status = status .. ( ( getVarNumeric("Tripped", 0, n, SENSOR_SID ) ~= 0 ) and " tripped" or "" )
                 r = r .. string.rep( "=", 132 ) .. EOL
@@ -3458,14 +3338,8 @@
         for k,v in pairs( luup.devices ) do
             if v.device_type == RSTYPE then
                 st.sensors[tostring(k)] = { name=v.description, devnum=k }
-<<<<<<< HEAD
                 local c,err = getVarJSON( "cdata", {}, k, RSSID )
                 if not c or err then
-=======
-                local x = luup.variable_get( RSSID, "cdata", k ) or "{}"
-                local c,_,err = json.decode( x )
-                if not c then
->>>>>>> 9f2e68ee
                     st.sensors[tostring(k)]._comment = "Unable to parse configuration: " .. tostring(err)
                 else
                     st.sensors[tostring(k)].config = c
