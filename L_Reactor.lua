--[[
	L_Reactor.lua - Core module for Reactor
	Copyright 2018,2019 Patrick H. Rigney, All Rights Reserved.
	This file is part of Reactor. For license information, see LICENSE at https://github.com/toggledbits/Reactor
--]]
--luacheck: std lua51,module,read globals luup,ignore 542 611 612 614 111/_,no max line length

module("L_Reactor", package.seeall)

local debugMode = false

local _PLUGIN_ID = 9086
local _PLUGIN_NAME = "Reactor"
local _PLUGIN_VERSION = "3.5develop-20016"
local _PLUGIN_URL = "https://www.toggledbits.com/reactor"

<<<<<<< HEAD
local _CONFIGVERSION	= 20016
=======
local _CONFIGVERSION	= 20017
>>>>>>> 2f68147f
local _CDATAVERSION		= 19305	-- must coincide with JS
local _UIVERSION		= 19349	-- must coincide with JS
	  _SVCVERSION		= 19202	-- must coincide with impl file (not local)

local MYSID = "urn:toggledbits-com:serviceId:Reactor"
local MYTYPE = "urn:schemas-toggledbits-com:device:Reactor:1"

local RSSID = "urn:toggledbits-com:serviceId:ReactorSensor"
local RSTYPE = "urn:schemas-toggledbits-com:device:ReactorSensor:1"

local VARSID = "urn:toggledbits-com:serviceId:ReactorValues"
local GRPSID = "urn:toggledbits-com:serviceId:ReactorGroup"

local SENSOR_SID = "urn:micasaverde-com:serviceId:SecuritySensor1"
local SWITCH_SID = "urn:upnp-org:serviceId:SwitchPower1"

local systemReady = false
local sensorState = {}
local tickTasks = {}
local watchData = {}
local luaFunc = {}
local devicesByName = {}
local sceneData = {}
local sceneWaiting = {}
local sceneState = {}
local hasBattery = true
local usesHouseMode = false
local geofenceMode = 0
local geofenceEvent = 0
local maxEvents = 100
local dateFormat = false
local timeFormat = false
local luaEnv -- global state for all runLua actions

local runStamp = 0
local pluginDevice = false
local isALTUI = false
local isOpenLuup = false
local unsafeLua = false
local devVeraAlerts = false
local installPath

local TICKOFFS = 5 -- cond tasks try to run TICKOFFS seconds after top of minute

local TRUESTRINGS = ":y:yes:t:true:on:1:" -- strings that mean true (also numeric ~= 0)

local ARRAYMAX = 100 -- maximum size of an unbounded (luaxp) array (override by providing boundary/size)

local defaultLogLevel = false -- or a number, which is (uh...) the default log level for messages

local json = require "dkjson"
local mime = require "mime"
local luaxp -- will only be loaded if needed

local function dump(t, seen)
	if t == nil then return "nil" end
	if seen == nil then seen = {} end
	local sep = ""
	local str = "{ "
	for k,v in pairs(t) do
		local val
		if type(v) == "table" then
			if seen[v] then val = "(recursion)"
			else
				seen[v] = true
				val = dump(v, seen)
			end
		elseif type(v) == "string" then
			val = string.format("%q", v)
		elseif type(v) == "number" and (math.abs(v-os.time()) <= 86400) then
			val = tostring(v) .. "(" .. os.date("%x.%X", v) .. ")"
		else
			val = tostring(v)
		end
		str = str .. sep .. k .. "=" .. val
		sep = ", "
	end
	str = str .. " }"
	return str
end

local function L(msg, ...) -- luacheck: ignore 212
	local str
	local level = defaultLogLevel or 50
	if type(msg) == "table" then
		str = tostring(msg.prefix or _PLUGIN_NAME) .. ": " .. tostring(msg.msg or msg[1])
		level = msg.level or level
	else
		str = _PLUGIN_NAME .. ": " .. tostring(msg)
	end
	str = string.gsub(str, "%%(%d+)", function( n )
			n = tonumber(n, 10)
			if n < 1 or n > #arg then return "nil" end
			local val = arg[n]
			if type(val) == "table" then
				return dump(val)
			elseif type(val) == "string" then
				return string.format("%q", val)
			elseif type(val) == "number" and math.abs(val-os.time()) <= 86400 then
				return tostring(val) .. "(" .. os.date("%x.%X", val) .. ")"
			end
			return tostring(val)
		end
	)
	luup.log(str, math.max(1,level))
--[[ ???dev --]] if level <= 2 then local f = io.open( "/etc/cmh-ludl/Reactor.log", "a" ) if f then f:write( str .. "\n" ) f:close() end end
	if level == 0 then if debug and debug.traceback then luup.log( debug.traceback(), 1 ) end error(str, 2) end
end

local function D(msg, ...)
	if debugMode then
		local inf = debug and debug.getinfo(2, "Snl") or {}
		L( { msg=msg,
			prefix=(_PLUGIN_NAME .. "(" ..
				(inf.name or string.format("<func@%s>", tostring(inf.linedefined or "?"))) ..
				 ":" .. tostring(inf.currentline or "?") .. ")") }, ... )
	end
end

-- An assert() that only functions in debug mode
local function DA(cond, m, ...)
	if cond or not debugMode then return end
	L({level=0,msg=m or "Assertion failed!"}, ...)
	error("assertion failed") -- should be unreachable
end

local function getInstallPath()
	if not installPath then
		installPath = "/etc/cmh-ludl/" -- until we know otherwise
		if isOpenLuup then
			local loader = require "openLuup.loader"
			if loader.find_file then
				installPath = loader.find_file( "L_Reactor.lua" ):gsub( "L_Reactor.lua$", "" )
			end
		end
	end
	return installPath
end

local function split( str, sep )
	sep = sep or ","
	local arr = {}
	if str == nil or #str == 0 then return arr, 0 end
	local rest = string.gsub( str or "", "([^" .. sep .. "]*)" .. sep, function( m ) table.insert( arr, m ) return "" end )
	table.insert( arr, rest )
	return arr, #arr
end

local function urlencode( s )
	-- Could add dot per RFC3986; note space becomes %20
	return s:gsub( "([^A-Za-z0-9_-])", function( m )
			return string.format( "%%%02x", string.byte( m ) ) end
		)
end

-- Shallow copy
local function shallowCopy( t )
	local r = {}
	for k,v in pairs(t or {}) do
		r[k] = v
	end
	return r
end

-- Find device by number, name or UDN
local function finddevice( dev, tdev )
	local vn
	if type(dev) == "number" then
		vn = ( dev == -1 ) and tdev or dev
	elseif type(dev) == "string" then
		if dev == "" then return tdev end
		dev = string.lower( dev )
		if devicesByName[ dev ] ~= nil then
			return devicesByName[ dev ]
		end
		if dev:sub(1,5) == "uuid:" then
			for n,d in pairs( luup.devices ) do
				if string.lower( d.udn ) == dev then
					devicesByName[ dev ] = n
					return n
				end
			end
		else
			for n,d in pairs( luup.devices ) do
				if string.lower( d.description ) == dev then
					devicesByName[ dev ] = n
					return n
				end
			end
		end
		vn = tonumber( dev )
	else
		return nil
	end
	return vn
end

local function fdate( t )
	if not dateFormat then
		dateFormat = luup.attr_get( "date_format", 0 ) or "yy-mm-dd"
		dateFormat = dateFormat:gsub( "yy", "%%Y" ):gsub( "mm", "%%m" ):gsub( "dd", "%%d" );
	end
	return os.date( dateFormat, t )
end

local function ftime( t )
	if not timeFormat then
		timeFormat = ( "12hr" == luup.attr_get( "timeFormat", 0 ) ) and "%I:%M:%S%p" or "%H:%M:%S"
	end
	return os.date( timeFormat, t )
end

-- Get iterator for child devices matching passed table of attributes
-- (e.g. { device_type="urn:...", category_num=4 })
local function childDevices( prnt, attr )
	prnt = prnt or pluginDevice
	attr = attr or {}
	local prev = nil
	return function()
		while true do
			local n, d = next( luup.devices, prev )
			prev = n
			if n == nil then return nil end
			local matched = d.device_num_parent == prnt
			if matched then
				for a,v in pairs( attr ) do
					if d[a] ~= v then
						matched = false
						break
					end
				end
			end
			if matched then return n,d end
		end
	end
end

-- Initialize a variable if it does not already exist.
local function initVar( name, dflt, dev, sid )
	assert( dev ~= nil and sid ~= nil)
	local currVal = luup.variable_get( sid, name, dev )
	if currVal == nil then
		luup.variable_set( sid, name, tostring(dflt), dev )
		return tostring(dflt)
	end
	return currVal
end

-- Set variable, only if value has changed.
local function setVar( sid, name, val, dev )
	val = (val == nil) and "" or tostring(val)
	local s = luup.variable_get( sid, name, dev )
	if s ~= val then
		luup.variable_set( sid, name, val, dev )
	end
	return s
end

-- Delete a state variable. Newer versions of firmware do this by setting nil;
-- older versions require a request.
local function deleteVar( sid, name, dev )
	if luup.variable_get( sid, name, dev ) then
		luup.variable_set( sid, name, "", dev )
		-- For firmware > 1036/3917/3918/3919 http://wiki.micasaverde.com/index.php/Luup_Lua_extensions#function:_variable_set
		luup.variable_set( sid, name, nil, dev )
	end
end

-- Get variable with possible default
local function getVar( name, dflt, dev, sid )
	assert ( name ~= nil and dev ~= nil )
	local s,t = luup.variable_get( sid or RSSID, name, dev )
	if s == nil or s == "" then return dflt,0 end
	return s,t
end

-- Get variable on Reactor parent
local function getReactorVar( name, dflt, dev ) return getVar( name, dflt, dev or pluginDevice, MYSID ) end

-- Get numeric variable, or return default value if not set or blank
local function getVarNumeric( name, dflt, dev, sid )
	assert ( name ~= nil and dev ~= nil )
	DA( dflt==nil or type(dflt)=="number", "Supplied default is not numeric or nil" )
	local s = luup.variable_get( sid or RSSID, name, dev )
	if s == nil or s == "" then return dflt end
	return tonumber(s) or dflt
end

local function getVarBool( name, dflt, dev, sid ) DA(type(dflt)=="boolean", "Supplied default is not boolean") return getVarNumeric( name, dflt and 1 or 0, dev, sid ) ~= 0 end

-- Get var that stores JSON data. Returns data, error flag.
local function getVarJSON( name, dflt, dev, sid )
	assert( dev ~= nil and name ~= nil )
	local s = getVar( name, "", dev, sid ) -- blank default
	if s == "" then return dflt,false end
	local data,pos,err = json.decode( s )
	if data == nil then return dflt,err,pos,s end
	return data,false
end

-- SSL param can be string or CSV; return string or array
local function getSSLListParam( s )
	if s:match(",") then return split(s) end
	return s ~= "" and s or nil
end

-- Build SSL params table from settings
local function getSSLParams( prefix, pdev, sid )
	pdev = pdev or pluginDevice
	sid = sid or MYSID
	-- Max flexibility: SSLParams may contain a JSON string for the entire params table
	local params = getVarJSON( prefix.."SSLParams", false, pdev, sid )
	if params ~= false then D("getSSLParams() %1", params) return params end
	-- Old school: individual config vars for various settings
	params = {}
	-- Repititious, but expeditous. If more in future, go table-driven.
	local sslLib = require "ssl"
	sslLib = sslLib or {}
	local s = getVar( prefix.."SSLProtocol", ( sslLib._VERSION == "0.5" ) and "tlsv1" or "any", pdev, sid )
	params.protocol = s ~= "" and s or nil
	s = getVar( prefix.."SSLMode", "client", pdev, sid )
	params.mode = s ~= "" and s or nil
	s = getVar( prefix.."SSLVerify", "", pdev, sid )
	params.verify = getSSLListParam(s)
	s = getVar( prefix.."SSLOptions", "", pdev, sid )
	params.options = getSSLListParam(s)
	D("getSSLParams() %1", params)
	return params
end

-- Check system battery (VeraSecure)
local function checkSystemBattery( pdev )
	local level, source = "", ""
	if isOpenLuup then return end
	local f = io.popen("battery get powersource") -- powersource=DC mode/Battery mode
	if f then
		local s = f:read("*a") or ""
		f:close()
		D("checkSystemBattery() source query returned %1", s)
		if s ~= "" then
			source = string.match(s, "powersource=(.*)") or ""
			if string.find( source:lower(), "battery" ) then source = "battery"
			elseif string.find( source:lower(), "dc mode" ) then source = "utility"
			end
			f = io.popen("battery get level") -- level=%%%
			if f then
				s = f:read("*a") or ""
				D("checkSystemBattery() level query returned %1", s)
				level = string.match( s, "level=(%d+)" ) or ""
				f:close()
			end
		else
			hasBattery = false
		end
	else
		hasBattery = false
	end
	setVar( MYSID, "SystemPowerSource", source, pdev )
	setVar( MYSID, "SystemBatteryLevel", level, pdev )
end

local function rateFill( rh, tt )
	if tt == nil then tt = os.time() end
	local id = math.floor(tt / rh.divid)
	local minid = math.floor(( tt-rh.period ) / rh.divid) + 1
	for i=minid,id do
		if rh.buckets[tostring(i)] == nil then
			rh.buckets[tostring(i)] = 0
		end
	end
	local del = {}
	for i in pairs(rh.buckets) do
		if tonumber(i) < minid then
			table.insert( del, i )
		end
	end
	for i in ipairs(del) do
		rh.buckets[del[i]] = nil
	end
end

-- Initialize a rate-limiting pool and return in. rateTime is the period for
-- rate limiting (default 60 seconds), and rateDiv is the number of buckets
-- in the pool (granularity, default 15 seconds).
local function initRate( rateTime, rateDiv )
	if rateTime == nil then rateTime = 60 end
	if rateDiv == nil then rateDiv = 15 end
	local rateTab = { buckets = { }, period = rateTime, divid = rateDiv }
	rateFill( rateTab )
	return rateTab
end

-- Bump rate-limit bucket (default 1 count)
local function rateBump( rh, count )
	local tt = os.time()
	local id = math.floor(tt / rh.divid)
	if count == nil then count = 1 end
	rateFill( rh, tt )
	rh.buckets[tostring(id)] = rh.buckets[tostring(id)] + count
end

-- Check rate limit. Return true if rate for period (set in init)
-- exceeds rateMax, rate over period, and 60-second average.
local function rateLimit( rh, rateMax, bump)
	if bump == nil then bump = false end
	if bump then
		rateBump( rh, 1 ) -- bump fills for us
	else
		rateFill( rh )
	end

	-- Get rate
	local nb, t = 0, 0
	for i in pairs(rh.buckets) do
		t = t + rh.buckets[i]
		nb = nb + 1
	end
	local r60 = ( nb < 1 ) and 0 or ( ( t / ( rh.divid * nb ) ) * 60.0 ) -- 60-sec average
	return t > rateMax, t, r60
end

-- Set HMT ModeSetting
local function setHMTModeSetting( hmtdev )
	local chm = luup.attr_get( 'Mode', 0 ) or "1"
	local armed = getVarBool( "Armed", false, hmtdev, SENSOR_SID )
	local s = {}
	for ix=1,4 do
		table.insert( s, string.format( "%d:%s", ix, ( tostring(ix) == chm ) and ( armed and "A" or "" ) or ( armed and "" or "A" ) ) )
	end
	s = table.concat( s, ";" )
	D("setHMTModeSetting(%4) HM=%1 armed=%2; new ModeSetting=%3", chm, armed, s, hmtdev)
	luup.variable_set( "urn:micasaverde-com:serviceId:HaDevice1", "ModeSetting", s, hmtdev )
end

--[[
	Compute sunrise/set for given date (t, a timestamp), lat/lon (degrees),
	elevation (elev in meters). Apply optional twilight adjustment (degrees,
	civil=6.0, nautical=12.0, astronomical=18.0). Returns four values: times
	(as *nix timestamps) of sunrise, sunset, and solar noon; and the length of
	the period in hours (length of day).
	Ref: https://en.wikipedia.org/wiki/Sunrise_equation
	Ref: https://www.aa.quae.nl/en/reken/zonpositie.html
--]]
function sun( lon, lat, elev, t )
	if t == nil then t = os.time() end -- t defaults to now
	if elev == nil then elev = 0.0 end -- elev defaults to 0
	local tau = 6.283185307179586 -- tau > pi
	local pi = tau / 2.0
	local rlat = lat * pi / 180.0
	local rlon = lon * pi / 180.0
	-- Apply TZ offset for JD in local TZ not UTC; truncate time and force noon.
	local gmtnow = os.date("!*t", t) -- get GMT as table
	local nownow = os.date("*t", t) -- get local as table
	gmtnow.isdst = nownow.isdst -- make sure dst agrees
	local locale_offset = os.difftime( t, os.time( gmtnow ) )
	local n = math.floor( ( t + locale_offset ) / 86400 + 0.5 + 2440587.5 ) - 2451545.0
	local N = n - rlon / tau
	local M = ( 6.24006 + 0.017202 * N ) % tau
	local C = 0.0334196 * math.sin( M ) + 0.000349066 *
		math.sin( 2 * M ) + 0.00000523599 * math.sin( 3 * M )
	local lam = ( M + C + pi + 1.796593 ) % tau
	local Jt = 2451545.0 + N + 0.0053 * math.sin( M ) -
		0.0069 * math.sin( 2 * lam )
	local decl = math.asin( math.sin( lam ) * math.sin( 0.409105 ) )
	function w0( rl, elvm, dang, wid )
		wid = wid or 0.0144862
		return math.acos( ( math.sin( (-wid) +
			( -0.0362330 * math.sqrt( elvm ) / 1.0472 ) ) -
				math.sin( rl ) * math.sin( dang ) ) /
		( math.cos( rl ) * math.cos( dang ) ) ) end
	local tw = 0.104719755 -- 6 deg in rad; each twilight step is 6 deg
	local function JE(j) return math.floor( ( j - 2440587.5 ) * 86400 ) end
	return { sunrise=JE(Jt-w0(rlat,elev,decl)/tau), sunset=JE(Jt+w0(rlat,elev,decl)/tau),
		civdawn=JE(Jt-w0(rlat,elev,decl,tw)/tau), civdusk=JE(Jt+w0(rlat,elev,decl,tw)/tau),
		nautdawn=JE(Jt-w0(rlat,elev,decl,2*tw)/tau), nautdusk=JE(Jt+w0(rlat,elev,decl,2*tw)/tau),
		astrodawn=JE(Jt-w0(rlat,elev,decl,3*tw)/tau), astrodusk=JE(Jt+w0(rlat,elev,decl,3*tw)/tau) },
		JE(Jt), 24*w0(rlat,elev,decl)/pi -- solar noon and day length
end

-- Add, if not already set, a watch on a device and service.
local function addServiceWatch( dev, svc, var, target )
	-- Don't watch our own variables--we update them in sequence anyway
	if dev == target and svc == VARSID then return end
	target = tostring(target)
	local watchkey = string.format("%d/%s/%s", dev or 0, svc or "X", var or "X")
	if watchData[watchkey] == nil then
		D("addServiceWatch() adding system watch for %1", watchkey)
		luup.variable_watch( "reactorWatch", svc or "X", var or "X", dev or 0 )
		watchData[watchkey] = watchData[watchkey] or {}
	end
	if watchData[watchkey][target] == nil then
		D("addServiceWatch() subscribing %1 to %2", target, watchkey)
		watchData[watchkey][target] = true
	-- else D("addServiceWatch() %1 is already subscribed to %2", target, watchkey)
	end
end

-- Get sensor state; create empty if it doesn't exist.
local function getSensorState( tdev )
	local ts = tostring(tdev)
	if not sensorState[ts] then
		sensorState[ts] = {}
	end
	return sensorState[ts]
end

-- Open event log file
local function openEventLogFile( tdev )
	local sst = getSensorState( tdev )
	if sst.eventLog then
		pcall( function() sst.eventLog:close() end )
		sst.eventLog = nil
	end
	local path = getVar( "EventLogPath", getInstallPath(), tdev, RSSID ) .. "ReactorSensor" .. tostring(tdev) .. "-events.log"
	sst.eventLogName = nil
	if getVarBool( "LogEventsToFile", false, tdev, RSSID ) then
		local err,errno
		D("openEventLogFile() opening event log file %1", path)
		sst.eventLog,err,errno = io.open( path, "a" )
		if not sst.eventLog then
			L("Failed to open event log for %1 (%2): %4 (%5) %3", luup.devices[tdev].description, tdev, path, err, errno)
			sst.eventLog = false -- stop trying
		else
			sst.eventLogName = path
		end
	else
		D("openEventLogFile() event log file disabled for this RS %1", tdev)
		sst.eventLog = false
		sst.eventLogName = nil
		os.execute("rm -f -- '" .. path .. "'")
	end
end

-- Add an event to the event list. Prune the list for size.
local function addEvent( t )
	local p = t.msg
	if p then
		p = p:gsub( "%%%(([^%)]+)%)(.)", function( name, spec )
			if spec == "q" then
				if type(t[name]) == "string" then return string.format("%q", t[name]) end
				return tostring(t[name]==nil and "(nil)" or t[name])
			elseif spec ~= "s" then
				luup.log("addEvent warning: bad format spec in "..t.msg, 2)
			end
			return tostring(t[name]) or "(nil)"
		end)
	else
		p = dump(t)
	end
	p = os.date("%Y-%m-%d %H:%M:%S") .. ": " .. p
	local dev = t.dev or pluginDevice
	local sst = getSensorState( dev )
	sst.eventList = sst.eventList or {}
	table.insert( sst.eventList, p )
	while #sst.eventList > 0 and #sst.eventList > maxEvents do table.remove( sst.eventList, 1 ) end
	if sst.eventLog ~= false then openEventLogFile( dev ) end
	if sst.eventLog then pcall( function()
		sst.eventLog:write( p )
		sst.eventLog:write( "\n" )
		sst.eventLog:flush()
		if sst.eventLog:seek() >= ( 1024*getVarNumeric( "EventLogMaxKB", 256, dev, RSSID ) ) then
			sst.eventLog:close()
			if isOpenLuup then
				os.execute("mv '" .. sst.eventLogName .. "' '" .. sst.eventLogName .. ".old'")
			else
				os.execute("pluto-lzo c '" .. sst.eventLogName .. "' '" .. sst.eventLogName .. ".lzo'")
				os.execute("rm -f -- '" .. sst.eventLogName .. "'")
			end
			sst.eventLog = nil
			sst.eventLogName = nil
		end
	end) end
end

-- Enabled?
local function isEnabled( dev )
	if not getVarBool( "Enabled", true, pluginDevice, MYSID ) then return false end
	return getVarBool( "Enabled", true, dev, RSSID )
end

-- Clear a scheduled timer task
local function clearTask( taskid )
	D("clearTask(%1)", taskid)
	tickTasks[tostring(taskid)] = nil
end

-- Clear all tasks for specific device
local function clearOwnerTasks( owner )
	D("clearOwnerTasks(%1)", owner)
	local del = {}
	for tid,t in pairs( tickTasks ) do
		if t.owner == owner then
			table.insert( del, tid )
			t.when = 0
		end
	end
	for _,tid in ipairs( del ) do
		D("clearOwnerTasks() clearing task %1", tickTasks[tid])
		tickTasks[tid] = nil
	end
end

-- Schedule a timer tick for a future (absolute) time. If the time is sooner than
-- any currently scheduled time, the task tick is advanced; otherwise, it is
-- ignored (as the existing task will come sooner), unless repl=true, in which
-- case the existing task will be deferred until the provided time.
local function scheduleTick( tinfo, timeTick, flags )
	D("scheduleTick(%1,%2,%3)", tinfo, timeTick, flags)
	flags = flags or {}
	if type(tinfo) ~= "table" then tinfo = { id=tinfo } end
	local tkey = tostring( tinfo.id or error("task ID or obj required") )
	assert( not tinfo.args or type(tinfo.args)=="table" )
	assert( not tinfo.func or type(tinfo.func)=="function" )
	if tickTasks[tkey] then
		-- timer already set, update
		tickTasks[tkey].func = tinfo.func or tickTasks[tkey].func
		tickTasks[tkey].args = tinfo.args or tickTasks[tkey].args
		tickTasks[tkey].info = tinfo.info or tickTasks[tkey].info
		if timeTick == nil or tickTasks[tkey].when == nil or timeTick < tickTasks[tkey].when or flags.replace then
			-- Not scheduled, requested sooner than currently scheduled, or forced replacement
			tickTasks[tkey].when = timeTick
		end
	else
		-- New task
		assert(tinfo.owner ~= nil) -- required for new task
		assert(tinfo.func ~= nil) -- required for new task
		tickTasks[tkey] = { id=tostring(tinfo.id), owner=tinfo.owner,
			when=timeTick, func=tinfo.func, args=tinfo.args or {},
			info=tinfo.info or "" }
		D("scheduleTick() new task %1 at %2", tinfo, timeTick)
	end
	if timeTick == nil then return end -- no next tick for task
	-- If new tick is earlier than next plugin tick, reschedule
	tickTasks._plugin = tickTasks._plugin or {}
	if tickTasks._plugin.when == nil or timeTick < tickTasks._plugin.when then
		tickTasks._plugin.when = timeTick
		local delay = timeTick - os.time()
		if delay < 0 then delay = 0 end
		D("scheduleTick() rescheduling plugin tick for %1s to %2", delay, timeTick)
		runStamp = runStamp + 1
		luup.call_delay( "reactorTick", delay, runStamp )
	end
	return tkey
end

-- Schedule a timer tick for after a delay (seconds). See scheduleTick above
-- for additional info.
local function scheduleDelay( tinfo, delay, flags )
	D("scheduleDelay(%1,%2,%3)", tinfo, delay, flags )
	return scheduleTick( tinfo, os.time()+delay, flags )
end

-- Set the status message
local function setMessage(s, dev)
	DA( dev ~= nil )
	luup.variable_set(RSSID, "Message", s or "", dev)
end

-- Array to map, where f(elem) returns key[,value]
local function map( arr, f, res )
	res = res or {}
	for ix,x in ipairs( arr ) do
		if f then
			local k,v = f( x, ix )
			res[k] = (v == nil) and x or v
		else
			res[x] = x
		end
	end
	return res
end

-- Return array of keys for a map (table). Pass array or new is created.
local function getKeys( m, r )
	local seen = {}
	if r ~= nil then for k,_ in pairs( r ) do seen[k] = true end else r = {} end
	for k,_ in pairs( m ) do
		if seen[k] == nil then table.insert( r, k ) seen[k] = true end
	end
	return r
end

-- Return whether item is on list (table as array)
local function isOnList( l, e )
	if l == nil or e == nil then return false end
	for n,v in ipairs(l) do if v == e then return true, n end end
	return false
end

-- We could get really fancy here and track which keys we've seen, etc., but
-- the most common use cases will be small arrays where the overhead of preparing
-- for that kind of efficiency exceeds the benefit it might provide.
local function compareTables( a, b )
	for k in pairs( b ) do
		if b[k] ~= a[k] then return false end
	end
	for k in pairs( a ) do
		if a[k] ~= b[k] then return false end
	end
	return true
end

-- Iterator that returns depth-first traversal of condition groups
local function conditionGroups( root )
	local d = {}
	local k = 0
	local function t( g )
		for _,c in ipairs( g.conditions or {}) do
			if ( c.type or "group" ) == "group" then
				t( c )
			end
		end
		table.insert( d, g )
	end
	t( root )
	return function()
		k = k + 1
		return ( k <= #d ) and d[k] or nil
	end
end

-- Traverse all conditions from c down (assuming c is a group)
local function traverse( c, func )
	func( c )
	if ( "group" == ( c.type or "group" ) ) then
		for _,ch in ipairs( c.conditions or {} ) do
			traverse( ch, func )
		end
	end
end

-- Return iterator for variables in eval order
local function variables( cdata )
	local ar = {}
	for _,v in pairs( cdata.variables or {} ) do
		table.insert( ar, v )
	end
	table.sort( ar, function( a, b )
		local i1 = a.index or -1
		local i2 = b.index or -1
		if i1 == i2 then
			return (a.name or ""):lower() < (b.name or ""):lower()
		end
		return i1 < i2
	end )
	local ix = 0
	return function()
		ix = ix + 1
		if ix > #ar then return nil end
		return ix, ar[ix]
	end
end

local function checkVersion(dev)
	-- In debug mode, any version is fine.
	if debugMode then return true end
	local ui7Check = getReactorVar( "UI7Check", "", dev )
	if isOpenLuup then
		return true
	end
	if luup.version_branch == 1 and luup.version_major == 7 then
		if ui7Check == "" then
			-- One-time init for UI7 or better
			luup.variable_set( MYSID, "UI7Check", "true", dev )
		end
		return true
	end
	L({level=1,msg="firmware %1 (%2.%3.%4) not compatible"}, luup.version,
		luup.version_branch, luup.version_major, luup.version_minor)
	return false
end

-- runOnce() looks to see if a core state variable exists; if not, a one-time initialization
-- takes place.
local function sensor_runOnce( tdev )
	local s = getVarNumeric("Version", 0, tdev, RSSID)
	if s == 0 then
		L("Sensor %1 (%2) first run, setting up new instance...", tdev, luup.devices[tdev].description)
		initVar( "Enabled", "1", tdev, RSSID )
		initVar( "Retrigger", "0", tdev, RSSID )
		initVar( "Message", "", tdev, RSSID )
		initVar( "Trouble", "0", tdev, RSSID )
		initVar( "cdata", "", tdev, RSSID )
		initVar( "cstate", "", tdev, RSSID )
		initVar( "Runtime", 0, tdev, RSSID )
		initVar( "TripCount", 0, tdev, RSSID )
		initVar( "RuntimeSince", os.time(), tdev, RSSID )
		initVar( "lastacc", os.time(), tdev, RSSID )
		initVar( "ContinuousTimer", 0, tdev, RSSID )
		initVar( "MaxUpdateRate", "", tdev, RSSID )
		initVar( "MaxChangeRate", "", tdev, RSSID )
		initVar( "UseReactorScenes", 1, tdev, RSSID )
		initVar( "FailOnTrouble", "0", tdev, RSSID )
		initVar( "WatchResponseHoldOff", "-1", tdev, RSSID )
		initVar( "LogEventsToFile", "0", tdev, RSSID )

		initVar( "Armed", 0, tdev, SENSOR_SID )
		initVar( "Tripped", 0, tdev, SENSOR_SID )
		initVar( "ArmedTripped", 0, tdev, SENSOR_SID )
		initVar( "LastTrip", 0, tdev, SENSOR_SID )
		initVar( "AutoUntrip", 0, tdev, SENSOR_SID )

		initVar( "Target", 0, tdev, SWITCH_SID )
		initVar( "Status", 0, tdev, SWITCH_SID )

		-- Force this value.
		luup.variable_set( "urn:micasaverde-com:serviceId:HaDevice1", "ModeSetting", "1:;2:;3:;4:", tdev )

		-- Fix up category and subcategory
		luup.attr_set('category_num', 4, tdev)
		luup.attr_set('subcategory_num', 0, tdev)

		luup.variable_set( RSSID, "Version", _CONFIGVERSION, tdev )
		return
	end

	-- Consider per-version changes.
	if s < 00206 then
		initVar( "ContinuousTimer", 0, tdev, RSSID ) -- 106
		initVar( "Runtime", 0, tdev, RSSID )
		initVar( "TripCount", 0, tdev, RSSID )
		initVar( "MaxUpdateRate", "", tdev, RSSID )
		initVar( "MaxChangeRate", "", tdev, RSSID )
		initVar( "AutoUntrip", 0, tdev, SENSOR_SID )
		initVar( "UseReactorScenes", 1, tdev, RSSID ) -- 107
		initVar( "RuntimeSince", os.time(), tdev, RSSID )
		initVar( "lastacc", os.time(), tdev, RSSID )
		deleteVar( RSSID, "sundata", tdev ) -- moved to master
		local currState = getVarNumeric( "Tripped", 0, tdev, SENSOR_SID )
		initVar( "Target", currState, tdev, SWITCH_SID )
		initVar( "Status", currState, tdev, SWITCH_SID )
	end

	if s < 301 then
		initVar( "Trouble", "0", tdev, RSSID )
		initVar( "FailOnTrouble", "0", tdev, RSSID )
	end

	if s < 19178 then
		initVar( "WatchResponseHoldOff", "-1", tdev, RSSID )
	end

	-- Remove leftover development stuff that leaked out in beta (3.5)
	deleteVar( RSSID, "NONSENSENAME", tdev) -- ??? remove after 3.6
	deleteVar( VARSID, "NONSENSENAME", tdev) -- ??? remove after 3.6

	-- Remove old and deprecated values
	deleteVar( RSSID, "Invert", tdev )
	deleteVar( RSSID, "ValueChangeHoldTime", tdev )
	deleteVar( RSSID, "ReloadConditionHoldTime", tdev )

	-- Update version last.
	if s ~= _CONFIGVERSION then
		luup.variable_set(RSSID, "Version", _CONFIGVERSION, tdev)
	end
end

-- plugin_runOnce() looks to see if a core state variable exists; if not, a one-time initialization
-- takes place.
local function plugin_runOnce( pdev )
	local s = getVarNumeric("Version", 0, pdev, MYSID)
	if s == 0 then
		L("First run, setting up new plugin instance...")
		initVar( "Enabled", 1, pdev, MYSID )
		initVar( "Message", "", pdev, MYSID )
		initVar( "DebugMode", 0, pdev, MYSID )
		initVar( "MaxEvents", "", pdev, MYSID )
		initVar( "MaxLogSnippet", "", pdev, MYSID )
		initVar( "StateCacheExpiry", 600, pdev, MYSID )
		initVar( "UseACE", "1", pdev, MYSID )
		initVar( "ACEURL", "", pdev, MYSID )
		initVar( "NumChildren", 0, pdev, MYSID )
		initVar( "NumRunning", 0, pdev, MYSID )
		initVar( "HouseMode", luup.attr_get( "Mode", 0 ) or "1", pdev, MYSID )
		initVar( "LastDST", "0", pdev, MYSID )
		initVar( "IsHome", "", pdev, MYSID )
		initVar( "MaxRestartCount", "", pdev, MYSID )
		initVar( "MaxRestartPeriod", "", pdev, MYSID )
		initVar( "SMTPServer", "", pdev, MYSID )
		initVar( "SMTPSender", "", pdev, MYSID )
		initVar( "SMTPDefaultRecipient", "", pdev, MYSID )
		initVar( "SMTPDefaultSubject", "", pdev, MYSID )
		initVar( "SMTPUsername", "", pdev, MYSID )
		initVar( "SMTPPassword", "", pdev, MYSID )
		initVar( "SMTPPort", "", pdev, MYSID )
		initVar( "ProwlAPIKey", "", pdev, MYSID )
		initVar( "ProwlProvider", "", pdev, MYSID )

		luup.attr_set('category_num', 1, pdev)

		luup.variable_set( MYSID, "Version", _CONFIGVERSION, pdev )
		return
	end

	-- Consider per-version changes.
	if s < 00206 then
		initVar( "DebugMode", 0, pdev, MYSID )
		deleteVar( RSSID, "runscene", pdev ) -- correct SID/device mismatch
		initVar( "StateCacheExpiry", 600, pdev, MYSID )
		initVar( "MaxEvents", "", pdev, MYSID )
		initVar( "UseACE", "", pdev, MYSID )
		initVar( "ACEURL", "", pdev, MYSID )
		initVar( "IsHome", "", pdev, MYSID ) -- 00205
	end

	if s < 00301 then
		initVar( "Enabled", 1, pdev, MYSID )
	end

	if s < 19226 then
		if getReactorVar( "UseACE", "", pdev ) == "" then
			setVar( MYSID, "UseACE", "1", pdev )
		end
		initVar( "MaxRestartCount", "", pdev, MYSID )
		initVar( "MaxRestartPeriod", "", pdev, MYSID )
		initVar( "rs", "", pdev, MYSID )
		initVar( "SMTPServer", "", pdev, MYSID )
		initVar( "SMTPSender", "", pdev, MYSID )
		initVar( "SMTPDefaultRecipient", "", pdev, MYSID )
		initVar( "SMTPDefaultSubject", "", pdev, MYSID )
		initVar( "SMTPUsername", "", pdev, MYSID )
		initVar( "SMTPPassword", "", pdev, MYSID )
		initVar( "SMTPPort", "", pdev, MYSID )
		initVar( "ProwlAPIKey", "", pdev, MYSID )
		initVar( "ProwlProvider", "", pdev, MYSID )
	end

	if s < 19245 then
		os.execute("rm -f /etc/cmh-ludl/Reactor.log")
	end
	if s < 19362 then
		initVar( "MaxLogSnippet", "", pdev, MYSID )
	end

	-- ??? TEMPORARY -- TODO: Remove before general release
<<<<<<< HEAD
	if s < 20016 then
		setVar( "sundata", "{}", pdev, MYSID )
=======
	if s < 20017 then
		setVar( MYSID, "sundata", "{}", pdev )
>>>>>>> 2f68147f
	end

	-- Remove old/deprecated values
	deleteVar( RSSID, "Scenes", pdev )
	deleteVar( MYSID, "isHome", pdev )
	deleteVar( RSSID, "cstate", pdev )
	deleteVar( RSSID, "cdata", pdev )
	deleteVar( RSSID, "NotifyQueue", pdev )

	-- Update version last.
	if s ~= _CONFIGVERSION then
		luup.variable_set( MYSID, "Version", _CONFIGVERSION, pdev )
	end
end

-- Return current house mode, or test house mode if set
local function getHouseMode( tdev )
	local mode = getVarNumeric( "TestHouseMode", 0, tdev, RSSID )
	if mode ~= 0 then
		addEvent{ dev=tdev, msg="Test house mode is %(mode)s", mode=mode }
		return tostring(mode)
	end
	return getReactorVar( "HouseMode", "1" )
end

-- Load sensor config
local function loadSensorConfig( tdev )
	D("loadSensorConfig(%1)", tdev)
	local upgraded = false
	local s = getVar( "cdata", "", tdev )
	local cdata, pos, err
	if "" ~= s then
		-- Unparseable non-empty config is a hard error, so we have a chance to go in and correct.
		cdata, pos, err = json.decode( s )
		if cdata == nil or type(cdata) ~= "table" then
			L("Unable to parse JSON data at %2, %1 in %3", pos, err, s)
			return error("Unable to load configuration")
		end
		D("loadSensorConfig() loaded configuration version %1", cdata.version)
	end
	if cdata == nil then
		L("Initializing new configuration")
		cdata = {
			serial=0,
			version=_CDATAVERSION,
			conditions={
				root={ id="root", name=luup.devices[tdev].description, ['type']="group", operator="and",
					conditions={
						{ id="cond0", ['type']="comment", comment="Welcome to your new ReactorSensor!" }
					}
				}
			},
			variables={},
			activities={}
		}
		upgraded = true
	elseif ( cdata.version or 0 ) < _CDATAVERSION then
		local fn = string.format( "%sreactor-dev%d-config-v%s-backup.json",
			getInstallPath(), tdev, tostring( cdata.version or 0 ) )
		local f = io.open( fn, "r" )
		if f == nil then
			L("Backing up %1 (#%2) pre-upgrade configuration to %3",
				luup.devices[tdev].description, tdev, fn )
			f = io.open( fn, "w" )
			if f then
				-- Write in backup container format
				local d = {}
				d[tostring(tdev)] = { devnum=tdev, name=luup.devices[tdev].description, config=cdata }
				local mt = { __jsontype="object" } -- empty tables render as object
				setmetatable( d, mt )
				f:write( json.encode(d) )
				f:close()
			end
		else
			f:close()
		end
	end
	if not (cdata.conditions or {}).root then
		L("Upgrading conditions in configuration")
		setVar( RSSID, "oldcdata", json.encode( cdata ), tdev )
		local root = { id="root", name=luup.devices[tdev].description, ['type']="group", conditions={}, operator="and" }
		local od = cdata.conditions or {}
		if #od == 0 or ( #od == 1 and #(od[1].groupconditions or {}) == 0 ) then
			-- No group or first/only group has no conditions. Leave empty root.
		elseif #od == 1 then
			-- Exactly one group. Put all of its conditions into root.
			root.name = od[1].name or od[1].groupid or root.name
			root.conditions = od[1].groupconditions or {}
		else
			-- Multiple groups. Add them all.
			root.operator = "or"
			for ix,grp in ipairs( od ) do
				local sub = { id=grp.groupid or grp.id or ix, name=grp.name or grp.id, ['type']="group", operator="and" }
				sub.conditions = grp.groupconditions or {}
				table.insert( root.conditions, sub )
			end
		end
		cdata.conditions = { root=root }
		-- Do variables index upgrade
		cdata.variables = cdata.variables or {}
		local ix = 0
		for _,vv in pairs( cdata.variables ) do
			vv.index = ix
			ix = ix + 1
		end
		upgraded = true
	end

	cdata.variables = cdata.variables or {}

	cdata.activities = cdata.activities or {}
	if cdata.tripactions then
		L("Upgrading activities in configuration")
		cdata.activities['root.true'] = cdata.tripactions
		cdata.activities['root.true'].id = 'root.true'
		cdata.tripactions = nil
		upgraded = true
	end
	if cdata.untripactions then
		L("Upgrading activities in configuration")
		cdata.activities['root.false'] = cdata.untripactions
		cdata.activities['root.false'].id = 'root.false'
		cdata.untripactions = nil
		upgraded = true
	end

	if ( cdata.version or 0 ) < 19080 then
		-- Upgrade condition options
		local function scanconds( grp )
			for _,cond in ipairs( grp.conditions or {} ) do
				if "group" == ( cond.type or "group" ) then
					scanconds( cond )
				else
					for _,k in pairs( { 'duration','duration_op','after','aftertime','repeatcount','repeatwithin','latch' } ) do
						if cond[k] then
							cond.options = cond.options or {}
							cond.options[k] = cond[k]
							cond[k] = nil
							upgraded = true
						end
					end
				end
			end
		end
		scanconds( cdata.conditions.root or {} )
	end

	-- Backport/downgrade attempt from future version?
	if ( cdata.version or 0 ) > _CDATAVERSION then
		L({level=1,msg="Configuration loaded is format v%1, max compatible with this version of Reactor is %2; upgrade Reactor or restore older config from backup."},
			cdata.version, _CDATAVERSION)
		error("Incompatible config format version. Upgrade Reactor or restore older config from backup.")
	end

	-- Special meta to control encode rendering when needed.
	local mt = { __jsontype="object" } -- dkjson (later revs) empty tables render as object
	if debugMode then
		mt.__index = function(t, n) if debugMode then L({level=1,msg="access to %1 in cdata, which is undefined!"},n) end return rawget(t,n) end
		mt.__newindex = function(t, n, v) rawset(t,n,v) if debugMode then L({level=2,msg="setting %1=%2 in cdata"}, n, v) end end
	end
	setmetatable( cdata, mt )

	-- Rewrite if we upgraded.
	if upgraded then
		D("loadSensorConfig() writing updated sensor config")
		cdata.version = _CDATAVERSION -- MUST COINCIDE WITH J_ReactorSensor_UI7.js
		cdata.timestamp = os.time()
		cdata.serial = 1 + ( tonumber(cdata.serial or 0) or 0 )
		-- NOTA BENE: startup=true passed here! Don't fire watch for this rewrite.
		rawConfig,err = json.encode( cdata )
		if rawConfig and #rawConfig > 0 then
			luup.variable_set( RSSID, "cdata", json.encode( cdata ), tdev, false )
		else
			L({level=1,msg="Can't save! The JSON library (%1) can't encode updated config: %2"}, json.version, err)
			L("%1", cdata)
			error("Unable to encode updated config; not saved.")
		end
	end

	-- Save to cache.
	getSensorState( tdev ).configData = cdata

	-- When loading sensor config, dump luaFunc so that any changes to code
	-- in actions or scenes are honored immediately. This empties without
	-- changing metatable (which defines mode).
	local t = next( luaFunc )
	while t do
		luaFunc[t] = nil
		t = next( luaFunc )
	end
	return cdata
end

-- Get sensor configuration; may be cached.
local function getSensorConfig( tdev, force )
	D("getSensorConfig(%1,%2)", tdev, force)
	local sst = getSensorState( tdev )
	if sst.configData and not force then
		return sst.configData
	end
	return loadSensorConfig( tdev )
end

-- Clean cstate
local function loadCleanState( tdev )
	D("loadCleanState(%1)", tdev)

	-- If we have state in memory, it's assumed to be clean.
	local sst = getSensorState( tdev )
	if sst.condState then
		-- Bump time to avoid expiration (cache hit) and return
		sst.condState.lastUsed = os.time()
		D("loadCleanState() returning cached cstate")
		return sst.condState
	end

	-- Fetch cstate. If it's empty, there's nothing to do here.
	local modified = false
	local cstate,err = getVarJSON( "cstate", {}, tdev )
	if err then
		L({level=2,msg="ReactorSensor %1 (%2) corrupted cstate, clearing!"}, tdev, luup.devices[tdev].description)
		modified = true
	end

	cstate.lastUsed = nil -- remove while working

	local cdata = getSensorConfig( tdev )
	if not cdata then
		L({level=0,msg="ReactorSensor %1 (%2) has corrupt configuration data!"}, tdev, luup.devices[tdev].description)
		-- no return
	end

	-- Find all conditions in cdata
	local conds = {}
	traverse( cdata.conditions.root or { id="root" }, function( c ) conds[c.id] = c end )

	-- Make array of conditions in cstate that aren't in cdata
	local dels = {}
	for k in pairs( cstate ) do
		if k ~= "vars" and conds[k] == nil then table.insert( dels, k ) end
	end

	-- Delete them
	modified = modified or #dels > 0
	for _,k in ipairs( dels ) do
		D("loadCleanState() deleting saved state %1", k)
		cstate[k] = nil
		deleteVar( GRPSID, "GroupStatus_"..k, tdev )
	end

	-- Clean variables no longer in use
	dels = {}
	for n in pairs( cstate.vars or {} ) do
		if (cdata.variables or {})[n] == nil then
			table.insert( dels, n )
		end
	end
	modified = modified or #dels > 0
	for _,k in ipairs( dels ) do
		D("loadCleanState() deleting variable %1, not in cdata.variables", k)
		cstate.vars[k] = nil
		deleteVar( VARSID, k, tdev )
		deleteVar( VARSID, k .. "_Error", tdev )
	end

	-- Save (possibly) updated state
	cstate.lastUsed = os.time()
	sst.condState = cstate
	if modified then
		D("loadCleanState() saving updated cstate")
		luup.variable_set( RSSID, "cstate", json.encode( cstate ), tdev )
	end
	D("loadCleanState() returning restored cstate")
	return cstate
end

local notifyQueue = {}
local function resetSensorNotify( tdev, taskid )
	setVar( RSSID, "_notify", "0", tdev )
	clearTask( taskid )
end

local function runNotifyTask( pdev, taskid )
	D("runNotifyTask(%1,%2)", pdev, taskid)
	local notice = table.remove( notifyQueue, 1 )
	if notice then
		-- Owner still exists and right type?
		if (luup.devices[ notice.owner ] or {}).device_type == RSTYPE then
			if debugMode then
				local ni = ((getSensorConfig( notice.owner ) or {}).notifications or {})[notice.id]
				D("runNotifyTask() sending notice from %1 to %2: %3", notice.owner, ni.users, ni.message)
			end
			setVar( RSSID, "_notify", notice.id, notice.owner )
			scheduleDelay( { id="notifyreset"..notice.owner, owner=notice.owner, func=resetSensorNotify, replace=true }, 4 )
		else
			L({level=2,msg="Abandoning notification %1 for #%2, device no longer exists"}, notice.id, notice.owner)
		end
		scheduleDelay( taskid, 5 )
	else
		-- Nothing to do; don't reschedule (leave suspended).
		D("runNotifyTask() empty queue")
	end
	-- Persist queue.
	setVar( MYSID, "NotifyQueue", json.encode( notifyQueue ), pluginDevice )
end

local function queueNotification( nid, tdev )
	D("queueNotification(%1,%2)", nid, tdev)
	table.insert( notifyQueue, { id=nid, owner=tdev, timestamp=os.time() } )
	local maxqueue = getVarNumeric( "NoticeQueueLimit", 20, pluginDevice, MYSID )
	while #notifyQueue > 0 and #notifyQueue > maxqueue do table.remove( notifyQueue, 1 ) end
	setVar( MYSID, "NotifyQueue", json.encode( notifyQueue ), pluginDevice )
	scheduleDelay( 'notifier', 5 )
end

-- Clear condition state entirely; returns empty cstate
local function clearConditionState( tdev )
	D("clearConditionState(%1)", tdev)
	luup.variable_set( RSSID, "cstate", "", tdev )
	getSensorState( tdev ).condState = nil
	setVar( SENSOR_SID, "Tripped", "0", tdev )
	setVar( SWITCH_SID, "Target", "0", tdev )
	setVar( SWITCH_SID, "Status", "0", tdev )
	return loadCleanState( tdev )
end

-- Find a condition (or group) by ID. Type may also be included (so to find a
-- group, pass findType="group").
local function findCondition( findId, cdata, findType )
	local function tr( grp, condid, typ )
		if grp.id == condid and ( typ==nil or (grp.type or "group") == typ ) then return grp end
		for _,cond in ipairs( grp.conditions or {} ) do
			if ( cond.type or "group" ) == "group" then
				local r = tr( cond, condid, typ )
				if r then return r end
			elseif cond.id == condid and ( typ==nil or (cond.type or "group") == typ ) then
				return cond
			end
		end
		return false
	end
	return tr( cdata.conditions.root or {}, findId, findType )
end

-- Return true if scene has no actions (takes sceneData table). Works on scenes
-- and activities (former is subset of latter, similar structure).
local function isSceneEmpty( scd )
	D("isSceneEmpty(%1)", scd)
	local e =  scd == nil or -- empty
		next(scd.groups or {}) == nil or -- no groups
		( #scd.groups == 1 and -- exactly one group and...
			(
				next(scd.groups[1].actions or {}) == nil or -- no actions
				( #(scd.groups[1].actions) == 1 and scd.groups[1].actions[1].type == "comment" ) -- only action is comment
			)
		)
	D("isSceneEmpty() %1", e)
	return e
end

-- Load scene data from Luup.
local function loadScene( sceneId, pdev )
	D("loadScene(%1,%2)", sceneId, pdev)
	assert(luup.devices[pdev].device_type == MYTYPE)

	-- Fetch from Luup. Horrid that we can't get this structure directly (have to make HTTP request)
	local req = "http://localhost/port_3480/data_request?id=scene&action=list&output_format=json&scene=" .. tostring(sceneId)
	if isOpenLuup then
		req = "http://localhost:3480/data_request?id=scene&action=list&output_format=json&scene=" .. tostring(sceneId)
	end
	local success, body, httpStatus = luup.inet.wget(req)
	if not success then
		D("loadScene() failed scene request %2: %1", httpStatus, req)
		return false
	end
	local data, pos, err = json.decode(body)
	if not data then
		L("Can't decode JSON response for scene %1: %2 at %3 in %4", sceneId, err, pos, body)
		return false
	end
	data.loadtime = luup.attr_get("LoadTime", 0) or "0"
	if data.groups then
		table.sort( data.groups, function( a, b ) return (a.delay or 0) < (b.delay or 0) end )
	end
	D("loadScene() loaded scene %1: %2", sceneId, data)

	-- Clear the startup Lua for this scene from the Lua chunk cache
	local starter = string.format("scene%s_start", tostring(data.id or ""))
	if luaFunc[starter] then luaFunc[starter] = nil end

	-- Force-encode the scene lua. This is an openLuup issue, as it does not do this by default. Doing so prevents potential JSON issues.
	if (data.lua or "") ~= "" and (data.encoded_lua or 0) == 0 and getVarBool("ForceEncodedLua", true, pluginDevice, MYSID) then
		D("loadScene() force-encoding unencoded lua")
		data.lua = mime.b64( data.lua )
		data.encoded_lua = true
	end

	-- Keep cached
	if next(sceneData) == nil then
		sceneData = getVarJSON( "scenedata", {}, pluginDevice, MYSID )
	end
	sceneData[tostring(data.id)] = data
	luup.variable_set( MYSID, "scenedata", json.encode(sceneData), pdev )
	return data
end

-- Process deferred scene load queue
local function loadWaitingScenes( pdev, ptask )
	D("loadWaitingScenes(%1)", pdev)
	local done = {}
	local maxtries = getVarNumeric( "MaxSceneLoadRetries", 10, pluginDevice, MYSID )
	for sk,sw in pairs(sceneWaiting) do
		if luup.scenes[sw.id] then
			sw.tries = (sw.tries or 0) + 1
			local scd = loadScene( sw.id, pdev )
			D("loadWaitingScenes() load #%1 attempt %2 returned %3", sw.id, sw.tries, tostring(scd))
			if scd then
				-- Got it! loadScene() puts it in cache for us.
				table.insert( done, sk )
			elseif sw.tries >= maxtries then
				-- Too many retries, but we know scene exists. Remove from refresh
				-- queue and leave any cached entry intact.
				L({level=2,msg="Failed to load scene %1 in %2 attempts"},
					sw.id, sw.tries)
				table.insert( done, sk )
			end
		else
			-- Scene no longer exists. Remove from refresh queue and cache.
			L({level=2,msg="Load scene #%1 failed, scene no longer exists."}, sw.id)
			sceneData[sk] = nil
			table.insert( done, sk )
		end
	end
	for _,sk in ipairs( done ) do
		sceneWaiting[sk] = nil
	end
	if next(sceneWaiting) ~= nil then
		-- More to do, schedule it.
		scheduleDelay( ptask, 5 )
	else
		clearTask( ptask )
	end
end

local function refreshScene( sceneId )
	sceneWaiting[tostring(sceneId)] = { id= sceneId, since=os.time(), tries=0 }
	scheduleDelay( { id="sceneloader", owner=pluginDevice, func=loadWaitingScenes }, 1 )
end

-- Get scene data from cache or Luup. Queue fetch/refetch if needed.
local function getSceneData( sceneId, tdev )
	D("getSceneData(%1,%2)", sceneId, tdev )

	-- Check for activity (ReactorScene)
	local skey = tostring(sceneId)
	local cd = getSensorConfig( tdev )
	if ( cd.activities or {} )[skey] then
		return cd.activities[skey]
	end
	-- This is the "old" way of finding trip and untrip actions for the ReactorSensor.
	-- Keep it around for unchanged configs.
	if skey == "root.true" or skey == "root.false" then
		local pt = skey:match("%.true") and "tripactions" or "untripactions"
		local r = cd[pt]
		if r then r.id = skey r.name = skey end
		return r
	end

	-- Vera scene, or just Reactor Activity that doesn't exist?
	local scid = tonumber( sceneId )
	if scid == nil then return nil end -- silent fail non-numeric (Activity)

	-- At this point, we're looking for a Vera scene, so make sure it's valid.
	if luup.scenes[scid] == nil then
		-- Nope.
		L({level=1,msg="Scene %1 in configuration for %3 (%2) is no longer available!"}, sceneId,
			tdev, luup.devices[tdev].description)
		addEvent{ dev=tdev, msg="TROUBLE: Attempt to run scene %(scene)s, %(error)s", event="runscene", scene=tostring(sceneId), sceneName="", ['error']="scene not found" }
		getSensorState( tdev ).trouble = true
		sceneData[skey] = nil
		return nil
	end

	-- Load persistent (Vera) scene data to cache if cache empty
	if next(sceneData) == nil then
		sceneData = getVarJSON( "scenedata", {}, pluginDevice, MYSID )
	end

	-- See if we can return from cache
	local scd = sceneData[skey]
	if scd ~= nil then
		local llt = tostring( luup.attr_get( "LoadTime", 0 ) or 0 )
		if tostring(scd.loadtime or 0) ~= llt then
			-- Reload since cached, queue for refresh.
			D("getSceneData() reload since scene last cached, queueing update")
			refreshScene( scid )
		end
		D("getSceneData() returning cached: %1", scd)
		return scd -- return cached
	end

	-- We've got nothing. We have to fetch it.
	local data = loadScene( scid, pluginDevice )
	if not data then
		-- Couldn't get it. Try again later.
		D("getSceneData() queueing later scene load for scene %1", scid)
		refreshScene( scid )
		return nil
	end
	sceneWaiting[skey] = nil -- remove any fetch queue entry
	return data
end

-- Stop running scene(s).
local function stopScene( ctx, taskid, tdev, scene )
	D("stopScene(%1,%2,%3,%4)", ctx or false, taskid or false, tdev or false, scene or false) -- avoid nil shortcut
	assert(luup.devices[tdev].device_type == MYTYPE or luup.devices[tdev].device_type == RSTYPE)
	for tid,d in pairs(sceneState) do
		if ( ctx == nil or ctx == d.context ) and ( taskid == nil or taskid == tid ) and ( scene == nil or d.scene == scene) then
			D("stopScene() stopping scene task %1", tid)
			clearTask( tid )
			sceneState[tid] = nil
		end
	end
	luup.variable_set( MYSID, "runscene", json.encode(sceneState), pluginDevice )
end

-- Reset latches on group (all groups if group is false/nil)
local function resetLatched( group, tdev )
	D("resetLatched(%1,%2)", group, tdev)
	local changed = false
	local cf = getSensorConfig( tdev )
	local cs = loadCleanState( tdev )
	local function _resetcond( c )
		D("resetLatched() cond %1 latched %2", c.id, (cs[c.id] or {}).latched)
		if ( cs[c.id] or {} ).latched then
			if cs[c.id].evalstate ~= cs[c.id].latchstate then
				addEvent{dev=tdev,
					msg="%(cname)s latch reset, state changes from %(oldState)q to %(newState)q",
					cname=(c.type or "group")=="group" and ("Group "..(c.name or c.id)) or ("Condition "..c.id),
					event='evalchange',cond=c.id,oldState=cs[c.id].evalstate,newState=cs[c.id].latchstate,reason="latchreset"}
				cs[c.id].evalstate = cs[c.id].latchstate
				cs[c.id].evalstamp = os.time()
				cs[c.id].evaledge[ cs[c.id].latchstate and "t" or "f" ] = cs[c.id].evalstamp
			end
			cs[c.id].latched = nil
			cs[c.id].latchstate = nil
			cs[c.id].changed = true
			changed = true
		end
		D("resetLatched() AFTER cond %1 latched %2", c.id, (cs[c.id] or {}).latched)
	end
	if not group then
		traverse( cf.conditions.root, _resetcond )
	else
		local g = findCondition( group, cf, "group" )
		if g then
			-- Traverse down from g, resetting all latched conditions
			for _,c in ipairs( g.conditions or {} ) do
				_resetcond( c )
			end
		end
	end
	return changed
end

local function evaluateVariable( vname, ctx, cdata, tdev )
	D("evaluateVariable(%1,cdata,%2)", vname, tdev)
	local vdef = (cdata.variables or {})[vname]
	if vdef == nil then
		L({level=1,msg="%2 (%1) Invalid variable reference to %3, not configured"},
			tdev, luup.devices[tdev].description, vname)
		return
	end

	-- If expression is not empty, evaluate it and save new value.
	local result, err, errmsg
	if not tostring( vdef.expression or "" ):match( "^%s*$" ) then
		-- Evaluate expression.
		-- if debugMode then luaxp._DEBUG = D end
		result, err = luaxp.evaluate( vdef.expression, ctx )
		D("evaluateVariable() %2 (%1) %3 evaluates to %4(%5)", tdev, luup.devices[tdev].description,
			vdef.expression, result, type(result))
		if err then
			-- Error. Null context value, and build error message for multiple uses.
			result = luaxp.NULL
			errmsg = (err or {}).message or "Failed"
			if (err or {}).location ~= nil then errmsg = errmsg .. " at " .. tostring(err.location) end
			L({level=2,msg="%2 (#%1) failed evaluation of %3: %4"}, tdev, luup.devices[tdev].description,
				vdef.expression, errmsg)
			addEvent{ dev=tdev,
				msg="TROUBLE: Evaluation error in variable %(vname)s: %(error)s",
				event="expression", variable=vname, ['error']=errmsg }
			getSensorState( tdev ).trouble = true
		elseif result == nil then
			result = luaxp.NULL -- map nil to null
		end
		ctx[vname] = result -- update context for future evals
	else
		result = ( ctx[vname] == nil ) and luaxp.NULL or ctx[vname] -- special form, don't change false to NULL!
		err = nil
	end

	-- Store in cstate. This will make them persistent (with some help).
	local cstate = loadCleanState( tdev )
	cstate.vars = cstate.vars or {}
	local vs = cstate.vars[vname]
	if not vs then
		D("evaluateVariable() creating new state for expr/var %1", vname)
		vs = { name=vname, lastvalue=result, valuestamp=getSensorState( tdev ).timebase, changed=1 }
		cstate.vars[vname] = vs
		addEvent{ dev=tdev,
			msg="Variable %(variable)s value set to %(newval)q",
			event="variable", variable=vname, newval=result }
	else
		local changed
		if type(vs.lastvalue) == "table" and type(result) == "table" then
			changed = not compareTables( vs.lastvalue, result )
			-- Store shallow copy, so later changes don't interfere with comparison,
			-- as tables are stored by reference and not by value (this vs.lastvalue and result
			-- are likely to be references to the same table).
			ctx[vname] = shallowCopy( result )
		else
			changed = vs.lastvalue ~= result
		end
		if changed then
			D("evaluateVariable() updating value for %1 from %2 to %3", vname, cstate.vars[vname].lastvalue, result)
			addEvent{ dev=tdev,
				msg="Variable %(variable)s value changed from %(oldval)q to %(newval)q",
				event="variable", variable=vname, oldval=cstate.vars[vname].lastvalue, newval=result }
			vs.lastvalue = result
			vs.valuestamp = getSensorState( tdev ).timebase
			vs.changed = 1
		else
			vs.changed = nil
		end
	end
	cstate.vars[vname].err = errmsg

	-- Store on state variable if exported
	if ( cdata.variables[vname].export or 1 ) ~= 0 then
		if not ( err or luaxp.isNull(result) ) then
			-- Canonify for storage as state variable
			local sv
			if type(result) == "boolean" then
				sv = result and "1" or "0"
			elseif type(result) == "table" then
				sv = json.encode( result )
			else
				sv = tostring( result )
			end
			setVar( VARSID, vname, sv, tdev ) -- sets (and triggers watches) only if changed
			setVar( VARSID, vname .. "_Error", "", tdev )
		else
			-- Null or error
			setVar( VARSID, vname, "", tdev )
			setVar( VARSID, vname .. "_Error", errmsg or "", tdev )
		end
	else
		-- Delete variables
		deleteVar( VARSID, vname, tdev )
		deleteVar( VARSID, vname .. "_Error", tdev )
	end
	return result, err ~= nil
end

local function getExpressionContext( cdata, tdev )
	local ctx = { __functions={}, __lvars={} }

	-- This should be the ONLY place that LuaXP is loaded. It additionally
	-- defines metadata that must exist in all use.
	luaxp = require "L_LuaXP_Reactor"
	L({level=2,"loaded LuaXP %s version %s"}, luaxp, (luaxp or {})._VERSION)
	-- Make sure LuaXP null renders as "null" in JSON
	local mt = getmetatable( luaxp.NULL ) or {}
	mt.__tojson = function() return "null" end
	mt.__tostring = function() return "(luaxp.NULL)" end
	setmetatable( luaxp.NULL, mt )

	-- Define all-caps NULL as synonym for null
	ctx.NULL = luaxp.NULL
	-- Create evaluation context
	ctx.__functions.finddevice = function( args )
		local selector, trouble = unpack( args )
		D("findDevice(%1) selector=%2", args, selector)
		local n
		if luaxp.isNull( selector ) or selector == -1 then
			n = tdev
		else
			n = finddevice( selector, tdev )
			if n == nil then
				-- default behavior for finddevice is return NULL (legacy, diff from getstate)
				if trouble == true then luaxp.evalerror( "Device not found" ) end
				return luaxp.NULL
			end
		end
		return n
	end
	ctx.__functions.getstate = function( args )
		local dev, svc, var, trouble, watch = unpack( args )
		local vn
		if luaxp.isNull( dev ) or dev == -1 then
			vn = tdev
		else
			vn = finddevice( dev, tdev )
			D("getstate(%1), dev=%2, svc=%3, var=%4, vn(dev)=%5", args, dev, svc, var, vn)
			if luaxp.isNull( vn ) or vn == nil or luup.devices[vn] == nil then
				-- default behavior for getstate() is error (legacy, diff from finddevice)
				if trouble == false then return luaxp.NULL end
				return luaxp.evalerror( "Device not found" )
			end
		end
		-- Create a watch if we don't have one. Don't watch our own, unless forced.
		if watch ~= false and ( watch==true or vn ~= tdev ) then
			addServiceWatch( vn, svc, var, tdev )
		end
		-- Get and return value
		return getVar( var, luaxp.NULL, vn, svc )
	end
	ctx.__functions.getstatetime = function( args )
		local dev, svc, var, trouble, watch = unpack( args )
		local vn
		if luaxp.isNull( dev ) or dev == -1 then
			vn = tdev
		else
			vn = finddevice( dev, tdev )
			D("getstate(%1), dev=%2, svc=%3, var=%4, vn(dev)=%5", args, dev, svc, var, vn)
			if luaxp.isNull( vn ) or vn == nil or luup.devices[vn] == nil then
				-- default behavior for getstate() is error (legacy, diff from finddevice)
				if trouble == false then return luaxp.NULL end
				return luaxp.evalerror( "Device not found" )
			end
		end
		-- Create a watch if we don't have one. Don't watch our own, unless forced.
		if watch ~= false and ( watch==true or vn ~= tdev ) then
			addServiceWatch( vn, svc, var, tdev )
		end
		-- Get and return timestamp
		local _,ts = luup.variable_get( svc, var, vn )
		return ts or luaxp.NULL
	end
	ctx.__functions.setstate = function( args )
		local dev, svc, var, val = unpack( args )
		local vn
		if luaxp.isNull( dev ) or dev == -1 then
			vn = tdev
		else
			vn = finddevice( dev, tdev )
			D("setstate(%1), dev=%2, svc=%3, var=%4, val=%5, vn(dev)=%6", args, dev, svc, var, val, vn)
			if vn == luaxp.NULL or vn == nil or luup.devices[vn] == nil then
				return luaxp.evalerror( "Device not found" )
			end
		end
		if svc == nil or var == nil then return luaxp.evalerror("Invalid service or variable name") end
		-- Set value.
		local vv = val
		if vv == nil or luaxp.isNull(vv) then
			vv = ""
		elseif type(vv) == "table" then
			vv = table.concat( vv, "," )
		else
			vv = tostring(vv)
		end
		luup.variable_set( svc, var, vv, vn )
		if val == nil then return luaxp.NULL end
		return val
	end
	ctx.__functions.getattribute = function( args )
		local dev, attr, trouble = unpack( args )
		local vn
		if luaxp.isNull( dev ) or dev == -1 then
			vn = tdev
		else
			vn = finddevice( dev, tdev )
			D("setstate(%1), dev=%2, attr=%3, vn(dev)=%4", args, dev, attr, vn)
			if vn == luaxp.NULL or vn == nil or luup.devices[vn] == nil then
				return trouble == false and luaxp.evalerror( "Device not found" ) or luaxp.NULL
			end
		end
		if attr == nil then return luaxp.evalerror("Invalid attribute name") end
		-- Get and return value.
		return luup.attr_get( attr, vn ) or luaxp.NULL
	end
	ctx.__functions.getluup = function( args )
		local key = unpack( args )
		if key == nil then return luaxp.evalerror("Invalid key") end
		if luup[key] == nil then return luaxp.NULL end
		local t = type(luup[key])
		if t == "string" or t == "number" or t == "table" then
			return luup[key]
		end
		return luaxp.NULL
	end
	ctx.__functions.stringify = function( args )
		local val = unpack( args )
		if val == nil or luaxp.isNull( val ) then
			return "null"
		end
		return json.encode( val )
	end
	ctx.__functions.unstringify = function( args )
		local str = unpack( args )
		-- Decode, converting "null" to LuaXP null.
		local val,pos,err = json.decode( str, nil, luaxp.NULL )
		if val == nil then
			luaxp.evalerror("Failed to unstringify at " .. pos .. ": " .. err)
		end
		return val
	end
	-- Append an element to an array, returns the array.
	ctx.__functions.arraypush = function( args )
		local arr, newel, nmax = unpack( args )
		if ( arr == nil ) or luaxp.isNull( arr ) then arr = {} end
		if newel and not luaxp.isNull( newel ) then
			if not nmax and #arr > ARRAYMAX then luaxp.evalerror("Unbounded array growing too large") end
			table.insert( arr, newel )
		end
		if nmax then while #arr > math.max(0,(tonumber(nmax) or 0)) do table.remove( arr, 1 ) end end
		return arr
	end
	-- Remove the last element in the array, returns the modified array.
	ctx.__functions.arraypop = function( args )
		local arr = unpack( args )
		arr = ( arr == nil or luaxp.isNull( arr ) ) and {} or arr
		ctx.__lvars.__element = table.remove( arr ) or luaxp.NULL
		return arr
	end
	-- Push an element to position 1 in the array, returns the modified array.
	ctx.__functions.arrayunshift = function( args )
		local arr, newel, nmax = unpack( args )
		arr = ( arr == nil or luaxp.isNull( arr ) ) and {} or arr
		if newel and not luaxp.isNull( newel ) then
			if not nmax and #arr > ARRAYMAX then luaxp.evalerror("Unbounded array growing too large") end
			table.insert( arr, newel, 1 )
		end
		if nmax then while #arr > math.max(0,(tonumber(nmax) or 0)) do table.remove( arr ) end end
		return arr
	end
	-- Remove the first element from an array, return the array.
	ctx.__functions.arrayshift = function( args )
		local arr = unpack( args )
		arr = ( arr == nil or luaxp.isNull( arr ) ) and {} or arr
		ctx.__lvars.__element = table.remove( arr, 1 ) or luaxp.NULL
		return arr
	end
	-- sum( arg[, ...] ) returns the sum of its arguments. It any argument is
	-- an array, the array contents are summed. Nulls do not count to the sum,
	-- thus if no valid values are found, the result may be null. Strings are
	-- coerced to numbers if possible.
	ctx.__functions.sum = function( args )
		local function tsum( v )
			local t = luaxp.NULL
			if luaxp.isNull( v ) then
				-- nada
			elseif type(v) == "table" then
				for _,n in ipairs( v ) do
					local d = tsum( n )
					if not luaxp.isNull( d ) then t = ( luaxp.isNull(t) and 0 or t ) + d end
				end
			elseif type(v) == "string" or type(v) == "number" then
				v = tonumber( v )
				if v ~= nil then t = v end
			end
			return t
		end
		return tsum( args )
	end
	-- count( arg[, ...] ) returns the number of non-null elements in the arguments.
	-- Handling of arguments is identical to sum(), so average/mean is easily computed
	-- via sum( args ) / count( args ).
	ctx.__functions.count = function( args )
		local function tcount( v )
			if luaxp.isNull( v ) then
				return 0
			elseif type( v ) == "table" then
				local t = 0
				for _,n in ipairs( v ) do
					t = t + tcount( n )
				end
				return t
			else
				return 1
			end
		end
		return tcount( args )
	end
	ctx.__functions.trouble = function( args )
		local msg, title = unpack( args )
		addEvent{ dev=tdev,
			msg="TROUBLE: Expression called trouble(): %(message)s",
			event="evaluate", trouble=title or "trouble()", message=msg or "" }
		getSensorState( tdev ).trouble = true
	end

	-- Add previous values to Luaxp context. We use the cstate versions rather
	-- than the state variables to preserve original data type. Every defined
	-- variable must have an entry in ctx.
	local cstate = loadCleanState( tdev )
	for n in pairs( cdata.variables or {} ) do
		if (cstate.vars or {})[n] then
			ctx[n] = cstate.vars[n].lastvalue or luaxp.NULL
		else
			ctx[n] = luaxp.NULL
		end
		D("getExpressionContext() set starting value for %1 to %2", n, ctx[n])
	end
	return ctx
end

-- Get a value (works as constant or expression (including simple variable ref).
-- Returns result as string, number, unmodified, error message (when non-nil)
local function getValue( val, ctx, tdev )
	D("getValue(%1,%2,%3)", val, ctx, tdev)
	local err
	if type(val) == "number" then
		return tostring(val), val, val
	end
	local result = val
	val = tostring(val or ""):gsub("%s+$", "")
	if #val >= 2 and val:byte(1) == 34 and val:byte(-1) == 34 then
		-- Dequote quoted string and return
		result = val:sub( 2, -2 )
		return result, tonumber(result), result
	end
	if #val >= 2 and val:byte(1) == 123 and val:byte(-1) == 125 then
		-- Expression wrapped in {}
		local mp = val:sub( 2, -2 )
		if mp:match("^%w+:%w+$") then
			D("getValue() fetch condition/subtype %1", mp)
			local cond,subtype = mp:match("%w+:%w+")
			local cs = (getSensorState( tdev ).condState or {})[cond]
			if not cs then
				getSensorState( tdev ).trouble = true
				addEvent{ dev=tdev,
					msg="TROUBLE: Evaluation of reference %{expression}q failed, no state data for condition ${cond}s",
					expression=val, cond=cond }
				return "", nil, nil, "no state for condition"
			elseif subtype == "n" then
				val = cs.matchcount or 0
			elseif subtype == "t" then
				val = cs.evalstamp
			elseif subtype == "v" then
				val = cs.lastvalue
			else
				L({level=2,msg="%1 (#%2) unsupported subtype ref in %3; returning last value"},
					luup.devices[tdev].description, tdev, mp)
				return "", nil, nil, "invalid subtype ref"
			end
			return tostring(val), val, val
		end
		D("getValue() evaluating %1", mp)
		ctx = ctx or getSensorState( tdev ).ctx or getExpressionContext( getSensorConfig( tdev ), tdev )
		result,err = luaxp.evaluate( mp, ctx )
		D("getValue() result is %1, %2", result, err)
		if err then
			L({level=2,msg="%1 (%2) Error evaluating %3: %4"}, luup.devices[tdev].description,
				tdev, mp, err)
			addEvent{ dev=tdev,
				msg="TROUBLE: Evaluation error in %(expression)q: %(error)s",
				event="evaluate", expression=val, ['error']=err }
			getSensorState( tdev ).trouble = true
			val = ""
		elseif result == nil or luaxp.isNull( result ) then
			val = ""
		elseif type(result) == "table" then
			val = json.encode( result ) or ""
		else
			val = tostring(result)
		end
	end
	return val, tonumber(val), result, err
end

local stringify -- fwd decl for execLua

-- Run Lua fragment for scene. Returns result,error
local function execLua( fname, luafragment, extarg, tdev )
	D("execLua(%1,<luafragment>,%2,%3)", fname, extarg, tdev)

	-- See if we've "compiled" it already...
	local fnc = luaFunc[fname]
	if luaFunc[fname] == nil then
		-- "Compile" it
		local err
		fnc,err = loadstring( luafragment, fname )
		if fnc == nil or err then
			L({level=1,msg="%1 %(2) [%3] Lua load failed"},
				luup.devices[tdev].description, tdev, fname)
			addEvent{ dev=tdev,
				msg="TROUBLE: Failed to load Lua (%(name)q): %(error)s",
				event="runlua", name=fname, ['error']=tostring(err) }
			getSensorState( tdev ).trouble = true
			luup.log( "Reactor: " .. err .. "\n" .. luafragment, 1 )
			return false, err -- flag error
		end
		if not getVarBool( "SuppressLuaCaching", false, pluginDevice, MYSID ) then
			luaFunc[fname] = fnc
		end
	end
	-- We use a single sandbox for all Lua scripts, which allows modules loaded
	-- to be shared among them. This, of course, has some inherent dangers, and
	-- people's bad habits with globals may be exposed. Issue warnings to assist.
	if luaEnv == nil then
		D("execLua() creating new Lua environment")
		luaEnv = shallowCopy(_G)
		luaEnv._RG = _G -- The unsandboxed plugin environment. Shhh! Secret!
		luaEnv._G = luaEnv
		-- Clear what we don't want to expose.
		luaEnv.json = nil
		luaEnv.ltn12 = nil
		luaEnv.http = nil
		luaEnv.https = nil
		-- Pre-declare these to keep metamethods from griping later; these are replaced per-run.
		luaEnv.Reactor = {}
		luaEnv.__reactor_getdevice = function() end
		luaEnv.__reactor_getscript = function() end
		luaEnv.print =  function( ... )  -- luacheck: ignore 212
							local dev = luaEnv.__reactor_getdevice() or 0
							local msg = ""
							for _,v in ipairs( arg or {} ) do
								msg = msg .. tostring( v or "(nil)" ) .. " "
							end
							msg = msg:gsub( "/r/n?", "/n" ):gsub( "%s+$", "" )
							luup.log( ((luup.devices[dev] or {}).description or "?") ..
								" (" .. tostring(dev) .. ") [" .. tostring(luaEnv.__reactor_getscript() or "?") ..
								"] " .. msg)
							addEvent{ dev=dev,
								msg="<%(script)s> %(message)",
								event="lua", script=luaEnv.__reactor_getscript(), message=msg }
						end
		-- Override next and pairs specifically so that variables proxy table can iterate.
		-- This version checks for a meta __next function and uses in preference if found.
		-- This is a 5.1-ism. See http://lua-users.org/wiki/GeneralizedPairsAndIpairs
		luaEnv.rawnxt = luaEnv.next
		luaEnv.next =   function( t, k )
							local m = getmetatable(t)
							local n = m and m.__next or luaEnv.rawnxt
							return n( t, k )
						end
		-- Redefining pairs() this way allows metamethod override for iteration.
		luaEnv.pairs =  function( t ) return luaEnv.next, t, nil end
		local mt = { }
		mt.__newindex = function(t, n, v)
			local what = debug.getinfo(2, "S")
			D("luaEnv.mt.__newindex(%1,%2,%3) new index; luaEnv=%4; debuginfo=%5", tostring(t), n, tostring(v), tostring(luaEnv), what)
			local dev = t.__reactor_getdevice()
			local fn = t.__reactor_getscript() or tostring(what.source)
			if type(v) == "function" then
				--[[
					This special handling for functions allows luup callbacks to work.
					The callbacks have to be defined in the plugin environment (outside
					the sandbox) for Luup to find them by name later.
				--]]
				if t._RG[n] and t._RG[n] ~= v then
					addEvent{ dev=dev,
						msg="WARNING: Declaraction of non-local function %(name)s in %(script)s overwrites previous definition.",
						event="lua", script=fn, name=n, warning="Redefinition of non-local function" }
				end
				return rawset(t._RG, n, v)
			end
			if what.what ~= "C" and not getVarBool( "SuppressLuaGlobalWarnings", false, pluginDevice, MYSID ) then
				L({level=2,msg="%1 (%2) runLua action: %3 makes assignment to global %4 (missing 'local' declaration?) at %5"},
					( luup.devices[dev] or {}).description, dev, fn, n, what)
				addEvent{ event="lua",
					msg="WARNING: Assignment to global %(name)s (missing 'local' declaration?)",
					dev=dev, script=fn, name=n, warning="Assignment to global" }
			end
			rawset(t, n, v) -- save in sandbox table
		end
		mt.__index = function(t, n) -- luacheck: ignore 212
			local v = t._RG[n]; if v then return v end -- quickly return something known to parent table.
			local what = debug.getinfo(2, "S")
			D("luaEnv.mt.__index(%1,%2) key miss; luaEnv=%3; debuginfo=%4", tostring(t), n, tostring(luaEnv), what)
			if ( ( ( t.package or {} ).loaded or {} )[n] ) then return t.package.loaded[n] end -- hmmm, Vera Luup
			if what.what ~= "C" and not getVarBool( "SuppressLuaGlobalWarnings", false, pluginDevice, MYSID ) then
				local dev = t.__reactor_getdevice()
				local fn = t.__reactor_getscript() or tostring(what.source)
				L({level=1,msg="%1 (%2) runLua action: %3 accesses undeclared/uninitialized global %4"},
					( luup.devices[dev] or {} ).description, dev, fn, n)
				addEvent{ event="lua",
					msg="ERROR: Using uninitialized global variable %(name)s",
					dev=dev, script=fn, message="Undefined global" }
			end
			return rawget(t, n) -- uhhh... isn't this always nil???
		end
		setmetatable( luaEnv, mt )
	end

	-- Set up Reactor context. This creates three important maps: groups, trip
	-- and untrip. The groups map contains the state and time of each group.
	-- The trip and untrip maps contain those groups that most-recently changed
	-- (i.e. those that would cause an overall state change of the ReactorSensor).
	-- They are maps, rather than just arrays, for quicker access.
	local _R = { id=tdev, groups={}, trip={}, untrip={}, variables={}, conditions={},
		script=fname, version=_PLUGIN_VERSION }
	_R.dump = stringify -- handy
	local condState = loadCleanState( tdev ) or {}
	local cf = getSensorConfig( tdev )
	traverse( cf.conditions.root or { id="root" } , function( cond )
		local gs = condState[cond.id]
		if not gs then
			D("execLua() condition %1 has no state, ignored", cond.id)
		elseif ( cond.type or "group" ) == "group" then
			_R.groups[cond.id] = { id=cond.id, name=cond.name, state=gs.evalstate, since=gs.evalstamp, changed=gs.changed }
			if cond.name then _R.groups[cond.name] = _R.groups[cond.id] end
			if gs.changed then
				if gs.evalstate then _R.trip[cond.id] = _R.groups[cond.id]
				else _R.untrip[cond.id] = _R.groups[cond.id] end
			end
		else
			-- As of 3.5, conditions are also published in Reactors.conditions
			_R.conditions[cond.id] = { id=cond.id, state=gs.evalstate, since=gs.evalstamp,
				changed=gs.changed, currentvalue=gs.lastvalue, priorvalue=gs.priorvalue }
		end
	end)

	-- Special metatable for Reactor.variables table. Uses a proxy table to that
	-- all access pass through __index/__newindex, but in 5.1 this makes the table
	-- "un-iterable" without additional work. That's why next() and pairs() are
	-- overriden above--they provide a way for this metatable to create its own
	-- iterator.
	local rmt = {}
	rmt.__newindex = function(t, n, v) -- luacheck: ignore 212
						 addEvent{ dev=tdev,
							msg="WARNING: Reactor.variables is read-only; attempt to modify %(name)s will be ignored",
							event="lua", script=fname, name=n, message="Can't modify Reactor.variables" }
					 end
	rmt.__index = function(t, n)
						-- Always fetch, because it could be changing dynamically
						local v = rawget(getmetatable(t).__vars, n)
						if v == nil then
							L({level=1,msg="%1 (%2) Run Lua action: your code attempts to access undefined Reactor variable "..tostring(n)},
								luup.devices[tdev].description, tdev, n)
							addEvent{ dev=tdev,
								msg="WARNING: Attempt to access undefined value in Reactor.variables: %(name)s",
								event="lua", script=fname, message="Undefined in Reactor.variables" }
							return nil
						end
						return v.lastvalue
				  end
	-- Define __next meta so env-standard next() accesses proxy table.
	rmt.__next =    function(t, k) local k2,vs = luaEnv.rawnxt( getmetatable(t).__vars, k ) if vs then return k2, vs.lastvalue else return nil end end
	rmt.__vars = condState.vars or {}
	setmetatable( _R.variables, rmt )
	D("execLua() Reactor.variables = %1", rmt.__vars)
	-- Finally. post our device environment and run the code.
	luaEnv.Reactor = _R
	luaEnv.__reactor_getdevice = function() return tdev end
	luaEnv.__reactor_getscript = function() return fname end
	local oldenv = getfenv(fnc)
	setfenv(fnc, luaEnv)
	local success, ret = pcall( fnc ) -- protect from runtime errors within
	setfenv(fnc, oldenv)
	luaEnv.Reactor = {} -- dispose of device context
	D("execLua() lua success=%3 return=(%2)%1", ret, type(ret), success)
	-- Scene return value must be exactly boolean false to stop scene.
	return ret, (not success) and ret or false
end

local runScene -- forward declaration

-- Set variable action (use by scene action and device action)
local function doSetVar( varname, value, tdev )
	local cdata = getSensorConfig( tdev )
	if ( cdata.variables or {} )[varname] == nil then
		return false, "variable not defined"
	end
	if not tostring( cdata.variables[ varname ].expression or ""):match( "^%s*$" ) then
		-- Non-empty expression--can't set these variables
		return false, "can't set value on expression-driven variable"
	end
	local cstate = loadCleanState( tdev )
	cstate.vars = cstate.vars or {}
	local vs = cstate.vars[ varname ]
	if vs == nil then
		vs = {}
		cstate.vars[ varname ] = vs
	end

	local ctx = getSensorState( tdev ).ctx or getExpressionContext( getSensorConfig( tdev ), tdev )
	local sv, _, vv, err = getValue( value, ctx, tdev )
	local oldVal = vs.lastvalue
	if oldVal ~= vv then
		vs.lastvalue = vv
		vs.valuestamp = os.time()
		vs.changed = 1
		-- Update LuaXP evaluation context if it exists.
		local sst = getSensorState( tdev )
		if sst.ctx then
			sst.ctx[ varname ] = vv
		end
		-- Update state variable if it's exported.
		if ( cdata.variables[ varname ].export or 1 ) ~= 0 then
			setVar( VARSID, varname, sv or "", tdev )
			setVar( VARSID, varname .. "_Error", err or "", tdev )
		end
		-- Save updated state.
		cstate.lastUsed = os.time()
		luup.variable_set( RSSID, "cstate", json.encode( cstate ), tdev )
	end
	return true, oldVal, vv
end

-- Perform notify action
local function doActionNotify( action, scid, tdev )
	local nid = action.notifyid
	local cf = getSensorConfig( tdev )
	if ( cf.notifications or {} )[nid] then
		local host = "Vera-" .. (luup.pk_accesspoint or "?")
		local msg = cf.notifications[nid].message or ""
		msg = msg:gsub( "(%{[^}]+%})", function( mm )
			local vv = getValue( mm, nil, tdev )
			return vv
		end )
		if action.method == "VA" then -- VeraAlerts
			if devVeraAlerts then
				luup.call_action( "urn:richardgreen:serviceId:VeraAlert1", "SendAlert",
					{ Message=msg, Recipients=cf.notifications[nid].usernames or "" },
					devVeraAlerts )
			else
				error "VeraAlerts is not available"
			end
		elseif action.method == "SM" then -- SMTP Mail
			local ok,smtp = pcall( require, "socket.smtp" )
			if not ok or type(smtp) ~= "table" then
				error "socket.smtp is not installed"
			else
				local server = getReactorVar( "SMTPServer", "localhost" )
				local port = getVarNumeric( "SMTPPort", 0, pluginDevice, MYSID )
				local authuser = getReactorVar( "SMTPUsername", "" )
				local authpass = getReactorVar( "SMTPPassword", "" )
				local from = getReactorVar( "SMTPSender", "unconfigured@localhost" )
				local to = action.recipient or getReactorVar( "SMTPDefaultRecipient", "unconfigured@localhost" )
				local subj = action.subject or getReactorVar( "SMTPDefaultSubject", luup.devices[tdev].description .. " Notification" )
				local sendt = { from = "<"..from:gsub( "^[^<]+<([^>]+)>.*$", "%1" )..">", rcpt = {}, server = server }
				local msgt = { headers = { From=from, To={}, Subject=subj }, body = msg }
				to = split( to ) or { from }
				for _,rr in ipairs( to ) do
					local rc = rr:gsub( "^[^<]+<([^>]+)>.*$", "%1" ) -- remove human readables, if present
					table.insert( sendt.rcpt, "<" .. rc .. ">" )
					table.insert( msgt.headers.To, rr )
				end
				if port > 0 then
					sendt.port = port
					if port == 465 or getVarNumeric( "SMTPConnectSSLTLS", 0, pluginDevice, MYSID ) ~= 0 then
						sendt.create = function()
							local socket = require "socket"
							local sock = socket.tcp()
							return setmetatable({
								connect = function(_, hh, pp)
									local r, e = sock:connect( hh, pp )
									if not r then return r, e end
									local ssl = require "ssl"
									D("SMTP send wrapping %1 using SSL version %2", sock, ssl._VERSION)
									sock = ssl.wrap( sock, getSSLParams( "SMTP" ) )
									D("SMTP after wrapping, sock is %1", sock)
									return sock:dohandshake()
								end
							}, {
								__index = function( t, n ) -- luacheck: ignore 212
									return function( _, ... )
										return sock[n](sock, ...)
									end
								end
							})
						end
					end
				end
				if authuser ~= "" then sendt.user = authuser end
				if authpass ~= "" then sendt.password = authpass end
				msgt.headers.To = table.concat( msgt.headers.To, ", " )
				D("doActionNotify msgt=%1", msgt)
				sendt.source = smtp.message( msgt )
				D("doActionNotify sendt=%1", sendt)
				local r,e = smtp.send( sendt )
				D("doActionNotify SMTP send returned %1, %2", r, e)
				if r == nil then
					if sendt.user then sendt.user = "****" end
					if sendt.password then sendt.password = "****" end
					L({level=2,msg="SMTP Send failed, %1; package %2; message %3"}, e, sendt, msgt)
					error("SMTP send failed, " .. tostring(e))
				end
			end
		elseif action.method == "PR" then -- Prowl
			local apikey = getReactorVar( "ProwlAPIKey", "" )
			if apikey == "" or apikey == "X" then
				error "Prowl API Key not set"
			else
				local provider = getReactorVar( "ProwlProvider", "" )
				local subject = getReactorVar( "ProwlSubject", luup.devices[tdev].description )
				local baseurl = getReactorVar( "ProwlURL", "https://api.prowlapp.com/publicapi/add" )
				local st,ht
				-- Prefer request because we need POST, but some firmware doesn't support it,
				-- and prowl servers don't really seem to care.
				if not luup.inet.request then
					baseurl = baseurl .. urlencode( apikey )
					if provider ~= "" then baseurl = baseurl .. urlencode( provider ) end
					baseurl = baseurl .. "&application=" .. urlencode( host )
					if action.priority then baseurl = baseurl .. "&priority=" .. urlencode( action.priority ) end
					baseurl = baseurl .. "&event=" .. urlencode( subject )
					baseurl = baseurl .. "&description=" .. urlencode( msg )
					st,_,ht = luup.inet.wget( baseurl )
					D("execSceneGroup() Prowl wget returned %1,%2 [%3]", st, ht, baseurl)
				else
					local data = { apikey=apikey, application=host, event=subject, description=msg }
					if provider ~= "" then data.provider = provider end
					if action.priority then data.priority = action.priority end
					st,_,ht = luup.inet.request{ url=baseurl, data=data, follow=false, timeout=5 }
					D("execSceneGroup() Prowl request returned %1,%2", st, ht)
				end
				if st ~= 0 or ht ~= 200 then
					L({level=2,msg="Prowl send returned %1 httpStatus=%2 [%3]"}, st, ht, baseurl)
					error( "Prowl send request failed (" .. tostring(st) .. ", " .. tostring(ht) .. ")" )
				end
			end
		elseif action.method == "SD" then -- Syslog Datagram
			-- See https://tools.ietf.org/html/rfc5424#page-9
			local pri = 8 * (tonumber(action.facility) or 23) + (tonumber(action.severity) or 5)
			local datagram = string.format( "<%s>1 %s %s %s %s - - %s",
				pri, -- priority
				os.date("!%Y-%m-%dT%H:%M:%SZ"), -- timestamp
				host:gsub("%s+", "_"), -- hostname
				luup.devices[tdev].description:gsub( "%s+", "_" ), -- application
				scid:gsub( "%s+", "_" ), -- process id
				msg ):sub( 1, 1023 )
			local socket = require "socket"
			local udp = socket.udp()
			if udp then
				udp:setsockname("*", 0)
				local stat,err = udp:sendto( datagram, action.hostip, 514 )
				udp:close()
				if stat == nil then
					L({level=2,msg="Failed to send SYSLOG message to %1: %2"}, action.hostip, err)
					error( "Syslog notification to " .. tostring(action.hostip) .. " failed, " .. tostring(err) )
				end
			end
		elseif action.method == "AA" then -- AddAlert (Vera action) (undocumented)
			local baseurl = "http://localhost/port_3480/data_request?id=add_alert&device=0&type=3&source=3"
			baseurl = baseurl .. "&users=" .. urlencode( cf.notifications[nid].users )
			baseurl = baseurl .. "&description=" .. urlencode( msg )
			--[[ local st,_,ht = --]]
			luup.inet.wget( baseurl )
		elseif action.method == "UU" then -- User URL
			local baseurl = action.url or ""
			baseurl = baseurl:gsub( "%{message%}", urlencode( msg ):gsub("%%", "%%%%") )
			local st,_,ht = luup.inet.wget( baseurl )
			D("doActionNotify User URL notification returned %1,%2 [%3]", st, ht, baseurl)
			if st ~= 0 or ht ~= 200 then
				L({level=2,msg="User URL notification returned %1 httpStatus=%2 [%3]"}, st, ht, baseurl)
				error("User HTTP notification failed (" .. tostring(st) .. ", " .. tostring(ht) .. ")")
			end
		else
			-- The "standard" Vera way, via hidden scene.
			queueNotification( nid, tdev )
		end
	else
		error( "Unable to find notification config #" .. tostring(nid) )
	end
	return false
end

-- Run the next scene group(s), until we run out of groups or a group delay
-- restriction hasn't been met. Across reloads, scenes will "catch up," running
-- groups that are now past-due (native Luup scenes don't do this).
-- Return taskid if groups remain to run (delayed), or nil if scene is finished.
local function execSceneGroups( tdev, taskid, scd )
	D("execSceneGroups(%1,%2,%3)", tdev, taskid, type(scd) )
	assert(luup.devices[tdev].device_type == MYTYPE or luup.devices[tdev].device_type == RSTYPE)

	-- Get sceneState, make sure it's consistent with request.
	local sst = sceneState[taskid]
	D("execSceneGroups() scene state %1", sst)
	if sst == nil then
		clearTask( taskid )
		return nil
	end

	-- Sanity-check owner and context.
	if luup.devices[sst.owner] == nil then
		L({level=2,msg="Unable to resume scene %1 because the owner device #%2 no longer exists"},
			sst.scene, sst.owner)
		return stopScene( nil, taskid, tdev )
	elseif not isEnabled( tdev ) then
		L({level=2,msg="Unable to resume scene %1 because the owner %2 (#%3) is disabled"},
			sst.scene, luup.devices[sst.owner].description, sst.owner)
		return stopScene( nil, taskid, tdev )
	elseif sst.context ~= 0 and luup.devices[sst.context] == nil then
		L({level=2,msg="Unable to resume scene %1 because the context device #%2 no longer exists"},
			sst.scene, sst.context)
		return stopScene( nil, taskid, tdev )
	end

	-- If system is not ready, wait. We don't want to run actions until devices
	-- are well and truly ready to respond.
	if not systemReady then
		L("%1 (#%2) attempting to run actions %3 (%4) but system is not yet ready; deferring 5 seconds.",
			luup.devices[tdev].description, tdev, (scd or {}).name or sst.scene, sst.scene)
		addEvent{ dev=tdev,
			msg="Deferring scene execution, system not ready (%(sceneName)s:%(group)s)",
			event="runscene", scene=sst.scene, sceneName=(scd or {}).name or sst.scene, group=sst.lastgroup+1 }
		scheduleDelay( { id=sst.taskid, owner=sst.owner, func=execSceneGroups, args={ scd } }, 5 )
		return taskid
	end

	-- Reload the scene if it wasn't passed to us (from cache)
	if not scd then
		D("execSceneGroups() reloading scene data for %1", sst.scene)
		scd = getSceneData(sst.scene, tdev)
		if scd == nil then
			L({level=1,msg="Previously running scene %1 now not found/loaded. Aborting run."}, sst.scene)
			return stopScene( nil, taskid, tdev )
		end
	end

	-- Run next scene group (and keep running groups until no more or delay needed)
	local nextGroup = sst.lastgroup + 1
	while nextGroup <= #(scd.groups or {}) do
		D("execSceneGroups() now at group %1 of scene %2 (%3)", nextGroup, scd.id, scd.name)
		-- If scene group has a delay, see if we're there yet.
		local now = os.time() -- update time, as scene groups can take a long time to execute
		local delay = scd.groups[nextGroup].delay or 0
		if type(delay) == "string" then _,delay = getValue( delay, nil, tdev ) end
		if type(delay) ~= "number" then
			L({level=1,msg="%1 (%2) delay at group %3 did not resolve to number; no delay!"},
				luup.devices[tdev].description, tdev, nextGroup)
			addEvent{ dev=tdev,
				msg="TROUBLE: Invalid delay in scene group %(group)s of %(sceneName)s: %(delay)q",
				event="runscene", scene=scd.id, sceneName=scd.name or scd.id, group=nextGroup, delay=delay or "nil", ['error']="TROUBLE: invalid delay in scene group" }
			getSensorState( tdev ).trouble = true
			delay = 0
		end
		if delay > 0 then
			D("execSceneGroups() delay is %1 %2", delay, scd.groups[nextGroup].delaytype)
			local delaytype = scd.groups[nextGroup].delaytype or "inline"
			local tt
			-- Vera (7.x.x) scenes are always "start" delay type.
			if delaytype == "start" or not scd.isReactorScene then
				tt = sst.starttime + delay
			else
				tt = (sst.lastgrouptime or sst.starttime) + delay
			end
			if tt > now then
				-- It's not time yet. Schedule task to continue.
				D("execSceneGroups() scene group %1 must delay to %2", nextGroup, tt)
				addEvent{ dev=tdev,
					msg="Delaying scene %(sceneName)s group %(group)s actions until %(when)s",
					event="runscene", scene=scd.id, sceneName=scd.name or scd.id, group=nextGroup, when=os.date("%X", tt), notice="Scene delay" }
				scheduleTick( { id=sst.taskid, owner=sst.owner, func=execSceneGroups, args={ scd } }, tt )
				return taskid
			end
		end

		-- Run this group.
		addEvent{ dev=tdev, msg="Starting %(sceneName)q group %(group)s",
			event="runscene", scene=scd.id, sceneName=scd.name or scd.id, group=nextGroup }
		for ix,action in ipairs( scd.groups[nextGroup].actions or {} ) do
			if not scd.isReactorScene then
				-- Genuine Vera/Luup scene (just has device actions)
				local devnum = tonumber( action.device )
				if devnum == nil or luup.devices[devnum] == nil then
					addEvent{ dev=tdev, event="runscene", scene=scd.id, sceneName=scd.name or scd.id, group=nextGroup, warning="TROUBLE: action skipped, device number invalid or does not exist: " .. tostring( action.device ) }
					L({level=2,msg="%5 (%6): invalid device number (%4) in scene %1 (%2) group %3; skipping action."},
						scd.id, scd.name, nextGroup, action.device, tdev, luup.devices[tdev].description)
					getSensorState( tdev ).trouble = true
				else
					local param = {}
					for k,p in ipairs( action.arguments or {} ) do
						param[p.name or tostring(k)] = p.value
					end
					D("execSceneGroups() dev %4 (%5) do %1/%2(%3) for %6 (%7)",
						action.service, action.action, param, devnum,
						(luup.devices[devnum] or {}).description or "?unknown?",
						scd.name or scd.id, scd.id )
					-- If Lua HomeAutomationGateway RunScene action, run in Reactor
					if action.service == "urn:micasaverde-com:serviceId:HomeAutomationGateway1" and
							action.action == "RunScene" and devnum == 0
							and getVarBool( "UseReactorScenes", true, tdev, RSSID ) then
						-- Overriding like this runs the scene as a job (so it doesn't start immediately)
						D("execSceneGroups() overriding Vera RunScene with our own!")
						action.service = RSSID
						devnum = tdev
						param.Options = { contextDevice=sst.options.contextDevice, stopPriorScenes=false }
					end
					luup.call_action( action.service, action.action, param, devnum )
				end
			else
				-- ReactorScene
				D("execSceneGroups() %3 step %1: %2", ix, action, scd.id)
				if action.type == "comment" then
					-- If first char is asterisk, emit comment to log file
					if ( action.comment or ""):byte(1) == 42 then
						L("%2 (%1) %3 [%4:%5]", tdev, luup.devices[tdev].description,
							action.comment, scd.id, ix)
						addEvent{ dev=tdev,
							msg="<%(sceneName)s:%(group)s:%(index)s> %(message)s",
							event="runscene", scene=scd.id, sceneName=scd.name or scd.id,
							group=nextGroup, index=ix, message=action.comment or "" }
					end
				elseif action.type == "device" then
					local devnum = tonumber( action.device )
					if devnum == -1 then devnum = tdev end
					if devnum == nil or luup.devices[devnum] == nil then
						addEvent{ dev=tdev,
							msg="TROUBLE: Device %(xdev)q invalid or does not exist; reference in scene %(sceneName)s group %(group)s step %(step)s",
							event="runscene", scene=scd.id, sceneName=scd.name or scd.id, group=nextGroup, step=ix, xdev=action.device, warning="Invalid device" }
						L({level=1,msg="%5 (%6): invalid device (%4) in scene %1 (%2) group %3; skipping action."},
							scd.name or "", scd.id, nextGroup, action.device, tdev, luup.devices[tdev].description)
						getSensorState( tdev ).trouble = true
					else
						local param = {}
						for k,p in ipairs( action.parameters or {} ) do
							-- Reactor behavior: omit if value not defined
							if p.value ~= nil then
								local val = getValue( p.value, nil, tdev )
								if val ~= nil then
									-- Vera action arguments are always strings. Boolean special.
									if type(val) == "boolean" then val = val and 1 or 0 end
									param[p.name or tostring(k)] = tostring(val)
								end
							end
						end
						D("execSceneGroups() dev %4 (%5) do %1/%2(%3) for %6 (%7)",
							action.service, action.action, param, devnum,
							(luup.devices[devnum] or {}).description or "?unknown?",
							scd.name or "", scd.id )
						luup.call_action( action.service, action.action, param, devnum )
					end
				elseif action.type == "housemode" then
					D("execSceneGroups() setting house mode to %1", action.housemode)
					luup.call_action( "urn:micasaverde-com:serviceId:HomeAutomationGateway1",
						"SetHouseMode", { Mode=action.housemode or "1" }, 0 )
				elseif action.type == "runscene" then
					-- Run scene in same context as this one. Whoa... recursion... depth???
					local scene = getValue( action.scene, nil, tdev )
					D("execSceneGroups() launching scene %1 (%2) from scene %3",
						scene, action.scene, scd.id)
					if (action.usevera or 0) ~= 0 or not getVarBool( "UseReactorScenes", true, tdev, RSSID ) then
						luup.call_action( "urn:micasaverde-com:serviceId:HomeAutomationGateway1",
							"RunScene", { SceneNum=scene }, 0 )
					else
						-- Not running as job here because we want in-line execution of scene actions (the Reactor way).
						local options = { contextDevice=sst.options.contextDevice, stopPriorScenes=false }
						runScene( scene, tdev, options )
					end
				elseif action.type == "runlua" then
					local fname = string.format("rs%s_sc%s_gr%d_ac%d",
						tostring(tdev), tostring(scd.id), nextGroup, ix )
					D("execSceneGroups() running Lua for %1 (chunk name %2)", scd.id, fname)
					local lua = action.lua
					if ( action.encoded_lua or 0 ) ~= 0 then
						lua = mime.unb64( lua )
						if lua == nil then
							addEvent{ dev=tdev,
								msg="TROUBLE: Can't decode Lua for activity %(sceneName)s group %(group)s step %(step)s",
								event="runscene", scene=scd.id, sceneName=scd.name or scd.id, group=nextGroup, step=ix, ['error']="Can't decode Lua" }
							L({level=1,msg="Aborting scene %1 (%2) run, unable to decode scene Lua"}, scd.id, scd.name)
							getSensorState( tdev ).trouble = true
							stopScene( tdev, nil, tdev ) -- stop all scenes in context.
							return nil
						end
					end
					local more, err = execLua( fname, lua, nil, tdev )
					if err then
						L({level=1,msg="%1 (%2) aborting scene %3 Lua execution at group step %4, Lua run failed: %5"},
							luup.devices[tdev].description, tdev, scd.id, ix, err)
						L{level=2,msg="Lua:\n"..lua} -- concat to avoid formatting
						addEvent{ dev=tdev,
							msg="TROUBLE: Lua error in activity %(sceneName)s group %(group)s step %(step)s: %(error)s",
							event="runscene", scene=scd.id, sceneName=scd.name or scd.id, group=nextGroup, step=ix, ['error']=err }
						getSensorState( tdev ).trouble = true
						-- Throw on the brakes! (stop all scenes in context)
						stopScene( tdev, nil, tdev )
						return nil
					elseif more == false then -- N.B. specific test to match exactly boolean type false (but not nil)
						L("%1 (%2) scene %3 Lua at step %4 returned (%5)%6, stopping actions.",
							luup.devices[tdev].description, tdev, scd.id, ix, type(more), more)
						addEvent{ dev=tdev,
							msg="Aborting activity %(sceneName)s; group %(group)s step %(step)s Lua returned %(retval)q",
							event="runscene", scene=scd.id, sceneName=scd.name or scd.id, group=nextGroup, step=ix, retval=more }
						stopScene( nil, taskid, tdev ) -- stop just this scene.
						return nil
					end
				elseif action.type == "rungsa" then
					local device = action.device or -1
					if device == -1 then
						device = tdev
					end
					local opts = json.encode( { contextDevice=device } )
					luup.call_action( RSSID, "RunScene", { SceneNum=action.activity or "error", Options=opts }, device )
				elseif action.type == "setvar" then
					local success, oldval, newval = doSetVar( action.variable, action.value, tdev )
					if success then
						addEvent{ dev=tdev, msg="Variable %(variable)q set to %(newValue)q; was %(newValue)q",
							variable=action.variable, newValue=newval, oldValue=oldval }
						if (action.reeval or 0) ~= 0 then
							scheduleDelay( tdev, 1 )
						end
					else
						L({level=2,msg="Set Variable action (%1 group %2 action %3) target %4 failed: "..tostring(oldval)},
							scd.id, nextGroup, ix, action.variable)
						addEvent{ dev=tdev,
								msg="%(sceneName)s group %(group)s action %(index)s Set Variable %(varname)q failed: %(err)s",
								event="runscene", scene=scd.id, sceneName=scd.name or scd.id,
								group=nextGroup, index=ix, varname=action.variable, ['err']=oldval }
						getSensorState( tdev ).trouble = true
					end
				elseif action.type == "resetlatch" then
					local device = action.device or -1
					local group = action.group or ""
					if device == -1 or device == tdev then
						if "" == group then group = scd.id:gsub( '%..+', '' ) end
						if "*" == group then group = false end
						local changed = resetLatched( group, tdev )
						if changed then
							scheduleDelay( tostring(tdev), 0 ) -- queue an eval if anything changed
						end
					else
						if "*" == group then group = nil end
						luup.call_action( RSSID, "ClearLatched", { Group=group }, device )
					end
				elseif action.type == "notify" then
					local success,err = pcall( doActionNotify, action, scd.id, tdev )
					if not success then
						L({level=2,msg="Notify action failed: " .. err .. " (%1 group %2 action %3)"},
							scd.id, nextGroup, ix)
						local ev = { dev=tdev, event="runscene", scene=scd.id, sceneName=scd.name or scd.id, group=nextGroup, index=ix }
						ev.warning = err
						addEvent(ev)
						getSensorState( tdev ).trouble = true
					end
				else
					L({level=1,msg="Unhandled action type %1 at %2 in scene %3 for %4 (%5)"},
						action.type, ix, scd.id, tdev, luup.devices[tdev].description)
					addEvent{ dev=tdev, event="runscene", scene=scd.id, sceneName=scd.name or scd.id, group=nextGroup,
						warning="TROUBLE: action #" .. tostring(ix) .. " unrecognized type: " .. tostring(action.type) .. ", ignored." }
					getSensorState( tdev ).trouble = true
				end
			end
		end

		-- Finished this group. Save position.
		sst.lastgroup = nextGroup
		sst.lastgrouptime = os.time()
		luup.variable_set( MYSID, "runscene", json.encode(sceneState), pluginDevice )
		nextGroup = nextGroup + 1 -- ...and we're moving on...
	end

	-- We've run out of groups!
	addEvent{ dev=tdev, msg="Activity %(sceneName)q finished", event="endscene", scene=scd.id, sceneName=scd.name or scd.id }
	D("execSceneGroups(%3) reached end of scene %1 (%2)", scd.id, scd.name, taskid)
	stopScene( nil, taskid, tdev )
	return nil
end

-- Execute a scene from scene data.
local function execScene( scd, tdev, options )
	D("execScene(%1(id),%2,%3)", scd.id, tdev, options )
	options = options or {}

	-- Check if scene running. If so, stop it.
	local ctx = tonumber( options.contextDevice ) or 0
	local taskid = string.format("ctx%s.sc%s", tostring(ctx), tostring(scd.id))
	if options.stopPriorScenes then
		stopScene( ctx, nil, tdev )
	end

	if ( not scd.isReactorScene ) and ( scd.paused or 0 ) ~= 0 then
		addEvent{ dev=tdev, msg="Launch of %(sceneName)s (#%(scene)s) blocked; scene is paused.",
			event="startscene", scene=scd.id, sceneName=scd.name or scd.id}
		return nil
	end

	-- And here ve go...
	addEvent{ dev=tdev,
		msg="Launching scene/activity %(sceneName)s",
		event="startscene", scene=scd.id, sceneName=scd.name or scd.id}

	-- If there's (Luup) scene lua, try to run it.
	if ( scd.lua or "" ) ~= "" then
		D("execScene() handling scene (global) Lua")
		local luafragment
		if ( scd.encoded_lua or 0 ) ~= 0 then
			luafragment = mime.unb64( scd.lua )
			if luafragment == nil then
				addEvent{ dev=tdev, event="runscene", scene=scd.id, sceneName=scd.name or scd.id, ['error']="Aborting; unable to decode scene Lua" }
				L({level=1,msg="Aborting scene %1 (%2) run, unable to decode scene Lua"}, scd.id, scd.name)
				return
			end
		else
			luafragment = scd.lua or ""
		end
		-- Note name is context-free, because all runners of this scene use same
		-- code. Environment will reflect different context at runtime. Of course,
		-- this assumes it's a Luup/Vera scene, not a Reactor scene, but Reactor
		-- scenes don't have startup Lua.
		-- N.B. Scene loader has to reproduce this name, so be careful making changes here.
		local fname = string.format("scene%s_start", tostring(scd.id))
		local more,err = execLua( fname, luafragment, options.externalArgument, tdev )
		if err then
			addEvent{ dev=tdev,
				msg="TROUBLE: Aborting, error in scene Lua: %(error)s",
				event="runscene", scene=scd.id, sceneName=scd.name or scd.id, ['error']=err }
			L({level=1,msg="%1 (%2) scene %3 scene Lua run failed: %4"},
				luup.devices[tdev].description, tdev, scd.id, err)
			L{level=2,msg="Lua:\n"..luafragment} -- concat to avoid formatting
			return
		end
		if more == false then -- N.B. specific test to match exactly boolean type false (but not nil)
			addEvent{ dev=tdev,
				msg="Stopping scene, Lua returned %(return)q",
				event="runscene", scene=scd.id, sceneName=scd.name or scd.id, ['return']=more }
			L("%1 (%2) scene %3 Lua returned (%4)%5, scene run aborted.",
				luup.devices[tdev].description, tdev. scd.id, type(more), more)
			return
		end
	end

	-- We are going to run groups. Set up for it.
	D("execScene() setting up to run groups for scene")
	local now = os.time()
	sceneState[taskid] = {
		scene=scd.id,   -- scene ID
		starttime=now,  -- original start time for scene
		lastgroup=0,    -- last group to finish
		lastgrouptime=now,
		taskid=taskid,  -- timer task ID
		context=ctx,    -- context device (device requesting scene run)
		options=options,    -- options
		owner=tdev      -- parent device (always Reactor or ReactorSensor)
	}
	luup.variable_set( MYSID, "runscene", json.encode(sceneState), pluginDevice )

	-- execSceneGroups returns the taskid if delayed groups are pending, otherwise nil
	return execSceneGroups( tdev, taskid, scd )
end

-- Continue running scenes on restart.
local function resumeScenes()
	D("resumeScenes()")
	local d,err = getVarJSON( "runscene", {}, pluginDevice, MYSID )
	if err then
		L({level=1,msg="Can't resume scenes, failed to parse JSON for saved scene state: %1"},
			err)
		luup.variable_set( MYSID, "runscene", "{}", pluginDevice )
	end
	sceneState = d or {}
	for _,data in pairs( sceneState ) do
		addEvent{ dev=data.owner,
			msg="Resuming run after reload (%(scene)s)",
			event="runscene", scene=data.scene, notice="Queing scene resume after reload" }
		scheduleDelay( { id=data.taskid, owner=data.owner, func=execSceneGroups, args={} }, 1 )
	end
end

-- Start a Vera scene.
runScene = function( scene, tdev, options )
	D("runScene(%1,%2,%3)", scene, tdev, options )
	options = options or {}

	local scd = getSceneData( scene, tdev )
	if scd == nil then
		L({level=1,msg="%1 (%2) can't run scene %3, not found/loaded."}, tdev,
			luup.devices[tdev].description, scene)
		return
	end

	-- If using Luup scenes, short-cut
	if not scd.isReactorScene and
		not ( options.forceReactorScenes or getVarBool("UseReactorScenes", true, tdev, RSSID) ) then
		D("runScene() handing-off scene run to Luup")
		luup.call_action( "urn:micasaverde-com:serviceId:HomeAutomationGateway1", "RunScene", { SceneNum=scene }, 0 )
		return
	end

	execScene( scd, tdev, options )
end

-- Set tripped state for a ReactorSensor. Runs scenes, if any.
local function trip( state, tdev )
	L("%2 (#%1) now %3", tdev, luup.devices[tdev].description, state and "tripped" or "untripped")
	-- We go direct (rather than setVar) to enforce retrigger on manual trip or Retrigger=1
	luup.variable_set( SENSOR_SID, "Tripped", state and "1" or "0", tdev )
	luup.variable_set( SWITCH_SID, "Target", state and "1" or "0", tdev )
	luup.variable_set( SWITCH_SID, "Status", state and "1" or "0", tdev )
	addEvent{dev=tdev,
		msg="Changing RS tripped state to %(state)q", event='sensorstate', state=state}

	-- Make sure condState is loaded/ready (may have been expired by cache)
	loadCleanState( tdev )
	if not state then
		-- Luup keeps (SecuritySensor1/)LastTrip, but we also keep LastReset
		luup.variable_set( RSSID, "LastReset", os.time(), tdev )
		-- Option, reset latched conditions
		if getVarBool( "ResetLatchedOnUntrip", false, tdev, RSSID ) then
			-- Reset latched conditions when group resets
			if resetLatched( false, tdev ) then
				scheduleDelay( tostring(tdev), 0 )
			end
		end
		if getVarBool( "UseLegacyTripBehavior", false, tdev, RSSID ) then
			-- Run the reset scene, if we have one.
			local scd = getSceneData( 'root.false', tdev )
			if not isSceneEmpty( scd ) then
				-- Note we only stop trip actions if there are untrip actions.
				addEvent{ dev=tdev, msg="Launching root.false activity" }
				stopScene( tdev, nil, tdev, 'root.true' ) -- stop contra-activity
				execScene( scd, tdev, { contextDevice=tdev, stopPriorScenes=false } )
			end
		end
	else
		-- Count a trip.
		luup.variable_set( RSSID, "TripCount", getVarNumeric( "TripCount", 0, tdev, RSSID ) + 1, tdev )
		if getVarBool( "UseLegacyTripBehavior", false, tdev, RSSID ) then
			-- Run the trip scene, if we have one.
			local scd = getSceneData( 'root.true', tdev )
			if not isSceneEmpty( scd ) then
				-- Note we only stop untrip actions if there are trip actions.
				addEvent{ dev=tdev, msg="Launching root.true activity" }
				stopScene( tdev, nil, tdev, 'root.false' ) -- stop contra-activity
				execScene( scd, tdev, { contextDevice=tdev, stopPriorScenes=false } )
			end
		end
	end
end

-- Perform evaluations of configured variables/expressions
local function updateVariables( cdata, tdev )
	D("updateVariables(cdata,%1)", tdev)
	local first = true
	local ctx
	local condState = loadCleanState( tdev )
	for _,v in variables( cdata ) do
		if first then
			local sst = getSensorState( tdev )
			ctx = sst.ctx or getExpressionContext( cdata, tdev )
			sst.ctx = ctx
			first = false
		end
		D("updateVariables() evaluate %1", v)
		if (condState.vars or {})[v.name] then
			condState.vars[v.name].changed = nil
		end
		evaluateVariable( v.name, ctx, cdata, tdev )
	end
end

-- Helper to schedule next condition update. Times are MSM (mins since midnight)
local function doNextCondCheck( taskinfo, nowMSM, startMSM, endMSM, testing )
	D("doNextCondCheck(%1,%2,%3,%4,%5)", taskinfo, nowMSM, startMSM, endMSM, testing)
	if testing then return end -- Do nothing when testing at the moment
	local edge = 1440
	if nowMSM < startMSM then
		edge = startMSM
	end
	if endMSM ~= nil and nowMSM < endMSM then
		edge = math.min( edge, endMSM )
	end
	local delay = (edge - nowMSM) * 60
	-- Round the time to the start of a minute (more definitive)
	local tt = math.floor( ( os.time() + delay ) / 60 ) * 60
	D("doNextCondCheck() edge %3, scheduling next check for %1 (delay %2secs)", tt, delay, edge)
	scheduleTick( taskinfo, tt )
end

-- Compute the next interval after lastTrue that's aligned to baseTime
local function getNextInterval( lastTrue, interval, baseTime)
	D("getNextInterval(%1,%2,%3,%4)", lastTrue, interval, baseTime)
	if baseTime == nil then
		local t = os.date("*t", lastTrue)
		t.hour = 0
		t.min = 0
		t.sec = 9
		baseTime = os.time(t)
	end
	-- Our next true relative to lastTrue considers both interval and baseTime
	-- For example, if interval is 4 hours, and baseTime is 3:00pm, the condition
	-- fires at 3am, 7am, 11am, 3pm, 7pm, 11pm (interval goes through baseTime).
	local offs = lastTrue - baseTime
	local nint = math.floor( offs / interval ) + 1
	local nextTrue = baseTime + nint * interval
	return nextTrue
end

-- Perform comparison between condition value (whatever it may be) and operand.
-- This supports the common/generic operators. Each condition type may separately
-- handle its special cases.
local function doComparison( cond, op, vv, vn, cv, cn, tdev )
	D("doComparison(%1,%2,%3,%4,%5,%6, %7)", cond, op, vv, vn, cv, cn, tdev )
	local now = os.time()
	if op == "=" then
		if vv ~= cv then return vv,false end
	elseif op == "<>" then
		if vv == cv then return vv,false end
	elseif op == ">" then
		if vn == nil or cn == nil or vn <= cn then return vv,false end
	elseif op == "<" then
		if vn == nil or cn == nil or vn >= cn then return vv,false end
	elseif op == ">=" then
		if vn == nil or cn == nil or vn < cn then return vv,false end
	elseif op == "<=" then
		if vn == nil or cn == nil or vn > cn then return vv,false end
	elseif op == "bet" or op == "nob" then
		local vs = split( cv or "", "," )
		local lo = tonumber( #vs > 0 and vs[1] or "?" )
		local hi = tonumber( #vs > 1 and vs[2] or "?" )
		if vn ==  nil or lo == nil or hi == nil then return vv,false end
		if lo > hi then lo,hi = hi,lo end
		local between = vn >= lo and vn <= hi
		if ( op == "bet" and not between ) or ( op == "nob" and between ) then
			return vv,false
		end
	elseif op == "contains" then
		if not string.find( vv, cv ) then return vv,false end
	elseif op == "notcontains" then
		if string.find( vv, cv ) then return vv,false end
	elseif op == "starts" then
		if not string.find( vv, "^" .. cv ) then return vv,false end
	elseif op == "notstarts" then
		if string.find( vv, "^" .. cv ) then return vv,false end
	elseif op == "ends" then
		if not string.find( vv, cv .. "$" ) then return vv,false end
	elseif op == "notends" then
		if string.find( vv, cv .. "$" ) then return vv,false end
	elseif op == "in" or op == "notin" then
		local lst = split( cv ) or {}
		local found = isOnList( lst, vv )
		if op == "notin" and found then return vv,false end
		if op == "in" and not found then return vv,false end
	elseif op == "istrue" then
		if (vn or 0) == 0 and not TRUESTRINGS:find( ":" .. vv:lower() .. ":" ) then return vv,false end
	elseif op == "isfalse" then
		if (vn or 0) ~= 0 or TRUESTRINGS:find( ":" .. vv:lower() .. ":" ) then return vv,false end
	elseif op == "change" then
		local cs = getSensorState( tdev ).condState[ cond.id ]
		if cv ~= "" and cv ~= "," then
			local ar = split( cv, "," )
			-- With terminal values. If value hasn't changed, consider as
			-- re-eval, go back further in history for prior value.
			local prior = ( cs.lastvalue == vv ) and
				cs.priorvalue or cs.lastvalue
			D("doComparison() service change op with terms, currval=%1, prior=%2, term=%3", vv, prior, ar)
			if #ar > 0 and ar[1] ~= "" then
				cv = getValue( ar[1], nil, tdev )
				if prior ~= cv then return vv,false end
			end
			if #ar > 1 and ar[2] ~= "" then
				cv = getValue( ar[2], nil, tdev )
				if vv ~= cv then return vv,false end
			end
			return vv,true
		end
		D("doComparison() service change op without terms, currval=%1, prior=%2, term=%3",
			vv, cs.lastvalue, cv)
		local hold = getVarNumeric( "ValueChangeHoldTime", 0, tdev, RSSID ) -- DEPRECATED REMOVE AFTER >19296
		if vv == cs.lastvalue then
			-- No change. If we haven't yet met the hold time, continue delay.
			local later = ( cs.valuestamp or 0 ) + hold
			if now >= later then
				return vv,false -- time to reset
			end
			hold = math.min( hold, later - now )
			D("evaluationCondition() no change, but hold time from prior change not yet met, continuing delay for %1 more...", hold)
		end
		-- Changed without terminal values, pulse.
		scheduleDelay( { id=tdev, info="change "..cond.id }, hold )
	else
		L({level=1,msg="doComparison() unknown op %1 in cond %2"}, op, cv)
		addEvent{ dev=tdev, event="condition", condition=cond.id, ['error']="TROUBLE: unrecognized operator "..tostring(op or "nil") }
		getSensorState( tdev ).trouble = true
		return vv,nil
	end
	D("doComparison() default true exit for cond %1, new value=%2", cond.id, vv)
	return vv,true
end

local evaluateGroup -- Forward decl
local function evaluateCondition( cond, grp, cdata, tdev ) -- luacheck: ignore 212
	D("evaluateCondition(%1,%2,cdata,%3)", cond.id, (grp or {}).id, tdev)
	local sst = getSensorState( tdev )
	local now = sst.timebase
	local ndt = sst.timeparts

	-- Fetch prior state/value
	local cs = sst.condState[cond.id]
	D("evaluateCondition() condstate %1", cs)

	if ( cond.type or "group" ) == "group" then
		return evaluateGroup( cond, grp, cdata, tdev )

	elseif cond.type == "service" then
		-- Can't succeed if referenced device doesn't exist.
		local devnum = tonumber( cond.device )
		if devnum == -1 then devnum = tdev end
		if devnum == nil or luup.devices[devnum] == nil then
			L({level=2,msg="%1 (%2) condition %3 refers to device %4 (%5), does not exist, skipped"},
				luup.devices[tdev].description, tdev, cond.id, cond.device or "nil", cond.devicename or "unknown")
			addEvent{ dev=tdev, event="condition", condition=cond.id, device=cond.device,
				devicename=cond.devicename, ['error']='TROUBLE: device used in condition not available' }
			sst.trouble = true -- flag trouble
			return nil,nil
		end

		-- Add service watch if we don't have one.
		addServiceWatch( devnum, cond.service, cond.variable, tdev )

		-- Get state variable value.
		local vv = luup.variable_get( cond.service or "", cond.variable or "", devnum ) or ""
		local vn = tonumber( vv )

		-- Get condition value
		local cv,cn = getValue( cond.value, nil, tdev )

		-- If case-insensitive, canonify to lowercase.
		if ( cond.nocase or 1 ) ~= 0 then
			vv = string.lower( vv )
			cv = string.lower( cv )
		end

		-- Evaluate conditions. Any failure is a bail-out.'
		local op = cond.operator
		D("evaluateCondition() %1: %2/%3 %4%5%6?", cond.type, cond.service, cond.variable, vv, op, cv)
		if op == "update" then
			-- State variable written, possibly same value, watch has been called.
			-- Refetch value to get timestamp
			_,vv = luup.variable_get( cond.service or "", cond.variable or "", devnum )
			D("evaluateCondition() service state update op, timestamp=%1, prior=%2, isRestart=%3",
				vv, cs.lastvalue, sst.isRestart)
			-- Some vars are rewritten by restart. Attempt to ignore this.
			if sst.isRestart and getVarBool( "SuppressLuupRestartUpdate", true, tdev, RSSID ) then
				D("evaluateCondition() ignoring restart-time update")
				return vv,false
			end
			local hold = getVarNumeric( "ValueChangeHoldTime", 0, tdev, RSSID ) -- DEPRECATED REMOVE AFTER >19296
			if vv == cs.lastvalue then
				-- No change. If we haven't yet met the hold time, continue delay.
				local later = ( cs.valuestamp or 0 ) + hold
				if now >= later then
					return vv,false -- time to reset
				end
				hold = math.min( hold, later - now )
				D("evaluationCondition() no change, but hold time from prior change not yet met, continuing delay for %1 more...", hold)
			end
			scheduleDelay( { id=tdev, info="update "..cond.id }, hold )
		else
			return doComparison( cond, op, vv, vn, cv, cn, tdev )
		end
		D("evaluateCondition() default true exit for cond %1, new value=%2", cond.id, vv)
		return vv,true

	elseif cond.type == "grpstate" then
		-- Can't succeed if referenced device doesn't exist.
		local devnum = tonumber( cond.device )
		if devnum == -1 then devnum = tdev end
		if devnum == nil or luup.devices[devnum] == nil then
			L({level=2,msg="%1 (%2) condition %3 refers to device %4 (%5), does not exist, skipped"},
				luup.devices[tdev].description, tdev, cond.id, cond.device or "nil", cond.devicename or "unknown")
			addEvent{ dev=tdev, event="condition", condition=cond.id, device=cond.device,
				devicename=cond.devicename, ['error']='TROUBLE: device used in condition not available' }
			sst.trouble = true -- flag trouble
			return nil,nil
		end

		-- Get group state value; use cstate if local
		local varname = string.format( "GroupStatus_%s", cond.groupid or "?" )
		-- Add service watch if we don't have one.
		addServiceWatch( devnum, GRPSID, varname, tdev )

		local vv
		if devnum == tdev then
			local gs = sst.condState[cond.groupid] or {}
			vv = gs.evalstate or false
		else
			vv = getVarNumeric( varname, -1, devnum, GRPSID )

			-- Boolean should come back 0 or 1; if -1, group does not exist or is not ready/available
			if vv < 0 then
				L({level=2,msg="%1 (%2) condition %3 refers to device %4 (%5) group %6 (%7), not available, skipped"},
					luup.devices[tdev].description, tdev, cond.id, cond.device, cond.devicename or "unknown",
					cond.groupid, cond.groupname)
				addEvent{ dev=tdev, event="condition", condition=cond.id,
					device=cond.device, groupid=cond.groupid, groupname=cond.groupname,
					['error']='TROUBLE: group/state not available' }
				sst.trouble = true -- flag trouble
				return nil,nil
			end
			vv = vv ~= 0 -- boolean!
		end

		if cond.operator == "change" then
			D("evaluateCondition() group state change, curr=%1, prior=%2",
				vv, cs.lastvalue)
			local hold = getVarNumeric( "ValueChangeHoldTime", 0, tdev, RSSID ) -- DEPRECATED REMOVE AFTER >19296
			if vv == cs.lastvalue then
				-- No change. If we haven't yet met the hold time, continue delay.
				local later = ( cs.valuestamp or 0 ) + hold
				if now >= later then
					return vv,false -- time to reset
				end
				hold = math.min( hold, later - now )
				D("evaluationCondition() no change, but hold time from prior change not yet met, continuing delay for %1 more...", hold)
			end
			-- Changed without terminal values, pulse.
			scheduleDelay( { id=tdev, info="change "..cond.id }, hold )
		else
			-- istrue or isfalse
			if cond.operator == "isfalse" then
				return vv,not vv
			end
			return vv,vv
		end
		return vv,true -- default exit always true

	elseif cond.type == "var" then
		D("evaluationCondition() variable %1", cond.var)
		local vv,vn = getValue( "{"..tostring(cond.var or "").."}", nil, tdev ) -- ??? FIXME
		local cv,cn = getValue( cond.value, nil, tdev )
		if ( cond.nocase or 1 ) ~= 0 then
			vv = tostring(vv or ""):lower()
			cv = tostring(cv or ""):lower()
		end
		return doComparison( cond, cond.operator or "=", vv, vn, cv, cn, tdev )

	elseif cond.type == "housemode" then
		-- Add watch on parent if we don't already have one.
		usesHouseMode = true
		addServiceWatch( pluginDevice, MYSID, "HouseMode", tdev )
		local val = cond.value or ""
		local modes = split( val )
		local mode = getHouseMode( tdev )
		if cond.operator == "change" then
			if val ~= "" and val ~= "," then
				-- With terminal values. If value hasn't changed, consider as
				-- re-eval, go back further in history for prior value.
				local prior = ( cs.lastvalue == mode ) and cs.priorvalue or cs.lastvalue
				D("evaluateCondition() housemode change op, currval=%1, prior=%2, term=%3", mode, prior, modes)
				if #modes > 0 and modes[1] ~= "" and prior ~= modes[1] then return mode,false end
				if #modes > 1 and modes[2] ~= "" and mode ~= modes[2] then return mode,false end
				return mode,true
			end
			-- Simple change (any to any).
			D("evaluateCondition() housemode change op, currval=%1, prior=%2 (no term)", mode, cs.lastvalue)
			local hold = getVarNumeric( "ValueChangeHoldTime", 0, tdev, RSSID ) -- DEPRECATED REMOVE AFTER >19296
			if mode == cs.lastvalue then
				-- No change. If we haven't yet met the hold time, continue delay.
				local later = ( cs.valuestamp or 0 ) + hold
				if now >= later then
					return mode,false
				end
				hold = math.min( hold, later - now )
				D("evaluationCondition() no change, but hold time from prior change not yet met, continuing delay for %1 more...", hold)
			end
			-- Changed, pulse.
			scheduleDelay( { id=tdev,info="change "..cond.id }, hold )
		else
			-- Default "is" operator
			D("evaluateCondition() housemode %1 among %2?", mode, modes)
			if not isOnList( modes, mode ) then return mode,false end
		end
		return mode,true

	elseif cond.type == "weekday" then
		local val = ndt.wday
		-- Weekday; Lua 1=Sunday, 2=Monday, ..., 7=Saturday
		local nextDay = os.time{year=ndt.year,month=ndt.month,day=ndt.day+1,hour=0,['min']=0,sec=0}
		D("evaluateCondition() weekday condition, setting next check for %1", nextDay)
		scheduleTick( { id=tdev, info="weekday "..cond.id }, nextDay )
		local wd = split( cond.value )
		local op = cond.operator or ""
		D("evaluateCondition() weekday %1 among %2", val, wd)
		if not isOnList( wd, tostring( ndt.wday ) ) then return val,false end
		-- OK, we're on the right day of the week. Which week?
		if op ~= "" then -- blank means "every"
			D("evaluateCondition() is today %1 %2-%3 the %4th?", val, ndt.month,
				ndt.day, op)
			if op == "last" then
				-- Must be last of this day of the week. If we add a week
				-- to current date, the new date should be next month.
				local nt = os.date( "*t", now + ( 7 * 86400 ) )
				D("evaluateCondition() weekday %1 %2? today=%3, nextweek=%4", val, op, ndt, nt)
				if nt.month == ndt.month then return val,false end -- same
			else
				local nth = tonumber( op )
				if nth == nil then
					L({level=2,msg="Invalid op %1 in weekday condition %2 for %3 (%4)"},
						op, cond.id, (luup.devices[tdev] or {}).description, tdev)
					addEvent{ dev=tdev, event="condition", condition=cond.id,
						operator=op, ['error']="TROUBLE: unrecognized operator" }
					sst.trouble = true
					return val,nil
				end
				-- Move back N-1 weeks; we should still be in same month. Then
				-- move back one more week, should be in prior month.
				local pt, ref
				ref = now
				if nth > 1 then
					ref = ref - ( (nth-1) * 7 * 86400 )
					pt = os.date( "*t", ref )
					if pt.month ~= ndt.month then return val,false end
				end
				pt = os.date( "*t", ref - ( 7 * 86400 ) )
				if pt.month == ndt.month then return val,false end
			end
			D("evaluateCondition() yes, today %1 %2-%3 IS #%4 in month", val,
				ndt.month, ndt.day, op)
		end
		return val, true

	elseif cond.type == "sun" then
		-- Sun condition (sunrise/set)
		-- Figure out sunrise/sunset. Keep cached to reduce load.
		local stamp = ndt.year * 1000 + ndt.yday
		local sundata = getVarJSON( "sundata", {}, pluginDevice, MYSID )
		if ( sundata.stamp or 0 ) ~= stamp or sst.timetest then
			if getVarBool( "UseLuupSunrise", false, pluginDevice, MYSID ) then
				L({level=2,msg="Reactor is configured to use Luup's sunrise/sunset calculations; twilight times cannot be correctly evaluated and will evaluate as dawn=sunrise, dusk=sunset"})
				addEvent{ dev=tdev, event="condition", condition=cond.id,
					['warning']="TROUBLE: configured to use Luup sunrise/sunset; twilights not available" }
				sst.trouble = true
				sundata = { sunrise=luup.sunrise(), sunset=luup.sunset() }
				sundata.civdawn = sundata.sunrise sundata.civdusk=sundata.sunset
				sundata.nautdawn = sundata.sunrise sundata.nautdusk = sundata.sunset
				sundata.astrodawn = sundata.sunrise sundata.astrodusk = sundata.sunset
				sundata.source = "luup"
			else
				-- Compute sun data
				sundata = sun( luup.longitude, luup.latitude,
					getVarNumeric( "Elevation", 0.0, pluginDevice, MYSID ), now )
				sundata.source = "int"
				D("evaluationCondition() location (%1,%2) computed %3", luup.longitude, luup.latitude, sundata)
			end
			sundata.longitude = luup.longitude
			sundata.latitude = luup.latitude
			if not sst.timetest then
				-- Only write if not testing.
				sundata.stamp = stamp
				luup.variable_set( MYSID, "sundata", json.encode(sundata), pluginDevice )
			end
		end
		local nowMSM = ndt.hour * 60 + ndt.min
		local op = cond.operator or "bet"
		local tparam = split( cond.value or "sunrise+0,sunset+0" )
		local cp,boffs = string.match( tparam[1], "^([^%+%-]+)(.*)" )
		boffs = tonumber( boffs or "0" ) or 0
		local stt = ( sundata[cp or "sunrise"] or sundata.sunrise ) + boffs*60
		local sdt = os.date("*t", stt)
		local startMSM = sdt.hour * 60 + sdt.min
		if op == "bet" or op == "nob" then
			local ep,eoffs = string.match( tparam[2] or "sunset+0", "^([^%+%-]+)(.*)" )
			eoffs = tonumber( eoffs or 0 ) or 0
			local ett = ( sundata[ep or "sunset"] or sundata.sunset ) + eoffs*60
			sdt = os.date("*t", ett)
			local endMSM = sdt.hour * 60 + sdt.min
			D("evaluateCondition() cond %1 check %2 %3 %4 and %5", cond.id, nowMSM, op, startMSM, endMSM)
			doNextCondCheck( { id=tdev,info="sun "..cond.id }, nowMSM, startMSM, endMSM, sst.timetest )
			local between
			if endMSM <= startMSM then
				between = nowMSM >= startMSM or nowMSM < endMSM
			else
				between = nowMSM >= startMSM and nowMSM < endMSM
			end
			if ( op == "bet" and not between ) or
				( op == "nob" and between ) then
				return now,false
			end
		elseif cond.operator == "before" then
			D("evaluateCondition() cond %1 check %2 before %3", cond.id, nowMSM, startMSM)
			doNextCondCheck( { id=tdev,info="sun "..cond.id }, nowMSM, startMSM, nil, sst.timetest )
			if nowMSM >= startMSM then return now,false end
		else
			D("evaluateCondition() cond %1 check %2 after %3", cond.id, nowMSM, startMSM)
			doNextCondCheck( { id=tdev,info="sun "..cond.id }, nowMSM, startMSM, nil, sst.timetest )
			if nowMSM < startMSM then return now,false end -- after
		end
		return now,true

	elseif cond.type == "trange" then
		-- Time, with various components specified, or not.
		local op = cond.operator or "bet"
		-- Split, pad, and complete date. Any missing parts are filled in with the
		-- current date/time's corresponding part.
		local tparam = split( cond.value, ',' )
		for ix = #tparam+1, 10 do tparam[ix] = "" end -- pad
		local tpart = {}
		tpart[1] = ( tparam[1] == "" ) and ndt.year or tonumber( tparam[1] )
		tpart[2] = ( tparam[2] == "" ) and ndt.month or tonumber( tparam[2] )
		tpart[3] = ( tparam[3] == "" ) and ndt.day or tonumber( tparam[3] )
		tpart[4] = ( tparam[4] == "" ) and ndt.hour or tonumber( tparam[4] )
		tpart[5] = ( tparam[5] == "" ) and ndt.min or tonumber( tparam[5] )
		tpart[6] = ( tparam[6] == "" ) and tpart[1] or tonumber( tparam[6] )
		tpart[7] = ( tparam[7] == "" ) and tpart[2] or tonumber( tparam[7] )
		tpart[8] = ( tparam[8] == "" ) and tpart[3] or tonumber( tparam[8] )
		tpart[9] = ( tparam[9] == "" ) and tpart[4] or tonumber( tparam[9] )
		tpart[10] = ( tparam[10] == "" ) and tpart[5] or tonumber( tparam[10] )
		-- Sanity check year to avoid nil dates coming from os.time()
		if tpart[1] < 1970 then tpart[1] = 1970 elseif tpart[1] > 2037 then tpart[1] = 2037 end
		if tpart[6] < 1970 then tpart[6] = 1970 elseif tpart[6] > 2037 then tpart[6] = 2037 end
		D("evaluationCondition() clean tpart=%1", tpart)
		if tparam[3] == "" then
			-- No date specified, only time components. Magnitude comparison.
			D("evaluateCondition() time-only comparison, now is %1, ndt is %2", now, ndt)
			local nowMSM = ndt.hour * 60 + ndt.min
			local startMSM = tpart[4] * 60 + tpart[5]
			if op == "after" then
				D("evaluateCondition() time-only comparison %1 after %2", nowMSM, startMSM)
				doNextCondCheck( { id=tdev,info="trangeHM "..cond.id }, nowMSM, startMSM, nil, sst.timetest )
				if nowMSM < startMSM then return now,false end
			elseif op == "before" then
				D("evaluateCondition() time-only comparison %1 before %2", nowMSM, startMSM)
				doNextCondCheck( { id=tdev,info="trangeHM "..cond.id }, nowMSM, startMSM, nil, sst.timetest )
				if nowMSM >= startMSM then return now,false end
			else
				-- Between, or not
				local endMSM = tpart[9] * 60 + tpart[10]
				local between
				if endMSM <= startMSM then
					between = nowMSM >= startMSM or nowMSM < endMSM
				else
					between = nowMSM >= startMSM and nowMSM < endMSM
				end
				D("evaluateCondition() time-only comparison %1 %2 %3 %4 (between=%5)",
					nowMSM, op, startMSM, endMSM, between)
				doNextCondCheck( { id=tdev,info="trangeHM "..cond.id }, nowMSM, startMSM, endMSM, sst.timetest )
				if ( op == "nob" and between ) or
					( op == "bet" and not between ) then
					return now,false
				end
			end
		elseif tparam[1] == "" then
			-- No-year given, just [M/]D H:M. We can do comparison by magnitude,
			-- which works better for year-spanning ranges.
			-- N.B. month defaults to current month by setup of tpart.
			local nowz = ndt.month * 100 + ndt.day
			local stz = tpart[2] * 100 + tpart[3]
			nowz = nowz * 1440 + ndt.hour * 60 + ndt.min
			stz = stz * 1440 + tpart[4] * 60 + tpart[5]
			if op == "before" then
				D("evaluateCondition() M/D H:M test %1 %2 %3", nowz, op, stz)
				doNextCondCheck( { id=tdev,info="trangeMDHM " .. cond.id }, nowz % 1440, stz % 1440, nil, sst.timetest )
				if nowz >= stz then return now,false end
			elseif op == "after" then
				D("evaluateCondition() M/D H:M test %1 %2 %3", nowz, op, stz)
				doNextCondCheck( { id=tdev,info="trangeMDHM " .. cond.id }, nowz % 1440, stz % 1440, nil, sst.timetest )
				if nowz < stz then return now,false end
			else
				local enz = tpart[7] * 100 + tpart[8]
				enz = enz * 1440 + tpart[9] * 60 + tpart[10]
				D("evaluateCondition() M/D H:M test %1 %2 %3 and %4", nowz, op, stz, enz)
				doNextCondCheck( { id=tdev,info="trangeMDHM " .. cond.id }, nowz % 1440, stz % 1440, enz % 1440, sst.timetest )
				local between
				if stz < enz then -- check for year-spanning
					between = nowz >= stz and nowz < enz
				else
					between = nowz >= stz or nowz < enz
				end
				if ( op == "bet" and not between ) or
					( op == "nob" and between ) then
					return now,false
				end
			end
		else
			-- Full spec (Y-M-D H:M). Compare actual times (minute resolution).
			local tmnow = math.floor( now / 60 ) * 60
			local stt, ett
			stt = os.time{ year=tpart[1], month=tpart[2], day=tpart[3], hour=tpart[4], min=tpart[5] }
			stt = math.floor( stt / 60 ) * 60
			D("evaluateCondition() time start %1", os.date( "%x.%X", stt ))
			ett = os.time{ year=tpart[6], month=tpart[7], day=tpart[8], hour=tpart[9], min=tpart[10] }
			ett = math.floor( ett / 60 ) * 60
			D("evaluateCondition() time end %1", os.date( "%x.%X", ett ))
			if stt == ett then ett = ett + 60 end -- special case
			D("evaluateCondition() compare tmnow %1 %2 %3 and %4", tmnow, op, stt, ett)
			-- Before doing condition check, schedule next time for condition check
			local edge = ( tmnow < stt ) and stt or ( ( tmnow < ett ) and ett or nil )
			if edge ~= nil and not sst.timetest then
				scheduleTick( { id=tdev,info="trangeFULL "..cond.id }, edge )
			else
				D("evaluateCondition() cond %1 past end time, not scheduling further checks", cond.id)
			end
			local cp = op
			if cp == "bet" then
				if tmnow < stt or tmnow >= ett then return now,false end
			elseif cp == "nob" then
				if tmnow >= stt and tmnow < ett then return now,false end
			elseif cp == "before" then
				if tmnow >= stt then return now,false end
			elseif cp == "after" then
				if tmnow < stt then return now,false end
			else
				L({level=1,msg="Unrecognized operator %1 in time spec for cond %2 of %3 (%4)"},
					cp, cond.id, tdev, luup.devices[tdev].description)
				addEvent{ dev=tdev, event="condition", condition=cond.id,
					operator=cp, ['error']="TROUBLE: unrecognized operator" }
				sst.trouble = true
				return now,nil
			end
		end
		return now,true

	elseif cond.type == "comment" then
		-- Shortcut. Comments are always null (don't contribute to logic).
		return 0,nil

	elseif cond.type == "reload" then
		-- True when loadtime changes. Self-resetting.
		local loadtime = getVarNumeric( "LoadTime", 0, pluginDevice, MYSID )
		local lastload = getVarNumeric( "LastLoad", 0, tdev, RSSID )
		local reloaded = loadtime ~= lastload
		D("evaluateCondition() loadtime %1 lastload %2 reloaded %3", loadtime, lastload, reloaded)
		local hold = getVarNumeric( "ReloadConditionHoldTime", 0, tdev, RSSID ) -- DEPRECATED REMOVE AFTER >19296
		if not reloaded then
			-- Not reloaded. Hold on until we've satisfied hold time from last TRUE.
			local later = ( ( cs.stateedge or {} ).t or 0 ) + hold
			if now >= later then
				return false,false
			end
			hold = math.min( hold, later - now )
		else
			luup.variable_set( RSSID, "LastLoad", loadtime, tdev )
		end
		scheduleDelay( tdev, hold )
		return true,true

	elseif cond.type == "interval" then
		local _,nmins = getValue( cond.mins, nil, tdev )
		local _,nhours = getValue( cond.hours, nil, tdev )
		local _,ndays = getValue( cond.days, nil, tdev )
		local interval = 60 * ((ndays or 0) * 1440 + (nhours or 0) * 60 + (nmins or 0))
		if interval < 60 then interval = 60 end -- "can never happen" (yeah, hold my beer)
		D("evaluateCondition() interval %1 secs", interval)
		-- Get our base time and make it a real time.
		local lastTrue, expected
		if "condtrue" == ( cond.relto or "" ) then
			local xs = ( sst.condState or {} )[cond.relcond]
			if xs == nil then
				-- Trouble, missing condition or no state.
				L({level=1,msg="Unrecognized condition for %1 in interval cond %2 of %3 (%4)"},
					cond.relcond or "nil", cond.id, tdev, luup.devices[tdev].description)
				addEvent{ dev=tdev, event="condition", condition=cond.id,
					referencing=cond.relcond, ['error']="TROUBLE: relative condition missing" }
				sst.trouble = true
				return now,false
			end
			D("evaluateCondition() relcond state %1", xs)
			-- If condition is not true, interval does not run.
			lastTrue = cs.lastvalue or 0
			if xs.evalstate ~= true then return lastTrue,false end
			expected = getNextInterval( lastTrue, interval, xs.evalstamp )
		else
			if cs.lastvalue == nil then
				-- No prior data, immediate interval.
				scheduleDelay( { id=tdev, info="interval "..cond.id }, 1 )
				return now,true
			end
			lastTrue = cs.lastvalue
			local tpart = os.date("*t", cs.lastvalue)
			tpart.hour = 0
			tpart.min = 0
			tpart.sec = 0
			local pt = split( ( getValue( cond.basetime, nil, tdev ) ) or "" )
			if #pt == 2 then
				tpart.hour = tonumber(pt[1]) or 0
				tpart.min = tonumber(pt[2]) or 0
			end
			local baseTime = os.time(tpart)
			expected = getNextInterval( lastTrue, interval, baseTime )
		end
		-- Find next trigger time.
		if cs.laststate then
			-- We are currently true (in a pulse); end pulse and schedule next interval.
			while expected <= now do expected = expected + interval end
			D("evaluateCondition() resetting, next %1", expected)
			scheduleTick( { id=tdev, info="interval "..cond.id }, expected )
			return lastTrue,false
		end
		-- Not in a pulse. Did we fully miss an interval?
		if ( now - expected ) > 60 then
			local late = now - expected
			addEvent{ dev=tdev,
				msg="Condition %(cond)s inserting missed interval (late %(late)s)",
				event='condition', cond=cond.id, late=late }
			D("evaluationCondition() hitting missed interval, expected %1 late %2", expected, late)
		elseif now < expected then
			-- Still need to wait...
			D("evaluateCondition() too early, delaying %1 seconds until %2", expected-now, expected)
			scheduleTick( { id=tdev,info="interval "..cond.id }, expected )
			return lastTrue,false
		end
		-- Go true.
		D("evaluateCondition() triggering interval condition %1", cond.id)
		-- On time of 1 second (use reset delay to extend)
		scheduleDelay( { id=tdev,info="interval "..cond.id }, 1 )
		return now,true

	elseif cond.type == "ishome" then
		-- Geofence, is user home?
		-- Add watch on parent if we don't already have one.
		addServiceWatch( pluginDevice, MYSID, "IsHome", tdev )
		local op = cond.operator or "is"
		local ishome = getVarJSON( "IsHome", {}, pluginDevice, MYSID )
		if ishome.version ~= 2 then
			geofenceMode = -1 -- force full update
			L{level=2,msg="Geofence data needs update; deferring evaluation until master device updates."}
			return "not-ready",false
		end
		local userlist = split( cond.value or "" )
		D("evaluateCondition() ishome op=%1 %3; ishome=%2", op, ishome, userlist)
		if op == "at" or op == "notat" then
			if geofenceMode ~= -1 then geofenceMode = -1 end
			local userid,location = unpack(userlist)
			if (ishome.users[userid] or {}).tags and ishome.users[userid].tags[location] then
				local val = ishome.users[userid].tags[location].status or ""
				if val == "" then
					val = getVar( "GeofenceDefaultStatus", "", tdev )
				end
				if val ~= "" then
					return val,val==( op=="at" and "in" or "out" )
				end
			end
			-- Don't have data for this location or user.
			addEvent{ dev=tdev, event="condition", userid=userid, condition=cond.id,
				['type']=cond.type, ['error']="TROUBLE: no geofence status in user data" }
			sst.trouble = true
			return "",false
		else
			-- We could just traverse IsHome, but we want to show
			if geofenceMode == 0 then geofenceMode = 1 end -- don't change -1
			if #userlist < 1 or (#userlist == 1 and userlist[1] == "") then
				-- Empty userlist.
				for k,v in pairs( ishome.users ) do
					D("evaluateCondition() any op %1, checking %2 ishome=%3", op, k, v.ishome)
					if v.ishome == 0 and op == "is not" then return k,true end
					if v.ishome == 1 and op == "is" then return k,true end
				end
			else
				-- Check listed users
				for _,v in ipairs( userlist ) do
					-- Note that if we have no data for the user, it counts as "not home".
					local uh = ( ( ishome.users[v] or {} ).ishome or 0 ) ~= 0
					if op == "is not" and not uh then return v,true end
					if op == "is" and uh then return v,true end
				end
			end
			return "",false
		end

	else
		L({level=2,msg="Sensor %1 (%2) unknown condition type %3 for cond %4 in group %5; fails."},
			tdev, luup.devices[tdev].description, cond.type, cond.id, grp.id)
		addEvent{ dev=tdev, event="condition", condition=cond.id,
			['type']=cond.type, ['error']="TROUBLE: unrecognized condition type" }
		sst.trouble = true
		return nil,nil
	end

	-- If we fall through, return last value and state.
	return cs.lastvalue, cs.state -- luacheck: ignore 511
end

local function processCondition( cond, grp, cdata, tdev )
	D("processCondition(%1,%2,cdata,%3)", cond.id, (grp or {}).id, tdev)
	local sst = getSensorState( tdev )
	local now = sst.timebase
	local condopt = cond.options or {}

	-- Fetch prior state/value
	local cs = sst.condState[cond.id]
	if cs == nil then
		-- First time this condition is being evaluated.
		D("processCondition() new condition state for %1", cond.id)
		cs = { id=cond.id, statestamp=0, stateedge={}, valuestamp=0, evaledge={} }
		sst.condState[cond.id] = cs
	end

	-- Evaluate for state and value
	local newvalue, state, condTimer = evaluateCondition( cond, grp, cdata, tdev )
	D("processCondition() group %1 cond %2 result %3 timer %4", (grp or {}).id,
		cond.id, state, condTimer)
	if condTimer then L({level=2,msg="Condition %1 in %2 returns true condition timer!"}, cond, grp.name or grp.id ) end
	if state == nil then return newvalue, nil end -- as if it doesn't exist

	-- Preserve the result of the condition eval. We are edge-triggered,
	-- so only save changes, with timestamp.
	if state ~= cs.laststate then
		D("processCondition() recording %1 state change", cond.id)
		-- ??? At certain times, Vera gets a time that is in the future, or so it appears. It looks like the TZ offset isn't applied, randomly.
		-- Maybe if call is during ntp update, don't know. Investigating... This log message helps detection and analysis.
		if now < ( cs.statestamp or 0 ) then L({level=1,msg="Time moved backwards! Sensor %4 cond %1 last change at %2, but time now %3"}, cond.id, cs.statestamp, now, tdev) end
		addEvent{ dev=tdev,
			msg="%(cname)s test state changed from %(oldState)q to %(newState)q",
			cname=(cond.type or "group")=="group" and ("Group "..(cond.name or cond.id)) or ("Condition "..cond.id),
			event='condchange',cond=cond.id,oldState=cs.laststate,newState=state }
		cs.laststate = state
		cs.statestamp = now
		cs.stateedge = cs.stateedge or {}
		cs.stateedge[state and "t" or "f"] = now
		if ( condopt.repeatcount or 0 ) > 1 then
			if state then
				-- If condition now true and counting repeats, append time to list and prune
				cs.repeats = cs.repeats or {}
				table.insert( cs.repeats, now )
				while #cs.repeats > condopt.repeatcount do table.remove( cs.repeats, 1 ) end
			end
		else
			cs.repeats = nil
		end
	end

	-- Save actual current value if changed (for status display), and when it changed.
	if newvalue ~= cs.lastvalue then
		cs.priorvalue = cs.lastvalue
		cs.lastvalue = newvalue
		cs.valuestamp = now
	end

	-- Check for predecessor/sequence
	if state and ( condopt.after or "" ) ~= "" then
		-- Sequence; this condition must become true after named sequence becomes true
		local predCond = findCondition( condopt.after, cdata )
		if predCond == nil then
			L({level=1,msg="%1 (#%2) group %3 condition %4 uses sequence, but predecessor condition %5 not found (deleted?)"},
				luup.devices[tdev].description, tdev, grp.id, cond.id, condopt.after)
			addEvent{ dev=tdev, event="condition", condition=cond.id,
				predecessor=condopt.after, ['error']="TROUBLE: predecessor condition not found" }
			sst.trouble = true
			return newvalue,nil
		else
			local predState = sst.condState[ predCond.id ]
			D("evaluateCondition() testing predecessor %1 state %2", predCond, predState)
			if predState == nil then
				L({level=2,msg="Condition %1 can't meet sequence requirement, condition %2 missing!"}, cond.id, condopt.after)
				addEvent{ dev=tdev, event="condition", condition=cond.id, ['error']="TROUBLE: predecessor condition state not be found" }
				sst.trouble = true
				return newvalue,nil
			else
				local age = cs.statestamp - predState.statestamp
				local window = condopt.aftertime or 0
				local predstate = ( condopt.aftermode or 0 ) ~= 0 or predState.evalstate
				-- To clear, pred must be true, pred's true precedes our true, and if window, age within window
				D("evaluateCondition() pred %1, window %2, age %3", predCond.id, window, age)
				if not ( predstate and age >= 0 and ( window==0 or age <= window ) ) then
					D("evaluateCondition() didn't meet sequence requirement %1 after %2(=%3) mode %6 within %4 (%5 ago)",
						cond.id, predCond.id, predState.evalstate, condopt.aftertime or "any", age,
						condopt.aftermode or 0)
					addEvent{ dev=tdev, msg="%(cname)s predecessor condition restriction not met",
						cname=(cond.type or "group")=="group" and ("Group "..(cond.name or cond.id)) or ("Condition "..cond.id),
						cond=cond.id }
					state = false
				end
			end
		end
	end

	if state and ( condopt.repeatcount or 0 ) > 1 then
		-- Repeat count over duration (don't need hasTimer, it's leading-edge-driven)
		-- The repeats array contains the most recent repeatcount (or fewer) timestamps
		-- of when the condition was met. If (a) the array has the required number of
		-- events, and (b) the delta from the first to now is <= the repeat window, we're
		-- true.
		D("processCondition() cond %1 repeat check %2x in %3s from %4", cond.id,
			condopt.repeatcount, condopt.repeatwithin, cs.repeats)
		cs.repeats = cs.repeats or {}
		addEvent{ dev=tdev, msg="%(cname)s repeat restriction %(count)s in %(dur)s; so far %(n)s in %(age)s",
			cname=(cond.type or "group")=="group" and ("Group "..(cond.name or cond.id)) or ("Condition "..cond.id),
			cond=cond.id, count=condopt.repeatcount, dur=condopt.repeatwithin,
			n=#cs.repeats, age=#cs.repeats > 0 and now-cs.repeats[1] or "n/a" }
		if #( cs.repeats or {} ) < condopt.repeatcount then
			-- Not enough samples yet
			state = false
		elseif ( now - cs.repeats[1] ) > ( condopt.repeatwithin or 60 ) then
			-- Gap between first sample and now too long
			D("processCondition() cond %1 repeated %2x in %3s--too long!",
				cond.id, #cs.repeats, now - cs.repeats[1])
			state = false
		else
			D("processCondition() cond %1 repeated %2x in %3s (seeking %4 within %5, good!)",
				cond.id, #cs.repeats, now-cs.repeats[1], condopt.repeatcount, condopt.repeatwithin)
		end
	elseif ( condopt.duration or 0 ) > 0 then
		-- Duration restriction?
		-- Age is seconds since last state change.
		local op = condopt.duration_op or "ge"
		if op == "lt" then
			-- If duration < X, then eval is true only if last true interval
			-- lasted less than X seconds, meaning, we act when the condition goes
			-- false, checking the "back interval".
			if not state then
				local age = (cs.stateedge.f or now) - (cs.stateedge.t or 0)
				state = age < condopt.duration
				addEvent{ dev=tdev,
					msg="%(cname)s was true for %(age)s seconds, did%(not)s meet < %(dur)s second restriction",
					cname=(cond.type or "group")=="group" and ("Group "..(cond.name or cond.id)) or ("Condition "..cond.id),
					cond=cond.id, age=age, dur=condopt.duration, ['not']=state and "" or " not" }
				D("processCondition() cond %1 was true for %2, limit is %3, state now %4", cond.id,
					age, condopt.duration, state)
			else
				-- Not ready yet.
				addEvent{ dev=tdev, msg="$(cname)s holding evaluation state for check that duration < %(dur)s",
					cname=(cond.type or "group")=="group" and ("Group "..(cond.name or cond.id)) or ("Condition "..cond.id),
					cond=cond.id, dur=condopt.duration }
				D("processCondition() cond %1 duration < %2, not ready yet", cond.id, condopt.duration)
				state = false
			end
			cs.waituntil = nil
		elseif state then
			-- Handle "at least" duration. Eval true only when sustained for period
			local age = now - cs.statestamp
			if age < condopt.duration then
				D("processCondition() cond %1 suppressed, age %2, has not yet met duration %3",
					cond.id, age, condopt.duration)
				state = false
				cs.waituntil = cs.statestamp + condopt.duration
				local rem = math.max( 1, condopt.duration - age )
				scheduleDelay( tostring(tdev), rem )
				addEvent{ dev=tdev,
					msg="%(cname)s holding evaluation state for check that duration >= %(dur)s (%(rem)s to go)",
					cname=(cond.type or "group")=="group" and ("Group "..(cond.name or cond.id)) or ("Condition "..cond.id),
					cond=cond.id, dur=condopt.duration, rem=rem }
			else
				addEvent{ dev=tdev,
					msg="%(cname)s successfully sustained for at least %(dur)s seconds (actual %(age)s)",
					cname=(cond.type or "group")=="group" and ("Group "..(cond.name or cond.id)) or ("Condition "..cond.id),
					cond=cond.id, dur=condopt.duration, age=age }
				D("processCondition() cond %1 age %2 (>=%3) success", cond.id, age, condopt.duration)
				cs.waituntil = nil
			end
		else
			cs.waituntil = nil
		end
	else
		cs.waituntil = nil
	end

	-- Pulsed output (timed reset). Pulse is held even if underlying drops out.
	if ( condopt.pulsetime or 0 ) > 0 then
		D("processCondition() pulse time %1 state %2 evalstate %3", condopt.pulsetime, state, cs.evalstate)
		local pulseend
		if state and not cs.evalstate then
			-- Starting new pulse... or are we...
			pulseend = cs.pulseuntil or ( now + condopt.pulsetime )
			if not cs.pulseuntil then cs.pulsecount = 1 end
		else
			-- Continuing from last true edge (even if state false)
			pulseend = ( (cs.evaledge or {}).t or 0 ) + condopt.pulsetime
		end
		D("processCondition() pulseend is %1 (pulsing %2), cs.pulseuntil is %3", pulseend, now < pulseend, cs.pulseuntil)
		if now < pulseend then
			D("processCondition() continue pulse until %1", pulseend)
			state = true -- hold up unconditionally
			cs.pulseuntil = pulseend
			scheduleDelay( tostring(tdev), pulseend - now )
			addEvent{ dev=tdev,
				msg="%(cname)s timing output pulse, %(delay)s seconds remain",
				cname=(cond.type or "group")=="group" and ("Group "..(cond.name or cond.id)) or ("Condition "..cond.id),
				cond=cond.id, delay=pulseend-now }
		else
			-- Passed, but keep pulseuntil around until (real) test state goes false
			D("processCondition() pulse off phase (%1)", state)
			if state then
				addEvent{ dev=tdev,
					msg="%(cname)s end of pulse",
					cname=(cond.type or "group")=="group" and ("Group "..(cond.name or cond.id)) or ("Condition "..cond.id),
					cond=cond.id }
				if cs.pulseuntil and (condopt.pulsebreak or 0) > 0 then
					local holdoff = pulseend + condopt.pulsebreak
					D("processCondition() pulse repeat, break until %1", holdoff)
					if now >= holdoff then
						local pulselim = condopt.pulsecount or 0
						if pulselim == 0 or ( cs.pulsecount or 1 ) < pulselim then
							-- Start another pulse cycle
							cs.pulsecount = ( cs.pulsecount or 1 ) + 1
							D("processCondition() pulse repeat starting new on cycle (%1/%2)",
								cs.pulsecount, pulselim)
							cs.pulseuntil = now + condopt.pulsetime
							scheduleDelay( tostring(tdev), condopt.pulsetime )
							state = true -- override
						else
							D("processCondition() pulse count limit reached (%1/%2)", cs.pulsecount, pulselim)
							state = false -- override
						end
					else
						D("processCondition() pulse repeat holding in break")
						-- leave pulseuntil alone
						scheduleDelay( tostring(tdev), holdoff - now )
						state = false -- override
					end
				else
					-- One-shot pulse.
					cs.pulseuntil = state and pulseend or nil
					cs.pulsecount = nil
					state = false -- override
				end
			else
				cs.pulseuntil = nil
				cs.pulsecount = nil
			end
		end
		D("processCondition() pulse state is %1, until %2", state, cs.pulseuntil)
	else
		cs.pulseuntil = nil
		cs.pulsecount = nil
	end

	-- Hold time (delay reset)
	if ( condopt.holdtime or 0 ) > 0 then
		-- If trying to go false, make sure hold time is honored.
		D("processCondition() hold time %1, going %2 to %3", condopt.holdtime, cs.evalstate, state)
		if cs.evalstate and not state then
			-- Hold time extends from false edge, so repeated true-false-true-false extends time
			local lastFalse = cs.stateedge.f or now
			D("processCondition() reset edge last %1 (from %2)", lastFalse, cs.stateedge)
			local holdend = lastFalse + condopt.holdtime
			if holdend > now then
				D("processCondition() continue reset delay until %1", cs.holduntil)
				state = true
				cs.holduntil = holdend
				scheduleDelay( tostring(tdev), holdend - now )
				addEvent{ dev=tdev,
					msg="%(cname)s evaluation state reset delayed %(delay)s more seconds",
					cname=(cond.type or "group")=="group" and ("Group "..(cond.name or cond.id)) or ("Condition "..cond.id),
					cond=cond.id, delay=holdend-now }
			else
				-- OK to reset
				D("processCondition() OK to reset, after %1", cs.holduntil)
				addEvent{ dev=tdev,
					msg="%(cname)s reset delay has now expired",
					cname=(cond.type or "group")=="group" and ("Group "..(cond.name or cond.id)) or ("Condition "..cond.id),
					cond=cond.id }
				cs.holduntil = nil
			end
		else
			cs.holduntil = nil
		end
	else
		cs.holduntil = nil
	end

	-- Latching option. When latched, a condition that goes true remains true until the
	-- ReactorSensor untrips (another non-latched condition goes false), even if its
	-- other test conditions are no longer met.
	if ( condopt.latch or 0 ) ~= 0 then
		D("processCondition() latching option, evalstate %1, state %2, latched %3", cs.evalstate, state, cs.latched)
		cs.latchstate = state -- save actual last state
		if not state then
			if cs.latched then
				-- Attempting to transition from true to false while latched. Override.
				addEvent{ dev=tdev,
					msg="%(cname)s latched true; no change to evalstate",
					cname=(cond.type or "group")=="group" and ("Group "..(cond.name or cond.id)) or ("Condition "..cond.id),
					cond=cond.id }
				state = true
			else
				cs.latched = nil -- false wipes
				cs.latchstate = nil
			end
		else
			cs.latched = true
		end
	else
		cs.latched = nil -- remove flag
	end

	-- Save the final determination of state for this condition.
	cs.evaledge = cs.evaledge or {}
	if state ~= cs.evalstate then
		addEvent{dev=tdev,
			msg="%(cname)s evaluation state changed from %(oldState)q to %(newState)q",
			cname=(cond.type or "group")=="group" and ("Group "..(cond.name or cond.id)) or ("Condition "..cond.id),
			event='evalchange',cond=cond.id,oldState=cs.evalstate,newState=state}
		cs.evalstate = state
		cs.evalstamp = now
		cs.evaledge[ state and "t" or "f" ] = now
		cs.changed = true
		if state then cs.matchcount = (cs.matchcount or 0) + 1 end
	else
		cs.evaledge[ state and "t" or "f" ] = cs.evalstamp -- force
		cs.changed = nil
	end

	return cs.lastvalue, state, condTimer
end

-- Evaluate a condition (which may be a group).
evaluateGroup = function( grp, parentGroup, cdata, tdev )
	D("evaluateGroup(%1,%2,cdata,%3)", grp.id, (parentGroup or {}).id, tdev)
	if (grp.disabled or 0) ~= 0 then return false, nil end -- nil state means no data
	local passed = nil
	local latched = {}
	local hasTimer = false
	local nTrue = 0
	for ix,cond in ipairs( grp.conditions or {} ) do
		D("evaluateGroup() process %3 #%1/%2: %4 %5", ix, #grp.conditions, grp.id, cond.type, cond.id )
		local _, state, condTimer = processCondition( cond, grp, cdata, tdev )
		if condTimer then L({level=2,msg="Condition %1 in %2 returns true condition timer!"}, cond, grp.name or grp.id ) end
		if state ~= nil then
			hasTimer = condTimer or hasTimer

			-- Accumulate latched conditions for this group.
			if ( ( cond.options or {} ).latch or 0 ) ~= 0 then
				table.insert( latched, cond.id )
			end

			-- And apply to ongoing group state
			if grp.operator == "nul" then
				-- ignore
			elseif passed == nil then
				passed = state
			elseif grp.operator == "xor" then
				passed = passed -- irrelevant, see below
			elseif grp.operator == "or" then
				passed = passed or state
			else -- default "and"
				passed = passed and state
			end
			if state then nTrue = nTrue + 1 end
		end
		D("evaluateGroup() result %3 #%1/%2: %4 %5 = %6; passed %7", ix, #grp.conditions, grp.id, cond.type, cond.id, state, passed )
	end
	-- Special handling for XOR, which in our context means "1 and only 1 true"
	if grp.operator == "xor" and passed ~= nil then
		passed = nTrue == 1
	end

	-- Save group state.
	if grp.invert and passed ~= nil then passed = not passed end
	if passed == false and #latched > 0 then -- but not nil
		-- Reset latched conditions when group resets
		resetLatched( grp.id, tdev )
	end

	return passed, passed, hasTimer -- allow pass of nil state for no data
end

-- Clear errors and show disabled state for disabled sensor.
local function showDisabled( tdev )
	assert( tdev ~= nil )
	setVar( RSSID, "Message", "Disabled", tdev )
	setVar( RSSID, "Trouble", "0", tdev )
	luup.set_failure( 0, tdev )
end

local function processSensorUpdate( tdev, sst )
	D("processSensorUpdate(%1)", tdev)

	-- Check throttling for update rate
	local hasTimer = false -- luacheck: ignore 311/hasTimer
	local maxUpdate = getVarNumeric( "MaxUpdateRate", 30, tdev, RSSID )
	local _, _, rate60 = rateLimit( sst.updateRate, maxUpdate, false )
	if maxUpdate == 0 or rate60 <= maxUpdate then
		rateBump( sst.updateRate )
		sst.updateThrottled = false

		-- Fetch the condition data.
		local cdata = getSensorConfig( tdev )
		-- if debugMode then luup.log( json.encode( cdata ), 2 ) end

		-- Reload sensor state if cache purged
		loadCleanState( tdev )

		local currTrip = (sst.condState.root or {}).evalstate or false
		local retrig = getVarBool( "Retrigger", false, tdev, RSSID )

		-- Mark a stable base of time
		local tt = getVarNumeric( "TestTime", 0, tdev, RSSID )
		if tt ~= 0 then addEvent{ dev=tdev, msg="Test time %(t)s", t=os.date("%Y-%m-%d %H:%M:%S", tt) } end
		sst.timebase = tt == 0 and os.time() or tt
		sst.timeparts = os.date("*t", sst.timebase)
		sst.timetest = tt > 0
		D("processSensorUpdate() base time is %1 (%2) testing=%3", sst.timebase, sst.timeparts, sst.timetest)

		-- Update state (if changed)
		updateVariables( cdata, tdev )

		local newTrip
		_,newTrip,hasTimer = processCondition( cdata.conditions.root, nil, cdata, tdev )
		if newTrip == nil then
			newTrip = false -- null from root equiv to false here
		end
		D("processSensorUpdate() root was %1 now %2, retrig %3", currTrip, newTrip, retrig)

		-- Save the condition state immediately. This helps the status UI show more
		-- crisply.
		sst.condState.lastUsed = os.time()
		luup.variable_set( RSSID, "cstate", json.encode(sst.condState), tdev )

		-- Update runtime based on last status
		local now = os.time()
		if currTrip then
			-- Update accumulated trip time
			local delta = math.max( 0, now - getVarNumeric( "lastacc", now, tdev, RSSID ) )
			-- If not changing state, require >5s delta before update, to dampen
			-- update cycles for RSs that watch their own Runtime. Always update
			-- when newTrip false and currTrip true (changing tripped state).
			if delta > 5 or not newTrip then
				local rt = delta + getVarNumeric( "Runtime", 0, tdev, RSSID )
				D("processSensorUpdate() currently tripped, adding %1 seconds to runtime, now total %2", delta, rt)
				setVar( RSSID, "Runtime", rt, tdev )
				setVar( RSSID, "lastacc", now, tdev )
			end
		else
			-- Update on each false/untrip result, too.
			setVar( RSSID, "lastacc", now, tdev )
		end

		-- Pass through groups again, and run activities for any changed groups.
		-- "root" group is handled as any other group now, unless UseLegacyTripBehavior is true,
		-- in which case it's handled by trip() below.
		D("processSensorUpdate() checking groups for state changes")
		local gs
		for grp in conditionGroups( cdata.conditions.root ) do
			D("processSensorUpdate() checking group %1 for state change", grp.id)
			gs = sst.condState[ grp.id ] or {}
			if gs.changed and 0 == (grp.disabled or 0) and
					not ( grp.id == "root" and getVarBool( "UseLegacyTripBehavior", false, tdev, RSSID ) ) then
				local activity = grp.id .. ( gs.evalstate and ".true" or ".false" )
				D("processSensorUpdate() group %1 <%2> state changed to %3, looking for activity %4",
					grp.name or grp.id, grp.id, gs.evalstate, activity)
				local scd = getSceneData( activity, tdev )
				if not isSceneEmpty( scd ) then
					-- Note we only stop contra-actions if we have actions to perform.
					D("processSensorUpdate() running %1 activities", activity)
					addEvent{ dev=tdev, msg="Launching " .. tostring(grp.name or grp.id) ..
						( gs.evalstate and ".true" or ".false" ) .. " activity",
						activity=activity }
					local contra = grp.id .. ( gs.evalstate and ".false" or ".true" )
					stopScene( tdev, nil, tdev, contra )
					execScene( scd, tdev, { contextDevice=tdev, stopPriorScenes=false } )
				end
			end
			-- Update GroupState state variables here, after cstate is written.
			setVar( GRPSID, "GroupStatus_" .. tostring( grp.id ), gs.evalstate and "1" or "0", tdev )
		end

		-- Set tripped state based on change in status.
		D("processSensorUpdate() evaluating tripped state")
		gs = sst.condState.root or {}
		if gs.changed or currTrip ~= newTrip or ( newTrip and retrig ) then
			-- Changed, or retriggerable.
			local maxTrip = getVarNumeric( "MaxChangeRate", 10, tdev, RSSID )
			_, _, rate60 = rateLimit( sst.changeRate, maxTrip, false )
			if maxTrip == 0 or rate60 <= maxTrip then
				D("processSensorUpdate() new trippped state %1", newTrip)
				rateBump( sst.changeRate )
				sst.changeThrottled = false
				trip( newTrip, tdev )
			else
				if not sst.changeThrottled then
					L({level=2,msg="%2 (#%1) trip state changing too fast (%4 > %3/min)! Throttling..."},
						tdev, luup.devices[tdev].description, maxTrip, rate60)
					sst.changeThrottled = true
					sst.trouble = true
					addEvent{dev=tdev,event='throttle',['type']='change',rate=rate60,limit=maxTrip}
					setMessage( "Throttled! (high change rate)", tdev )
				end
				hasTimer = true -- force, so sensor gets checked later
			end
		end
		if not sst.changeThrottled then
			setMessage( newTrip and "Tripped" or "Not tripped", tdev )
		end
	else
		if not sst.updateThrottled then
			L({level=2,msg="%2 (#%1) updating too fast (%4 > %3/min)! Throttling..."},
				tdev, luup.devices[tdev].description, maxUpdate, rate60)
			setMessage( "Throttled! (high update rate)", tdev )
			sst.updateThrottled = true
			sst.trouble = true
			addEvent{dev=tdev,event='throttle',['type']='update',rate=rate60,limit=maxUpdate}
		end
		hasTimer = true -- force, so sensor gets checked later.
	end

	-- Trouble?
	D("processSensorUpdate() trouble %1", sst.trouble)
	setVar( RSSID, "Trouble", sst.trouble and "1" or "0", tdev )
	if getVarBool( "FailOnTrouble", false, tdev, RSSID ) then
		luup.set_failure( sst.trouble and 1 or 0, tdev )
	end

	-- No need to reschedule timer if no demand. Condition may have rescheduled
	-- itself (no need to set hasTimer), so at the moment, hasTimer is only used
	-- for throttle recovery.
	if hasTimer or getVarBool( "ContinuousTimer", false, tdev, RSSID ) then
		D("processSensorUpdate() hasTimer or ContinuousTimer, scheduling update")
		local v = ( 60 - ( os.time() % 60 ) ) + TICKOFFS
		scheduleDelay( tdev, v )
	end

	sst.isRestart = nil -- not false, remove it

	D("processSensorUpdate() finished")
end

-- Perform update tasks
local function updateSensor( tdev )
	D("updateSensor(%1) %2", tdev, luup.devices[tdev].description)

	-- If not enabled, no work to do.
	if not isEnabled( tdev ) then
		D("updateSensor() disabled; no action")
		return showDisabled( tdev )
	end

	local sst = getSensorState( tdev )

	if sst.updating then
		-- If already updating, schedule deferred update; each attempt extends.
		D("updateSensor() update in progress; queueing deferred update")
		scheduleDelay( tdev, 1, { replace=true } )
		return
	end
	sst.updating = true
	sst.trouble = false -- presumption of innocence
	local success,err = pcall( processSensorUpdate, tdev, sst )
	sst.updating = false
	if not success then
		L({level=1,msg="Sensor update failed: %1"}, err)
		addEvent{ dev=tdev, msg="FAILED: %(err)s", err=err }
	end
end

local function sensorTick( tdev)
	D("sensorTick(%1)", tdev)

	-- updateSensor will schedule next tick if needed
	if isEnabled( tdev ) then
		updateSensor( tdev )
	else
		showDisabled( tdev )
	end
end

-- Get the house mode tracker. If it doesn't exist, create it (child device).
-- No HMT on openLuup because it doesn't have native device file to support it,
-- but we can watch the HouseMode state variable on the openLuup device there,
-- which is what Vera should have done in the first place.
local function getHouseModeTracker( createit, pdev )
	if not isOpenLuup then
		for k,v in childDevices( pdev ) do
			if v.id == "hmt" then
				return k, v -- got it
			end
		end
		-- Didn't find it. At this point, we have a list of children.
		if createit then
			-- Didn't find it. Need to create a new child device for it. Sigh.
			L{level=2,msg="Did not find house mode tracker; creating. This will cause a Luup reload."}
			local ptr = luup.chdev.start( pdev )
			luup.variable_set( MYSID, "Message", "Adding house mode tracker, please wait...", pdev )
			for k,v in childDevices( pdev ) do
				D("getHouseModeTracker() appending existing device %1 (%2)", v.id, v.description)
				luup.chdev.append( pdev, ptr, v.id, v.description, v.device_type,
					luup.attr_get( 'device_file', k ) or "",
					luup.attr_get( 'impl_file', k ) or "", "", false )
			end
			D("getHouseModeTracker() creating hmt child; final step before reload.")
			luup.chdev.append( pdev, ptr, "hmt", "Reactor Internal HMT", "", "D_DoorSensor1.xml", "", "", false )
			luup.chdev.sync( pdev, ptr )
			-- Should cause reload immediately. Drop through.
		end
	end
	return false
end

-- Update geofence data. This is long-running, so runs as a job from the master tick.
local function updateGeofences( pdev )
	D("updateGeofences(%1)", pdev)
	local now = os.time()
	-- Geofencing. If flag on, at least one sensor is using geofencing. Fetch
	-- userdata, which can be very large. Shame that it comes back as JSON-
	-- formatted text that we need to decode; I'm sure the action had to encode
	-- it that way, and all we're going to do is decode back.
	local forcedMode = getVarNumeric( "ForceGeofenceMode", 0, pdev, MYSID ) -- N.B. NOT BOOL!
	if forcedMode ~= 0 then
		geofenceMode = forcedMode
	end
	-- Get data.
	local ishome = getVarJSON( "IsHome", {}, pdev, MYSID )
	if type(ishome) ~= "table" then
		D("actionUpdateGeofences() IsHome data type invalid (%1)", type(ishome))
		L{level=2,msg="IsHome data invalid/corrupt; resetting."}
		ishome = { version=2, users={} }
	end
	if ishome.version ~= 2 then
		L({level=2,msg="resetting IsHome data, old version %1"}, ishome.version)
		ishome = { version=2, users={} }
	end
	local rc,rs,ra
	if unsafeLua and getVarBool( "UserDataWget", true, pdev, MYSID ) then
		-- As of 3.4, we wget() with ns=1 to shorten response, faster.
		-- URL with port sub is OK here because geofencing is not on openLuup
		rc,ra,rs = luup.inet.wget( 'http://127.0.0.1/port_3480/data_request?id=user_data&ns=1' )
		if rc ~= 0 or ra == nil then
			L({level=2,msg="Unable to fetch userdata for geofence check! wget rc=%1, rs=%2"}, rc, rs)
			return false
		end
		D("updateGeofences() user_data request (wget) returned %1 bytes", #ra)
	else
		rc,rs,_,ra = luup.call_action( "urn:micasaverde-com:serviceId:HomeAutomationGateway1", "GetUserData", { DataFormat="json" }, 0 ) -- luacheck: ignore 311
		-- D("actionUpdateGeofences() GetUserData action returned rc=%1, rs=%2, ra=%3", rc, rs, ra)
		if rc ~= 0 or (ra or {}).UserData == nil then
			L({level=2,msg="Unable to fetch userdata for geofence check! action rc=%1, ra=%2"}, rc, ra)
			return false
		end
		ra = tostring( ra.UserData )
		D("updateGeofences() action GetUserData returned %1 bytes", #ra)
	end
	local ud
	-- If mode > 0, we're only using home condition, so only need short
	-- decode of that we need, rather than all of user_data, which is
	-- massive even on small installations.
	if geofenceMode >= 0 then
		local mm = ra:match( '("users_settings": *%[[^]]*%])' )
		if mm then
			D("updateGeofences() found element in UserData (%1 bytes); using short decode", #ra)
			ud = json.decode( '{' .. mm .. '}' )
		end
	end
	if ud == nil then
		D("updateGeofences() doing full decode on UserData, %1 bytes", #ra)
		ud = json.decode( ra )
	end
	ra = nil -- luacheck: ignore 311
	if ud then
		-- Save the source data so we have it to look at in Logic Summary.
		local dd = { mode=geofenceMode, ['updated']=now, ['users_settings']=ud.users_settings,
			['users']=ud.users, ['usergeofences']=ud.usergeofences }
		setVar( MYSID, 'raw_udgeo', json.encode( dd ), pluginDevice )
		-- ud.users is array of usergeofence, which is { id, Name, Level, IsGuest }
		-- ud.usergeofences is array of { iduser, geotags } and geotags is
		--     { PK_User (same as id), id (of geotag), accuracy, ishome, notify, radius, address, color (hex6), latitude, longitude, name (of geotag), status, and poss others? }
		-- ud.users_settings contains the "ishome" we care about, though.
		local changed = false
		if geofenceMode < 0 then
			-- Long form geofence check.
			D("updateGeofences() doing long form geofence check with %1", ud.usergeofences)
			for _,v in ipairs( ud.usergeofences or {} ) do
				if not ishome.users[tostring(v.iduser)] then
					-- New user listed
					L("Detected geofence change: new user %1", v.iduser)
					ishome.users[tostring(v.iduser)] = { ishome=0, tags={} }
					changed = true
				end
				local urec = ishome.users[tostring(v.iduser)]
				local inlist = {}
				if urec.tags == nil then urec.tags = {} end
				local oldtags = shallowCopy( urec.tags )
				local newhome, newhomestate
				for _,g in ipairs( v.geotags or {} ) do
					local st = ( { ['enter']='in',['exit']='out' } )[tostring( g.status ):lower()] or g.status or ""
					local tag = urec.tags[tostring(g.id)]
					if tag then
						-- Update known geotag
						if st ~= tag.status then
							L("Detected geofence change: user %1 status %2 for %3 (%4) %5",
								v.iduser, st, g.name, g.id, g.ishome)
							tag.status = st
							tag.since = now
							changed = true
						end
						-- Update remaining fields, but don't mark changed.
						changed = changed or ( tag.name ~= g.name )
						tag.name = g.name
						changed = changed or ( tag.homeloc ~= ( g.ishome or 0 ) )
						tag.homeloc = g.ishome or 0
						oldtags[tostring(g.id)] = nil -- remove from old
					else
						-- New geotag
						urec.tags[tostring(g.id)] = { id=g.id, name=g.name, homeloc=g.ishome or 0, status=st, since=now }
						L("Detected geofence change: user %1 has added %2 (%3) %4 %5",
							v.iduser, g.name, g.id, g.ishome, st)
						changed = true
					end
					if ( g.ishome or 0 ) ~= 0 then
						newhome = g.id
						if st == "in" then newhomestate = 1
						elseif st == "out" then newhomestate = 0
						end
					end
					if st == "in" then table.insert( inlist, g.id ) end
				end
				urec.inlist = inlist
				if newhome ~= urec.homeid then
					urec.homeid = newhome
					changed = true
				end
				if newhomestate ~= urec.ishome then
					urec.ishome = newhomestate
					changed = true
				end
				-- Handle geotags that have been removed
				for k,g in pairs( oldtags ) do
					L("Detected geofence change: user %1 deleted %2 (%3) %4",
						v.iduser, g.name, g.id, g.ishome)
					urec.tags[k] = nil
					changed = true
				end
				if changed then urec.since = now end
			end
		else
			-- If not in long mode, clear minimal data, in case mode switches
			-- back. This can happen if groups temporarily disabled, etc.
			-- This preserves timestamps and data.
			for _,v in pairs( ishome.users or {} ) do
				if v.inlist then
					v.inlist = nil -- not relevant in short mode, safe to clear.
					changed = true
				end
			end

			-- Now do short-form check.
			D("actionUpdateGeofences() user home status=%1", ud.users_settings)
			-- Short form check stands alone or amends long form for home status.
			local ulist = map( getKeys( ishome.users ) )
			for _,v in ipairs( ud.users_settings or {} ) do
				local urec = ishome.users[tostring(v.id)]
				if urec then
					local newhome = v.ishome
					if urec.ishome ~= newhome then
						L("Detected geofence change: user %1 now " ..
							( ( newhome ~= 0 ) and "home" or "not home"), v.id)
						urec.since = now
						changed = true
					end
					urec.ishome = newhome
					ulist[tostring(v.id)] = nil
					if changed then urec.since = now end
				else
					L("Detected geofence change: new user %1 ishome %2", v.id, v.ishome)
					urec = { ishome=v.ishome, tags={}, since=now }
					ishome.users[tostring(v.id)] = urec
					changed = true
				end
			end
			-- Handle users that weren't listed (treat as not home)
			for v,_ in pairs( ulist ) do
				if ishome.users[v].ishome then
					D("actionUpdateGeofences() user %1 not in users_settings, marking not home", v)
					ishome.users[v].ishome = nil
					ishome.users[v].since = now
					changed = true
				end
			end
		end

		-- Force update if geofenceMode has changed since last update.
		changed = changed or ishome.lastmode ~= geofenceMode
		ishome.lastmode = geofenceMode
		ishome.version = 2
		ishome.since = now
		D("updateGeofences() geofence data changed=%1, data=%2", changed, ishome)
		if changed then
			setVar( MYSID, "IsHome", json.encode( ishome ), pdev )
		end
	else
		L{level=2,msg="Failed to decode userdata for geofence check!"}
		return false
	end
	D"updateGeofences() done"
	return true
end

-- Tick handler for master device
local function masterTick(pdev)
	D("masterTick(%1)", pdev)
	assert(pdev == pluginDevice)
	local now = os.time()
	local nextTick = math.floor( now / 60 ) * 60 + 60
	scheduleTick( tostring(pdev), nextTick )

	-- Check and update house mode (by polling, always).
	setVar( MYSID, "HouseMode", luup.attr_get( "Mode", 0 ) or "1", pdev )
	if usesHouseMode and not isOpenLuup then
		-- Find housemode tracking child for Vera. Create it if it doesn't exist.
		local hmt = getHouseModeTracker( true, pdev )
		if hmt then
			addServiceWatch( hmt, SENSOR_SID, "Armed", pdev )
		end
	end

	-- Vera Secure has battery, check it.
	if hasBattery then
		pcall( checkSystemBattery, pdev )
	end

	-- Check DST change. Re-eval all conditions if changed, just to be safe.
	local dot = os.date("*t").isdst and "1" or "0"
	local lastdst = getReactorVar( "LastDST", "", pdev )
	D("masterTick() current DST %1, last %2", dot, lastdst)
	if dot ~= lastdst then
		L({level=2,msg="DST change detected! Re-evaluating all children."})
		luup.variable_set( MYSID, "LastDST", dot, pdev )
		for k,v in pairs(luup.devices) do
			if v.device_type == RSTYPE then
				luup.call_action( RSSID, "Restart", {}, k ) -- runs as job
			end
		end
	end

	-- Geofencing. If flag on, at least one sensor is using geofencing.
	-- N.B. ForceGeofenceMode is NOT BOOL!
	if geofenceMode ~= 0 or getVarNumeric( "ForceGeofenceMode", 0, pdev, MYSID ) ~= 0 then
		-- Getting geofence data can be a long-running task because of handling
		-- userdata, so run as a job, unless using LPeg. LPeg considerably speeds up parsing so
		-- we can do the task inline.
		if json and json.using_lpeg and not getVarBool( "ForceGeofenceJob", false, pdev, MYSID ) == 0 then
			pcall( updateGeofences, pdev )
		else
			D("masterTick() geofence mode %1, launching geofence update as job", geofenceMode)
			geofenceEvent = geofenceEvent + 1
			local rc,rs,rj,ra = luup.call_action( MYSID, "UpdateGeofences", { event=geofenceEvent }, pdev ) -- luacheck: ignore 211
		end
	end

	-- See if any cached state has expired
	local expiry = getVarNumeric( "StateCacheExpiry", 600, pdev, MYSID )
	if expiry > 0 then
		for td,cx in pairs( sensorState or {} ) do
			local exover = getVarNumeric( "StateCacheExpiry", -1, tonumber(td) or -1, RSSID )
			if exover ~= 0 then
				local exp = ( ( cx.condState or {} ).lastUsed or now ) + ( ( exover > 0 ) and exover or expiry )
				-- If save time not there, the cache entry never expires.
				if exp <= now then
					D("masterTick() expiring state cache for %1", td)
					cx.condState = nil
					cx.ctx = nil
				end
			end
		end
	end
end

-- Clean up sensor variables
-- TODO: GetState seems to be faster than the request; test and verify, particularly openLuup
local function cleanSensorState( tdev )
	D("cleanSensorState(%1)", tdev)
	local content
	if unsafeLua then
		local sc, httpStatus
		sc,content,httpStatus = luup.inet.wget( 'http://127.0.0.1:3480/data_request?id=status&DeviceNum='..tdev..'&output_format=json' )
		if sc ~= 0 then
			L({level=2,msg="Failed to complete status request for #%1 (%2, %3)"}, tdev, sc, httpStatus)
			content = false
		end
	end
	if not content then
		local rc,rs,_,ra = luup.call_action( "urn:micasaverde-com:serviceId:HomeAutomationGateway1", "GetStatus", { DeviceNum=tdev, DataFormat="json" }, 0 ) -- luacheck: ignore 211
		-- D("cleanSensorState() Status action returned rc=%1, rs=%2, ra=%3", rc, rs, ra)
		if rc ~= 0 or (ra or {}).Status == nil then
			L({level=2,msg="GetStatus action failed for #%1; rc=%2, ra=%3"}, tdev, rc, ra)
		end
		content = (ra or {}).Status
	end
	local data = json.decode( content )
	if data and data['Device_Num_'..tdev] then
		data = data['Device_Num_'..tdev]
		local cf = getSensorConfig( tdev ) or error "Configuration not available"
		for _,st in ipairs( data.states ) do
			if st.service == VARSID then
				-- Expression default is *export*
				if (((cf.variables or {})[st.variable] or {}).export or 1) == 0 then
					D("cleanSensorState() removing orphan expression export %1", st.variable)
					deleteVar( st.service, st.variable, tdev )
					deleteVar( st.service, st.variable .. "_Error", tdev )
				end
			elseif st.service == GRPSID then
				local gid = st.variable:gsub( "GroupStatus_", "" )
				if not findCondition( gid, cf, "group" ) then
					D("cleanSensorState() removing orphan group state %1", st.variable)
					deleteVar( st.service, st.variable, tdev )
				end
			end
		end
	else
		D("cleanSensorState() return data unusable: %1", data or content)
	end
	-- clearTask( ... ) -- TODO: for >3.5; test, use taskid arg
end

-- Start an instance
local function startSensor( tdev, pdev, isReload )
	D("startSensor(%1,%2) <9c6c9aa0-1060-11ea-b3de-9303e5fab7a5>", tdev, pdev) -- DO NOT modify string--used for log snippet

	-- Open event log if needed
	local sst = getSensorState( tdev )
	local path = getInstallPath() .. "ReactorSensor" .. tostring(tdev) .. "-events.log"
	if getVarBool( "LogEventsToFile", false, tdev, RSSID ) then
		if not sst.eventLog then
			local err,errno
			D("startSensor() opening event log file %1", path)
			sst.eventLog,err,errno = io.open( path, "a" )
			if not sst.eventLog then
				L("Failed to open event log for %1 (%2): %4 (%5) %3", luup.devices[tdev].description, tdev, path, err, errno)
			else
				if sst.eventLog:seek("end") > ( 1024*1024*getVarNumeric( "EventLogMaxMB", 8, tdev, RSSID ) ) then
					L("Rotating event log...")
					sst.eventLog:close()
					os.execute( "pluto-lzo c '" .. path .. "' '" .. path .. ".lzo'" )
					sst.eventLog = io.open( "path", "w" )
				end
				if sst.eventLog:seek() == 0 then
					sst.eventLog:write( os.date("%Y-%m-%d %H:%M:%S") .. ": New log file started\n" )
				else
					sst.eventLog:write( os.date("%Y-%m-%d %H:%M:%S") .. ": Log reopened\n" )
				end
			end
		end
	else
		os.execute("rm -f -- '" .. path .. "'")
		D("startSensor() event log file disabled for this RS")
	end

	-- Device one-time initialization
	sensor_runOnce( tdev )

	-- Save required UI version for collision detection.
	setVar( RSSID, "_UIV", _UIVERSION, tdev )

	-- Initialize instance data; take care not to scrub eventList
	sst.eventList = sst.eventList or {}
	sst.configData = nil
	sst.condState = nil
	sst.updateRate = initRate( 60, 15 )
	sst.updateThrottled = false
	sst.changeRate = initRate( 60, 15 )
	sst.changeThrottled = false
	sst.isRestart = true -- cleared by processSensorUpdate

	if isEnabled( tdev ) then
		addEvent{ dev=tdev, msg=isReload and "Starting (Luup Startup/Reload)" or "Restarting", event='start' }
		setMessage("Starting...", tdev)

		-- Load the config data.
		getSensorConfig( tdev, true )

		-- Clean and restore our condition state.
		loadCleanState( tdev )

		-- Watch our own cdata; when it changes, re-evaluate.
		-- NOTE: MUST BE *AFTER* INITIAL LOAD OF CDATA
		addServiceWatch( tdev, RSSID, "cdata", tdev )
		addServiceWatch( tdev, RSSID, "TestTime", tdev )
		addServiceWatch( tdev, RSSID, "TestHouseMode", tdev )

		-- Start tick
		scheduleDelay( { id=tostring(tdev), owner=tdev, func=sensorTick }, 1, { replace=true } )
	else
		L("%1 (#%2) is disabled.", luup.devices[tdev].description, tdev)
		addEvent{ dev=tdev, msg="Aborting; disabled", event='disabled at start-up' }
		showDisabled( tdev )
	end
	return true
end

local function startSensors( pdev )
	L("Starting ReactorSensors")
	luup.variable_set( MYSID, "Message", "Starting ReactorSensors...", pdev )

	-- Start the master tick
	local tt = math.floor( os.time() / 60 + 1 ) * 60 -- next minute
	scheduleTick( { id=tostring(pdev), func=masterTick, owner=pdev }, tt, { replace=true } )

	-- Resume any scenes that were running prior to restart
	resumeScenes( pdev )

	local isRecovery = getVarNumeric( "recoverymode", 0, pdev, MYSID ) ~= 0

	-- Ready to go. Start our children.
	local count = 0
	local started = 0
	for k,v in childDevices( pdev ) do
		if v.device_type == RSTYPE then
			count = count + 1
			L("Starting %1 (#%2)", luup.devices[k].description, k)
			setVar( MYSID, "Message", "Starting " .. luup.devices[k].description, pdev )
			if isRecovery then
				-- Recovery mode cleanups.
				setVar( RSSID, "cstate", "{}", k )
			end
			-- Clear notification flag
			setVar( RSSID, "_notify", "0", k )
			-- N.B. start sensor whether enabled or not, as key inits happen regardless.
			local status, err = pcall( startSensor, k, pdev, true )
			if not status then
				L({level=1,msg="%1 (#%2) failed to start: %3"}, luup.devices[k].description, k, err)
				addEvent{ dev=k, event="error", message="Start-up failed", reason=err }
				setMessage( "Failed (see log)", k )
				luup.set_failure( 1, k ) -- error on child device
			else
				luup.set_failure( 0, k )
				started = started + 1
				-- Start a cleanup job on this sensor
				if isEnabled( k ) then
					scheduleDelay( { id="clean"..k, owner=k, func=cleanSensorState }, 25 + 5*started )
				end
			end
		elseif v.id == "hmt" then
			D("startSensors() adding watch for hmt device #%1", k)
			luup.attr_set( "invisible", debugMode and 0 or 1, k )
			luup.attr_set( "hidden", debugMode and 0 or 1, k )
			luup.attr_set( "room", luup.attr_get( "room", pdev ) or "0", k )
			setVar( SENSOR_SID, "Tripped", "0", k )
			setHMTModeSetting( k )
			addServiceWatch( k, SENSOR_SID, "Armed", pdev )
		else
			L({level=2,msg="Child device #%1 (%2) is unrecognized type; ignoring! %3"},
				k, v.description or "nil", v)
		end
	end
	luup.variable_set( MYSID, "NumChildren", count, pdev )
	luup.variable_set( MYSID, "NumRunning", started, pdev )
	if count == 0 then
		luup.variable_set( MYSID, "Message", "Open control panel!", pdev )
	else
		luup.variable_set( MYSID, "Message", string.format("Started %d of %d at %s %s", started, count, fdate(), ftime()), pdev )
	end
end

local function waitSystemReady( pdev, taskid, callback )
	D("waitSystemReady(%1,%2,%3)", pdev, taskid, callback)
	if getVarNumeric( "SuppressSystemReadyCheck", 0, pdev, MYSID ) == 0 then
		for n,d in pairs(luup.devices) do
			if d.device_type == "urn:schemas-micasaverde-com:device:ZWaveNetwork:1" then
				local sysStatus = luup.variable_get( "urn:micasaverde-com:serviceId:ZWaveNetwork1", "NetStatusID", n )
				if sysStatus ~= nil and sysStatus ~= "1" then
					-- Z-Wave not yet ready
					L("Waiting for Z-Wave ready, status %1", sysStatus)
					scheduleDelay( taskid, 5 )
					return
				end
				break
			end
		end
		L("Z-Wave ready detected!")
	end
	systemReady = os.time() -- save when, more useful than just "true"
	if callback then pcall( callback, pdev ) end
	clearTask( taskid )
end

local function markChildrenDown( msg, pdev )
	for k,v in childDevices( pdev ) do
		if v.device_type == RSTYPE then
			luup.variable_set( RSSID, "Message", msg or "Stopped", k )
			luup.variable_set( RSSID, "Trouble", "1", k )
		end
	end
end

-- Start plugin running.
function startPlugin( pdev )
--[[
	local uilang = luup.attr_get('ui_lang', 0) or "en"
	local plang = getReactorVar( "lang", "" )
	if plang ~= "" then uilang = plang end
	i18n.loadFile("T_Reactor_i18n.json") -- Load default language package
	if uilang ~= "en" then
		local f = io.open("T_Reactor_i18n-" .. uilang .. ".json", "r")
		if not f then
			os.execute("curl -s https://raw.githubusercontent.com/toggledbits/Reactor/master/{T_Reactor_i18n-"..uilang..".json} -o '#1'")
		else f:close() end
		local success, err = pcall( i18n.loadFile, "T_Reactor_i18n-" .. uilang .. ".json" )
		if success then
			i18n.setLocale( uilang )
		end
	end
--]]
	if pluginDevice then
		error "This device is already started/running."
	end

	L("Plugin version %1 starting on #%2 (%3)", _PLUGIN_VERSION, pdev, luup.devices[pdev].description)
	luup.variable_set( MYSID, "NumRunning", "0", pdev )

	-- Early inits
	pluginDevice = pdev
	systemReady = false
	isALTUI = false
	isOpenLuup = false
	unsafeLua = false
	devVeraAlerts = false
	sensorState = {}
	watchData = {}
	sceneData = {}
	luaFunc = {}
	if getVarNumeric( "SuppressWeakLuaFunc", 0, pdev, MYSID ) == 0 then
		setmetatable( luaFunc, { __mode="v" } ) -- weak values
	end
	sceneWaiting = {}
	sceneState = {}
	luaEnv = nil
	runStamp = 1
	geofenceMode = getVarNumeric( "ForceGeofenceMode", 0, pdev, MYSID )
	geofenceEvent = 0
	usesHouseMode = false
	maxEvents = getVarNumeric( "MaxEvents", debugMode and 250 or 100, pdev, MYSID )

	math.randomseed( os.time() )

	-- Enabled?
	if getVarNumeric( "Enabled", 1, pdev, MYSID ) == 0 then
		luup.variable_set( MYSID, "Message", "DISABLED", pdev )
		markChildrenDown( "Reactor disabled", pdev )
		setVar( MYSID, "rs", "", pdev ) -- clear restart tracking
		setVar( MYSID, "recoverymode", 1, pdev )
		L{level=2,msg="Reactor has been disabled by configuration; startup aborted."}
		return false, "Disabled by config", _PLUGIN_NAME
	end

	-- Debug?
	if getVarNumeric( "DebugMode", 0, pdev, MYSID ) ~= 0 then
		debugMode = true
		D("startPlugin() debug enabled by state variable DebugMode")
	end

	-- Check for hard system restart loop; stand off if it's happening. Not
	-- because we've ever caused problems, but because plugins are always the
	-- first to be blamed.
	local nr = getVarNumeric( "MaxRestartCount", 10, pdev, MYSID )
	local p = getVarNumeric( "MaxRestartPeriod", 900, pdev, MYSID )
	if nr > 1 and p > 0 then
		local s = getReactorVar( "rs", "", pdev )
		s = split( s, ',' )
		while #s >= nr do table.remove(s, 1) end
		D("startPlugin() restart check (limit %1 in %2); previous restarts: %3", nr, p, s)
		table.insert(s, os.time())
		setVar( MYSID, "rs", table.concat( s, "," ), pdev )
		if #s == nr then
			local d = s[nr] - s[1]
			if d <= p then
				-- Too many restarts! Abort. No soup for you!
				L({level=1,msg="Reactor has detected that this system has restarted %1 times in %2 seconds; disabling Reactor just in case."},
					nr, d)
				setVar( MYSID, "recoverymode", 1, pdev )
				setVar( MYSID, "Message", "Safety Lockout!", pdev )
				markChildrenDown( "Safety lockout!", pdev )
				luup.set_failure( 1, pdev )
				return false, "Safety lockout", _PLUGIN_NAME
			end
		end
	else
		D("startPlugin() restart loop check disabled (%1/%2)", nr, p)
		setVar( MYSID, "rs", "", pdev ) -- clear restart tracking
	end

	luup.variable_set( MYSID, "Message", "Initializing...", pdev )
	luup.variable_set( MYSID, "LoadTime", os.time(), pdev )

	-- Save required UI version for collision detection.
	setVar( MYSID, "_UIV", _UIVERSION, pdev )

	-- System type (id 35=Edge, 36=Plus, 37=Secure)
	hasBattery = luup.modelID == nil or luup.modelID == 37

	-- Check for ALTUI and OpenLuup
	local failmsg = false
	for k,v in pairs(luup.devices) do
		if not isALTUI and v.device_type == "urn:schemas-upnp-org:device:altui:1" and v.device_num_parent == 0 then
			L("Detected ALTUI (%1)", k)
			isALTUI = k
			local rc,rs,jj,ra = luup.call_action("urn:upnp-org:serviceId:altui1", "RegisterPlugin",
				{
					newDeviceType=RSTYPE,
					newScriptFile="J_ReactorSensor_ALTUI.js",
					newDeviceDrawFunc="ReactorSensor_ALTUI.deviceDraw",
					-- newControlPanelFunc="ReactorSensor_ALTUI.controlPanelDraw",
					newStyleFunc="ReactorSensor_ALTUI.getStyle"
				}, k )
			D("startPlugin() ALTUI's RegisterPlugin action for %5 returned resultCode=%1, resultString=%2, job=%3, returnArguments=%4", rc,rs,jj,ra, RSTYPE)
			rc,rs,jj,ra = luup.call_action("urn:upnp-org:serviceId:altui1", "RegisterPlugin",
				{
					newDeviceType=MYTYPE,
					newScriptFile="J_Reactor_ALTUI.js",
					newDeviceDrawFunc="Reactor_ALTUI.deviceDraw",
					newStyleFunc="Reactor_ALTUI.getStyle"
				}, k )
			D("startPlugin() ALTUI's RegisterPlugin action for %5 returned resultCode=%1, resultString=%2, job=%3, returnArguments=%4", rc,rs,jj,ra, MYTYPE)
		elseif not isOpenLuup and v.device_type == "openLuup" then
			L("Detected openLuup (%1)", k)
			isOpenLuup = k
			local vv = getVarNumeric( "Vnumber", 0, k, v.device_type )
			if vv < 181121 then
				L({level=1,msg="OpenLuup version must be at least 181121; you have %1. Can't continue."}, vv)
				luup.variable_set( MYSID, "Message", "Unsupported firmware " .. tostring(vv), pdev )
				luup.set_failure( 1, pdev )
				failmsg = "Incompatible openLuup ver " .. tostring(vv)
			end
			vv = (_G or {})._VERSION or ""
			D("startPlugin() Lua interpreter is %1", vv)
			local n = vv:match( "^Lua +(.*)$")
			if type(n) == "string" and not n:match( "^5.1" ) then
				L({level=1,msg="Invalid Lua version: %1"}, vv)
				luup.variable_set( MYSID, "Message", "Unsupported Lua interpreter " .. tostring(vv), pdev )
				luup.set_failure( 1, pdev )
				failmsg = "Incompatible Lua interpreter " .. tostring(vv)
			else
				L({level=2,msg="Can't check Lua interpreter version, returned version string is %1"}, vv)
			end
		elseif v.device_type == "urn:richardgreen:device:VeraAlert:1" and v.device_num_parent == 0 then
			devVeraAlerts = k
			L("Detected VeraAlerts (%1)", k)
		elseif v.device_type == RSTYPE then
			luup.variable_set( RSSID, "Message", "Stopped", k )
			addEvent{ dev=k, msg="Reactor startup (Luup reload)" }
		end
	end
	if failmsg then
		return false, failmsg, _PLUGIN_NAME
	end

	unsafeLua = isOpenLuup or ( tonumber((luup.attr_get( "UnsafeLua", 0 ))) == 1 )

	-- Check UI version
	if not checkVersion( pdev ) then
		L({level=1,msg="This plugin does not run on this firmware."})
		luup.variable_set( MYSID, "Message", "Unsupported firmware "..tostring(luup.version), pdev )
		luup.set_failure( 1, pdev )
		return false, "Incompatible firmware " .. luup.version, _PLUGIN_NAME
	end

	-- One-time stuff
	plugin_runOnce( pdev )

	-- Check for recovery mode.
	if getVarNumeric( "recoverymode", 0, pdev, MYSID ) ~= 0 then
		-- Recovery mode. Wipe state data.
		setVar( MYSID, "runscene", "{}", pdev )
		setVar( MYSID, "scenedata", "{}", pdev )
		setVar( MYSID, "NotifyQueue", "[]", pdev )
		setVar( MYSID, "recoverymode", "0", pdev )
	end

	-- For openLuup, we watch the openLuup device's HouseMode variable.
	if isOpenLuup then
		addServiceWatch( isOpenLuup, "openLuup", "HouseMode", pdev )
	end

	-- Queue all scenes cached for refresh
	local sd = getReactorVar( "scenedata", "{}", pdev )
	sceneData = json.decode( sd ) or {}
	for _,scd in pairs( sceneData ) do
		refreshScene( scd.id )
	end

	-- Launch the system (Z-Wave) ready check.
	scheduleDelay( { id="sysready", func=waitSystemReady, owner=pdev }, 5 )

	-- Reset and launch the notifier.
	notifyQueue = getVarJSON( "NotifyQueue", {}, pluginDevice, MYSID )
	scheduleDelay( { id="notifier", owner=pluginDevice, func=runNotifyTask }, 60 )

	-- Start sensors
	startSensors( pdev )

	-- Remove recovery mode flag if we can
	deleteVar( MYSID, "recoverymode", pdev )

	-- Return success
	luup.set_failure( 0, pdev )
	return true, "Ready", _PLUGIN_NAME
end

-- Check enabled state for actions
function assertEnabled( dev ) return isEnabled( dev ) or error "Cannot perform this action on a disabled ReactorSensor" end

-- Add a child (used as both action and local function)
function actionAddSensor( pdev, count )
	D("addSensor(%1)", pdev)
	if getVarNumeric( "Enabled", 1, pluginDevice, MYSID ) == 0 then
		error "Cannot perform this operation when Reactor is disabled"
	end
	count = tonumber( count ) or 1
	if count < 1 then count = 1 elseif count > 16 then count = 16 end
	luup.variable_set( MYSID, "Message", "Adding sensor, please hard-refresh your browser.", pdev )

	local ptr = luup.chdev.start( pdev )
	local highd = 0
	for k,v in childDevices( pdev ) do
		D("addSensor() appending existing device %1 (%2)", v.id, v.description)
		if v.device_type == RSTYPE then
			local dd = tonumber( string.match( v.id, "s(%d+)" ) )
			if dd == nil then highd = highd + 1 elseif dd > highd then highd = dd end
		end
		luup.chdev.append( pdev, ptr, v.id, v.description, v.device_type,
			luup.attr_get( 'device_file', k ) or "",
			luup.attr_get( 'impl_file', k ) or "", "", false )
	end
	local vv = string.format( "%s,Enabled=1\n,room=%s", RSSID, luup.attr_get( "room", pdev ) or "0" )
	for k = 1,count do
		highd = highd + 1
		D("addSensor() creating child %3/%4 as r%1s%2", pdev, highd, k, count)
		luup.chdev.append( pdev, ptr, string.format("r%ds%d", pdev, highd),
			"Reactor Sensor " .. highd, "", "D_ReactorSensor.xml", "", vv, false )
	end
	luup.chdev.sync( pdev, ptr )
	-- Should cause reload immediately.
	return true
end

-- Remove all child devices.
function actionMasterClear( dev )
	local ptr = luup.chdev.start( dev )
	luup.chdev.sync( dev, ptr )
	-- Should cause reload immediately.
end

-- Update geofence data. This is long-running, so runs as a job from the master tick.
function actionUpdateGeofences( pdev, event )
	assertEnabled( pdev )
	if isOpenLuup then return 4,0 end -- quietly do nothing
	L("Starting geofence %1 check job (event %2)", geofenceMode >= 0 and "quick" or "long", event)
	if tonumber( event ) ~= geofenceEvent then
		D("actionUpdateGeofences() got event %1 expecting %2, skipping update", event, geofenceEvent)
		L("...overlapping geofence update requests; this request skipped.")
		return
	end
	if updateGeofences( pdev ) then
		return 4,0
	end
	return 2,0
end

-- Enable or disable debug
function actionSetDebug( state, tdev )
	D("actionSetDebug(%1,%2)", state, tdev)
	debugMode = state or false
	if debugMode then
		D("Debug enabled")
	end
end

-- Set enabled state of ReactorSensor
function actionSetEnabled( enabled, tdev )
	D("setEnabled(%1,%2)", enabled, tdev)
	if getVarNumeric( "Enabled", 1, pluginDevice, MYSID ) == 0 then
		setMessage( "Reactor plugin is disabled.", tdev )
		error "Cannot perform this operation when Reactor is disabled"
	end
	if type(enabled) == "string" then
		if enabled:lower() == "false" or enabled:lower() == "disabled" or enabled == "0" then
			enabled = false
		else
			enabled = true
		end
	elseif type(enabled) == "number" then
		enabled = enabled ~= 0
	elseif type(enabled) ~= "boolean" then
		return
	end
	local wasEnabled = getVarBool( "Enabled", true, tdev, RSSID )
	if wasEnabled ~= enabled then
		-- changing
		addEvent{ dev=tdev,
			msg="SetEnabled action invoked, new enabled state is %(state)q",
			event="action", action="SetEnabled", state=enabled }
		luup.variable_set( RSSID, "Enabled", enabled and "1" or "0", tdev )
		-- If disabling, do nothing else, so current actions complete/expire.
		if enabled then
			L("Enabling %1 (#%2)", luup.devices[tdev].description, tdev)
			setMessage( "Enabling...", tdev )
			luup.call_action( RSSID, "Restart", {}, tdev )
		else
			L("Disabling %1 (#%2)", luup.devices[tdev].description, tdev)
			showDisabled( tdev )
		end
	end
end

-- Force trip a ReactorSensor
function actionTrip( dev )
	assertEnabled( dev )
	L("Sensor %1 (%2) trip action!", dev, luup.devices[dev].description)
	addEvent{ dev=dev, msg="Trip action invoked", event="action", action="Trip" }
	trip( true, dev )
	setMessage("Tripped", dev)
end

-- Force reset (untrip) a ReactorSensor
function actionReset( dev )
	assertEnabled( dev )
	L("Sensor %1 (%2) reset action!", dev, luup.devices[dev].description)
	addEvent{ dev=dev, msg="Reset action invoked", event="action", action="Reset" }
	trip( false, dev )
	setMessage("Not tripped", dev)
end

-- Set arming state of ReactorSensor
function actionSetArmed( armedVal, dev )
	L("Sensor %1 (%2) set armed to %3", dev, luup.devices[dev].description, armedVal)
	local armed = ( tonumber( armedVal ) or 0 ) ~= 0
	luup.variable_set( SENSOR_SID, "Armed", armed and "1" or "0", dev )
	addEvent{ dev=dev, msg="SetArmed action invoked, new arming state=%(state)s",
		event="action", action="SetArmed", state=armed }
end

-- Restart a ReactorSensor (clear saved state, reload config and force re-evals)
function actionRestart( dev )
	if (luup.devices[ dev ] or {}).device_type ~= RSTYPE then error("Invalid device type") end
	assertEnabled( dev )
	L("Restarting %2 (#%1)", dev, luup.devices[dev].description)
	addEvent{ dev=dev, msg="Restart action invoked; clearing state and restarting ReactorSensor", event="action", action="Restart" }
	stopScene( dev, nil, dev ) -- stop all scenes in device context
	clearOwnerTasks( dev )
	clearConditionState( dev ) -- clear state
	getSensorConfig( dev, true ) -- force reload config
	local success, err = pcall( startSensor, dev, luup.devices[dev].device_num_parent )
	if not success then
		L({level=2,msg="Failed to start %1 (%2): %3"}, dev, luup.devices[dev].description, err)
		setMessage( "Failed (see log)", dev )
		luup.set_failure( 1, dev ) -- error on timer device
	else
		luup.set_failure( 0, dev )
	end
end

-- Clear latched conditions on a ReactorSensor
function actionClearLatched( dev, group )
	assertEnabled( dev )
	if "" == ( group or "" ) then group = false end
	L("Clearing latched conditions on %1 (#%2) in " ..
		( group and group or "all groups" ), luup.devices[dev].description, dev)
	local grpid = group
	if group then
		local cd = getSensorConfig( dev )
		if not findCondition( group, cd, "group" ) then
			-- Not found. See if group param matches group name
			D("actionClearLatched() no group with id %1, searching by name", group)
			grpid = false
			for d in conditionGroups( (cd.conditions or {}).root or {} ) do
				if ( "group" == ( d.type or "group" ) ) and group:lower() == d.name:lower() then
					grpid = d.id
					break
				end
			end
			if not grpid then
				L({level=1,msg="Can't ClearLatched, group not found: %1 on %2 (#%3)"}, group,
					luup.devices[dev].description, dev)
				return false
			end
			D("actionClearLatched() found group id %1 for name %2", grpid, group)
		end
	end
	addEvent{ dev=dev,
		msg="ResetLatched action invoked for group %(group)s",
		event="action", action="ClearLatched", group=group and group or "any", groupid=grpid and grpid or "any" }
	if resetLatched( grpid, dev ) then
		scheduleDelay( { id=tostring(dev), owner=dev, func=sensorTick }, 0 )
	end
	return true
end

local function findSceneOrActivity( scene, dev )
	D("findSceneOrActivity(%1,%2)", scene, dev)
	if type(scene) == "string" then
		-- See if string contains a number. If so, that's just a Vera scene ID.
		local tn = tonumber( scene )
		if tn then
			scene = tn
		else
			-- Non-numeric. May be RS activity or Vera scene name
			local ln = scene:lower()
			if ln:match( "%.true$" ) or ln:match( "%.false$" ) then
				-- Activity reference.
				if luup.devices[dev].device_type ~= RSTYPE then
					return false, false, "Device must be ReactorSensor to use activity reference: " .. scene
				end
				-- Find it directly?
				local cd = getSensorConfig( dev )
				if not ( cd.activities or {} )[scene] then
					-- No, maybe it uses a group name rather than ID. Find it.
					local name = ln:gsub( ".true$", "" ):gsub( ".false$", "" )
					local state = ln:gsub( name, "" )
					ln = nil
					for grp in conditionGroups( cd.conditions.root or {} ) do
						if (grp.name or ""):lower() == name or (grp.id or ""):lower() == name then
							ln = grp.id .. state;
							break
						end
					end
					if not ln then
						-- Nothing found.
						return false, "error", "Activity not found: " .. scene
					elseif not ( cd.activities or {})[ln] then
						-- Found a group that matches, but it has no activity.
						return true
					end
					D("findSceneOrActivity() remapping scene parameter (activity) %1 to canonical %2", scene, ln)
					scene = ln
				end
			else
				-- Assume Vera scene by name
				for k,v in pairs( luup.scenes ) do
					if v.name:lower() == ln then
						tn = k
						break
					end
				end
				if not tn then
					return false, "error", "Scene name not found: " .. scene
				end
				-- Replace scene passed with number
				D("findSceneOrActivity() remapping scene parameter (name) %1 to Vera scene #%2", scene, tn)
				scene = tn
			end
		end
	end
	D("findSceneOrActivity() returning %1", scene)
	return scene
end

-- Run a Vera scene or ReactorSensor group activity in the context of the
-- passed device.
function actionRunScene( scene, options, dev )
	D("actionRunScene(%1,%2,%3)", scene, options, dev)
	assertEnabled( dev )
	L("RunScene action invoked, scene %1", scene)
	local scid, event, message = findSceneOrActivity( scene, dev )
	if not scid then
		if event then
			addEvent{ dev=dev, event="action", action="RunScene", scene=scene, options=options, [event]=message }
		end
		L({level=2,msg=message})
		return false
	elseif scid == true then
		-- findSceneOrActivity telling us it's an empty activity, nothing to do.
		-- So, we're done!
		addEvent{ dev=dev, event="action", action="RunScene", scene=scene, options=options, warning="Activity contains no actions" }
		L({level=2,msg="Activity %1 contains no actions"}, scene)
		return true
	end

	-- Default our options
	if ( options or "" ) ~= "" then
		local opts,err,pos = json.decode( options )
		if not opts then
			L({level=1,msg="Invalid JSON in Options parameter to RunScene action: %1 at %2 in "..options},
				err, pos)
			return false
		end
		options = opts
	else
		options = { contextDevice=dev }
		D("actionRunScene() supplying default options %1", options)
	end
	options.forceReactorScenes = true -- If we use this action, this is how we do it
	if options.stopPriorScenes == nil then options.stopPriorScenes = false end
	if options.contextDevice == nil then options.contextDevice = dev end
	addEvent{ dev=dev, event="action", action="RunScene", scene=scene, sceneId=scid, options=options }
	runScene( scid, dev, options )
	return true
end

-- Stop running scene.
function actionStopScene( ctx, scene, dev )
	L("StopScene action, scene %1", scene)
	-- Treat blank/empty as nil
	if (ctx or "") ~= "" then ctx = tonumber( ctx ) or nil else ctx = dev end
	local scid = nil
	if (scene or "") ~= "" then
		local event, message
		scid, event, message = findSceneOrActivity( scene, dev )
		if not scid then
			if event then
				addEvent{ dev=dev, event="action", action="StopScene", scene=scene, [event]=message }
			end
			L({level=2,msg=message})
			return false
		end
	end
	addEvent{ dev=dev,
		event="action", action="StopScene", contextDevice=ctx or "(all)", scene=scene or "", sceneId=tostring(scid) }
	stopScene( ctx, nil, dev, scid )
	return true
end

-- Set group enabled state (job).
function actionSetGroupEnabled( grpid, enab, dev )
	D("actionSetGroupEnabled(%1,%2,%3)", grpid, enab, dev)
	assertEnabled( dev )
	-- Load a clean copy of the configuration.
	local cdata = getSensorConfig( dev )
	local grp = findCondition( grpid, cdata, "group" )
	if grp then
		if type(enab) == "string" then
			-- Lean towards enabled; only small set of strings disables.
			enab = string.find( ":no:n:false:f:0:", ":" .. enab:lower() .. ":" ) == nil
		else
			enab = ( tonumber(enab) or 1 ) ~= 0
		end
		grp.disabled = (not enab) and 1 or nil
		grp.enabled = nil
		L("%1 (%2) SetGroupEnabled %3 now %4", luup.devices[dev].description,
			dev, grp.id, grp.disabled and "disabled" or "enabled")
		addEvent{ dev=dev,
			msg="SetGroupEnabled action invoked, %(name)s now %(enabled)sabled",
			event="action", action="SetGroupEnabled", group=grpid, name=grp.name or grp.id,
			enabled=enab and "en" or "dis" }
		-- No need to call updateSensor here, modifying cdata does it
		cdata.timestamp = os.time()
		cdata.serial = 1 + ( tonumber( cdata.serial or 0 ) or 0 )
		local rawConfig,err = json.encode( cdata )
		if rawConfig and #rawConfig > 0 then
			luup.variable_set( RSSID, "cdata", rawConfig, dev )
		else
			L({level=1,msg="Can't save configuration! The JSON library (%1) can't encode it: %2"}, json.version, err)
			L("%1", cdata)
			return 2,0
		end
	end
	L({level=1,msg="%1 (%2) action SetGroupEnabled %3 failed, group not found in config"},
		luup.devices[dev].description, dev, grpid)
	return 2,0,"Invalid group"
end

function actionSetVariable( opt, tdev )
	assertEnabled( tdev )
	local success, oldval, newval = doSetVar( opt.VariableName, opt.NewValue, tdev )
	if success then
		addEvent{ dev=tdev, msg="Variable %(variable)q set to %(newValue)q; was %(newValue)q",
				  variable=opt.VariableName, newValue=newval, oldValue=oldval }
		scheduleDelay( tdev, 1 )
		return true
	end
	L({level=2,msg="%1 (#%2) SetVariable device action on %3 failed: "..tostring(oldval)},
		luup.devices[tdev].description, tdev, opt.VariableName)
	addEvent{ dev=tdev, msg="SetVariable device action on %(varname)q failed: %(err)s",
		varname=opt.VariableName, ['err']=oldval }
	return false
end

-- Return the plugin version string
function getPluginVersion()
	return _PLUGIN_VERSION, _CONFIGVERSION
end

-- Plugin timer tick. Using the tickTasks table, we keep track of
-- tasks that need to be run and when, and try to stay on schedule. This
-- keeps us light on resources: typically one system timer only for any
-- number of devices.
local functions = { [tostring(masterTick)]="masterTick", [tostring(sensorTick)]="sensorTick",
	[tostring(loadWaitingScenes)]="loadWaitingScenes", [tostring(execSceneGroups)]="execSceneGroups" }
function tick(p)
	D("tick(%1) pluginDevice=%2", p, pluginDevice)
	if tonumber(p) ~= runStamp then
		D("tick() stamp mismatch (got %1, expecting %2), newer thread running. Bye!", p, runStamp)
		return
	end

	local now = os.time()
	tickTasks._plugin.when = 0 -- mark executive running

	-- Since the tasks can manipulate the tickTasks table (via calls to
	-- scheduleTick()), the iterator is likely to be disrupted, so make a
	-- separate list of tasks that need service (to-do list).
	local todo = {}
	for t,v in pairs(tickTasks) do
		if t ~= "_plugin" and v.when ~= nil and v.when <= now then
			table.insert( todo, v )
		end
	end
	table.sort( todo, function( a, b ) return (a.when or now) < (b.when or now) end )

	-- Run the to-do list tasks.
	D("tick() to-do list is %1", todo)
	for _,v in ipairs(todo) do
		v.when = nil -- task needs to reschedule itself (also marks running)
		D("tick() running eligible task %1", v.id)
		local success, err = pcall( v.func, v.owner, v.id, unpack(v.args or {}) )
		D("tick() return %2 from task %1, err=%3", v.id, success, err)
		if not success then
			L({level=1,msg="Reactor device %1 (%2) tick failed: %3"}, v.owner, (luup.devices[v.owner] or {}).description, err)
			addEvent{ dev=v.owner, event="error", message="tick failed", reason=err }
		end
	end

	-- Things change while we work. Take another pass to find next task.
	local nextTick = nil
	for t,v in pairs(tickTasks) do
		if t ~= "_plugin" and v.when ~= nil then
			if nextTick == nil or v.when < nextTick then
				nextTick = v.when
			end
		end
	end

	-- Figure out next master tick, or don't resched if no tasks waiting.
	D("tick() finished, next eligible task at %1", nextTick)
	if nextTick ~= nil then
		now = os.time() -- Get the actual time now; above tasks can take a while.
		local delay = math.max( 0, nextTick - now )
		tickTasks._plugin.when = now + delay
		D("tick() scheduling next tick(%3) for %1 (%2)", delay, tickTasks._plugin.when, p)
		luup.call_delay( "reactorTick", delay, p )
	else
		D("tick() finished, not rescheduling, nextTick=%1, stepStamp=%2, runStamp=%3", nextTick, p, runStamp)
		tickTasks._plugin = nil
	end
end

-- Handle the sensor-specific watch (dispatched from the watch callback)
local function sensorWatch( dev, sid, var, oldVal, newVal, tdev, pdev )
	D("sensorWatch(%1,%2,%3,%4,%5,%6,%7)", dev, sid, var, oldVal, newVal, tdev, pdev)
	local enabled = isEnabled( tdev )
	-- Watched variable has changed. Re-evaluate conditons.
	if dev == pdev then
		addEvent{ dev=tdev, event='devicewatch', device=dev,
			name=(luup.devices[dev] or {}).description, var=var }
	elseif sid == RSSID and var == "cdata" then
		L("%1 (#%2) configuration change, updating!", dev, luup.devices[dev].description)
		addEvent{ dev=dev, msg="Configuration changed!", event="configchange" }
		stopScene( dev, nil, dev ) -- Stop all scenes in this device context.
		getSensorConfig( dev, true )
	else
		addEvent{ dev=tdev, event='devicewatch', device=dev,
			msg="Device %(name)s (#%(device)s) %(var)s changed from %(old)s to %(new)s%(act)s",
			name=(luup.devices[dev] or {}).description, var=sid .. "/" .. var,
			old=string.format("%q", tostring(oldVal):sub(1,64)),
			new=string.format("%q", tostring(newVal):sub(1,64)),
			act=enabled and "" or " (ignored/disabled)" }
	end
	if enabled then
		local holdOff = getVarNumeric( "WatchResponseHoldOff", -1, tdev, RSSID )
		if holdOff < 0 then
			-- Immediate update.
			updateSensor( tdev )
			D("sensorWatch() update #%1 finished", tdev)
			return
		end
		D("sensorWatch() scheduling update of #%1 for +%2", tdev, holdOff)
		scheduleDelay( { id=tostring(tdev), owner=tdev, func=sensorTick }, holdOff )
	end
end

-- Watch callback. Dispatches to sensor-specific handling.
function watch( dev, sid, var, oldVal, newVal )
	D("watch(%1,%2,%3,%4,%5)", dev, sid, var, oldVal, newVal)
	assert(var ~= nil) -- nil if service or device watch (can happen on openLuup)

	-- openLuup: as of 191210, openLuup's variable_watch is a little different, in that it places
	-- a service watch when a variable watch is placed for a variable that is NOT declared in the
	-- service file. So filter a bit more here (reduces re-eval chatter that I was hunting for).

	if luup.devices[dev].device_num_parent == pluginDevice and
			luup.devices[dev].id == "hmt" and sid == SENSOR_SID and var == "Armed" then
		-- Arming state changed on HMT, update house mode.
		D("watch() HMT device %1 arming state changed", dev)
		if geofenceMode ~= 0 and getVarNumeric( "SuppressGeofenceHMTUpdate", 0, pluginDevice, MYSID ) == 0 then
			D("watch() forcing geofence update job for house mode change")
			geofenceEvent = geofenceEvent + 1
			luup.call_action( MYSID, "UpdateGeofences", { event=geofenceEvent }, pluginDevice ) -- luacheck: ignore 211
		end
		local mode = luup.attr_get( "Mode", 0 ) or "1"
		D("watch() updating HouseMode to %1", mode)
		setVar( MYSID, "HouseMode", mode, pluginDevice )
		setHMTModeSetting( dev )
	elseif dev == isOpenLuup and sid == "openLuup" and var == "HouseMode" then
		D("watch() openLuup house mode changed to %1", newVal)
		-- No geofencing on openLuup, so we don't need to worry about that here.
		setVar( MYSID, "HouseMode", newVal, pluginDevice )
	else
		-- Dispatch watches for ReactorSensors
		local key = string.format("%d/%s/%s", dev or 0, sid or "X", var or "X")
		if watchData[key] then
			for t in pairs( watchData[key] ) do
				local tdev = tonumber(t) or 0
				if (luup.devices[tdev] or {}).device_type == RSTYPE then
					D("watch() dispatching to %1 (%2)", tdev, luup.devices[tdev].description)
					local success,err = pcall( sensorWatch, dev, sid, var, oldVal, newVal, tdev, pluginDevice )
					if not success then
						L({level=1,msg="watch() device %2 dispatch error: %1"}, err, tdev)
					end
				end
			end
		else
			D("watch() callback for unregistered/unwatched dev/service/state %1", key)
		end
	end
end

local EOL = "\r\n"
local summaryDevices

local function getDevice( dev, pdev, v )
	if v == nil then v = luup.devices[dev] end
	if json == nil then json = require("dkjson") end
	local devinfo = {
		  devNum=dev
		, ['type']=v.device_type
		, description=v.description or ""
		, room=v.room_num or 0
		, udn=v.udn or ""
		, id=v.id
		, parent=v.device_num_parent or pdev
		, ['device_json'] = luup.attr_get( "device_json", dev )
		, ['impl_file'] = luup.attr_get( "impl_file", dev )
		, ['device_file'] = luup.attr_get( "device_file", dev )
		, manufacturer = luup.attr_get( "manufacturer", dev ) or ""
		, model = luup.attr_get( "model", dev ) or ""
		, plugin = luup.attr_get( "plugin", dev )
	}
	local rc,t,httpStatus,uri
	if isOpenLuup then
		uri = "http://localhost:3480/data_request?id=status&DeviceNum=" .. dev .. "&output_format=json"
	else
		uri = "http://localhost/port_3480/data_request?id=status&DeviceNum=" .. dev .. "&output_format=json"
	end
	rc,t,httpStatus = luup.inet.wget(uri, 15)
	if httpStatus ~= 200 or rc ~= 0 then
		devinfo['_comment'] = string.format( 'State info could not be retrieved, rc=%s, http=%s, UnsafeLua=%s', tostring(rc), tostring(httpStatus), tostring(unsafeLua) )
		return devinfo
	end
	local d = json.decode(t)
	local key = "Device_Num_" .. dev
	if d ~= nil and d[key] ~= nil and d[key].states ~= nil then d = d[key].states else d = nil end
	devinfo.states = d or {}
	return devinfo
end

local function getLuaSummary( lua, encoded, fmt )
	if ( encoded or 0 ) ~= 0 then
		lua = mime.unb64( lua )
		if lua == nil then return string.format( fmt, 0, "Can't unb64 lua block" ) .. EOL end
	end
	local r = ""
	lua = lua:gsub( "\r\n", "\n" ):gsub( "\r", "\n" )
	local lines = split( lua, "\n" )
	for ix=1,#lines do
		r = r .. string.format( fmt, ix, lines[ix] ) .. EOL
	end
	return r
end

local function getReactorScene( t, s, tdev, runscenes, cf )
	local resp = "    Activity " .. t .. ( s and "" or " (none)" ) .. EOL
	local pfx = "        "
	if s then
		for _,gr in ipairs( s.groups or {}) do
			if (gr.delay or 0) > 0 then
				resp = resp .. pfx .. "Delay " .. gr.delay .. " " .. (gr.delaytype or "inline") .. EOL
			end
			for _,act in ipairs( gr.actions or {} ) do
				if act.type == "comment" then
					resp = resp .. pfx .. "Comment: " .. tostring(act.comment) .. EOL
				elseif act.type == "runlua" then
					resp = resp .. pfx .. "Run Lua:" .. EOL
					resp = resp .. getLuaSummary( act.lua, act.encoded_lua, pfx .. "%6d: %s" )
				elseif act.type == "runscene" then
					resp = resp .. pfx .. "Run scene " .. tostring(act.scene) .. " " .. ((luup.scenes[act.scene] or {}).description or (act.sceneName or "").."?") .. EOL
					if not runscenes[tostring(act.scene)] then
						runscenes[tostring(act.scene)] = getSceneData( act.scene, tdev )
					end
				elseif act.type == "device" then
					local p = {}
					for pn,pp in ipairs( act.parameters or {} ) do
						local z = pp.value == nil and "(no value)" or string.format("%q", tostring(pp.value))
						table.insert( p, tostring(pp.name or pn) .. "=" .. z )
					end
					p = table.concat( p, ", " )
					resp = resp .. pfx .. "Device "
					resp = resp .. ( ( act.device or -1 ) == -1 and "(self)" or
						( ( (luup.devices[act.device or -1] or {}).description or ( (act.deviceName or "unknown") .. "?" ) ) ..
						  " (" .. tostring(act.device) .. ")" ) )
					resp = resp .. " action " .. (act.service or "?") .. "/" .. (act.action or "?") .. "( " .. p .. " )"
					resp = resp .. EOL
					summaryDevices[tostring(act.device)] = true
					if ( ( luup.devices[act.device] or {} ).device_num_parent or 0 ) ~= 0 then
						summaryDevices[tostring(luup.devices[act.device].device_num_parent)] = true
					end
				elseif act.type == "housemode" then
					resp = resp .. pfx .. "Change house mode to " .. tostring(act.housemode) .. EOL
				elseif act.type == "rungsa" then
					resp = resp .. pfx .. "Run activity " .. tostring( act.activity )
					if ( act.device or -1 ) ~= -1 then
						resp = resp .. " on " ..
							( (luup.devices[act.device or -1] or {}).description or ( (act.deviceName or "unknown") .. "?" ) ) ..
							" (" .. tostring(act.device) .. ")"
					end
					resp = resp .. EOL
				elseif act.type == "resetlatch" then
					resp = resp .. pfx .. "Reset latched conditions in "
					if act.group == "*" then resp = resp .. "all groups"
					elseif ( act.group or "" ) == "" then resp = resp .. "this group"
					else resp = resp .. tostring(act.group)
					end
					if ( act.device or -1 ) ~= -1 then
						resp = resp .. " on " ..
							( (luup.devices[act.device or -1] or {}).description or ( (act.deviceName or "unknown") .. "?" ) ) ..
							" (" .. tostring(act.device) .. ")"
					end
					resp = resp .. EOL
				elseif act.type == "notify" then
					resp = resp .. pfx .. "Notify nid " .. act.notifyid .. ":"
					if cf.notifications and cf.notifications[tostring(act.notifyid)] then
						local nn = cf.notifications[tostring(act.notifyid)]
						if nn.scene then resp = resp .. " sid " .. nn.scene end
						resp = resp .. " users " .. tostring(nn.users)
						resp = resp .. " message " .. string.format("%q", tostring(nn.message))
					end
					resp = resp .. EOL
				else
					resp = resp .. pfx .. "Action type " .. act.type .. "?"
					local arr = {}
					for k,v in pairs(act) do
						if k ~= "type" then
							table.insert( arr, k .. "=" .. tostring(v) )
						end
					end
					if #arr then resp = resp .. " " .. table.concat( arr, ", " ) end
					resp = resp .. EOL
				end
			end
		end
	end
	return resp
end

local function getEvents( deviceNum )
	if deviceNum == nil or luup.devices[deviceNum] == nil or luup.devices[deviceNum].device_type ~= RSTYPE then
		return "no events: device does not exist or is not ReactorSensor"
	end
	local resp = "    Events" .. EOL
	local sst = getSensorState( deviceNum )
	for _,e in ipairs( sst.eventList or {} ) do
		if type(e) == "string" then
			resp = resp .. "        " .. e .. EOL
		else
			resp = resp .. string.format("        %s ", os.date("%Y-%m-%d %H:%M:%S", e.when or 0) )
			resp = resp .. ( e.event or "event?" ) .. ": "
			local d = {}
			for k,v in pairs(e) do
				if not ( k == "time" or k == "when" or k == "event" or ( k == "dev" and tostring(v)==tostring(deviceNum) ) ) then
					table.insert( d, string.format("%s=%s", tostring(k), tostring(v)) )
				end
			end
			resp = resp .. table.concat( d, ", " ) .. EOL
		end
	end
	return resp
end

-- A "safer" JSON encode for Lua structures that may contain recursive references.
-- This output is intended for display ONLY, it is not to be used for data transfer.
local function alt_json_encode( st, seen )
	seen = seen or {}
	str = "{"
	local comma = false
	for k,v in pairs(st) do
		str = str .. ( comma and "," or "" )
		comma = true
		str = str .. '"' .. k .. '":'
		if type(v) == "table" then
			if seen[v] then str = str .. '"(recursion)"'
			else
				seen[v] = k
				str = str .. alt_json_encode( v, seen )
			end
		else
			str = str .. stringify( v, seen )
		end
	end
	str = str .. "}"
	return str
end

-- Stringify a primitive type
stringify = function( v, seen )
	if v == nil then
		return "(nil)"
	elseif type(v) == "number" or type(v) == "boolean" then
		return tostring(v)
	elseif type(v) == "table" then
		return alt_json_encode( v, seen )
	end
	return string.format( "%q", tostring(v) )
end

local function shortDate( d )
	d = tonumber(d) or 0
	if d == 0 then return "n/a" end
	local delta = math.abs( os.time() - d )
	if delta < 86400 then
		return os.date("%X", d)
	elseif delta < (86400*364) then
		return os.date("%m-%d.%X", d)
	end
	return os.date("%Y-%m-%d.%X", d)
end

local function getLuupSceneSummary( scd )
	local r = EOL
	local pfx = "            "
	if ( scd.lua or "" ) ~= "" then
		r = r .. pfx .. "Scene Lua:" .. EOL
		r = r .. getLuaSummary( scd.lua, scd.encoded_lua, pfx .. "  %6d: %s" )
	end
	for ix,gr in ipairs( scd.groups or {} ) do
		r = r .. string.format( "%sGroup %d", pfx, ix )
		if ( gr.delay or 0 ) > 0 then
			r = r .. string.format( " delay %d", gr.delay )
		end
		r = r .. EOL
		for _,ac in ipairs( gr.actions or {} ) do
			r = r .. string.format( "%s    Device %s (%s) %s/%s ", pfx,
				ac.device,
				(luup.devices[tonumber(ac.device or -1) or -1] or {}).description or "?missing?",
				ac.service, ac.action )
			local pp = {}
			for iz,p in ipairs( ac.arguments or {} ) do
				table.insert( pp, string.format( "%s=%q", p.name or tostring(iz), tostring(p.value) ) )
			end
			if #pp then
				r = r .. "( " .. table.concat( pp, ", " ) .. " )" .. EOL
			end
		end
	end
	return r
end

local function showGeofenceData( r )
	r = r or ""
	local data = getVarJSON( "IsHome", {}, pluginDevice, MYSID )
	r = r .. "  Geofence: running in " .. (geofenceMode < 0 and "long" or "quick") .. " mode" ..
		", last update " .. shortDate( data.since ) ..
		", data version " .. tostring(data.version) ..
		EOL
	for user,udata in pairs( data.users or {} ) do
		r = r .. "            User " .. tostring(user) .. " ishome=" .. tostring(udata.ishome) ..
			" inlist=" .. table.concat( udata.inlist or {} ) .. " since=" .. shortDate( udata.since ) .. EOL
		for _,tdata in pairs( udata.tags or {} ) do
			r = r .. "            " .. string.format("|%5d %q type=%q status=%q since=%s",
				tdata.id, tdata.name or "",
				(tdata.homeloc or 0)~=0 and "home" or "other",
				tdata.status or "",
				tdata.since ~= nil and shortDate( tdata.since ) or "n/a") ..
				EOL
		end
	end
	r = r .. "            Raw: " .. getReactorVar( "raw_udgeo", "" ) .. EOL
	return r
end

function getCondOpt( cond )
	local condopt = cond.options or {}
	local r = ""
	if condopt.after then
		if ( condopt.aftertime or 0 ) > 0 then
			r = r .. " within " .. tostring(condopt.aftertime) .. "s"
		end
		r = r .. " after " .. condopt.after
	end
	if condopt.duration then
		r = r .. " for " .. ( condopt.duration_op or "ge" ) ..
			" " .. condopt.duration .. "s"
	end
	if condopt.repeatcount then
		r = r .. " repeats " .. condopt.repeatcount ..
			" within " .. ( condopt.repeatwithin or 60 ).. "s"
	end
	if (condopt.latch or 0) ~= 0 then
		r = r .. "; output latching"
	elseif (condopt.pulsetime or 0) > 0 then
		r = r .. "; output pulse " .. condopt.pulsetime .. "s on"
		if ( condopt.pulsebreak or 0 ) > 0 then
			r = r .. " " .. condopt.pulsebreak .. "s off and repeat"
			if ( condopt.pulsecount or 0 ) > 0 then
				r = r .. " max " .. condopt.pulsecount .. " times"
			end
		end
	elseif (condopt.holdtime or 0) > 0 then
		r = r .. "; output follow, delay reset for " .. condopt.holdtime .. "s"
	end
	return r
end

function RG( grp, condState, level, r )
	r = r or ""
	level = level or 1
	local gs = condState[ grp.id ] or {}
	r = r .. "\"" .. (grp.name or grp.id) .. "\" (" ..
		( grp.invert and "NOT " or "" ) .. (grp.operator or "and"):upper() .. ") " ..
		getCondOpt( grp ) ..
		( gs.evalstate and " TRUE" or " false" ) .. " as of " .. shortDate( gs.evalstamp ) ..
		( grp.disabled and " DISABLED" or "" ) ..
		( gs.pulsecount and ( " pulses " .. gs.pulsecount ) or "" ) ..
		' <' .. tostring(grp.id) .. '>' ..
		EOL
	local opch = ({ ['and']="&", ['or']="|", xor="^", ['nul']="Z" })[grp.operator or "and"] or "+"
	for _,cond in ipairs( grp.conditions or {} ) do
		local condtype = cond.type or "group"
		local cs = condState[cond.id] or {}
		r = r .. "    " .. string.rep( "  |   ", level-1 ) ..
			"  " .. opch .. "-" .. ( cond.disabled and "X" or ( (cs.evalstate == nil) and "?" or ( cs.evalstate and "T" or "F" ) ) ) ..
			"-" .. condtype .. " "
		if condtype == "group" then
			r = r .. RG( cond, condState, level+1 )
		elseif condtype == "service" then
			r = r .. string.format("%s (%d) ", cond.device == -1 and "(self)" or ( ( luup.devices[cond.device]==nil ) and ( "*** missing " .. ( cond.devicename or "unknown" ) ) or
				luup.devices[cond.device].description ), cond.device )
			r = r .. string.format("%s/%s %s %s", cond.service or "?", cond.variable or "?", cond.operator or "?",
				cond.value or "")
			if cond.nocase == 0 then r = r .. " (match case)" end
			if cond.device ~= -1 then
				summaryDevices[tostring(cond.device)] = true
				if ( ( luup.devices[cond.device] or {} ).device_num_parent or 0 ) ~= 0 then
					summaryDevices[tostring(luup.devices[cond.device].device_num_parent)] = true
				end
			end
		elseif condtype == "grpstate" then
			r = r .. string.format("%s (%d) ", cond.device == -1 and "(self)" or ( ( luup.devices[cond.device]==nil ) and ( "*** missing " .. ( cond.devicename or "unknown" ) ) or
				luup.devices[cond.device].description ), cond.device )
			r = r .. ( cond.groupname or cond.groupid or "?" ) .. " (" .. ( cond.groupid or "?" ) .. ")"
			r = r .. ' ' .. ( cond.operator or "op?" )
		elseif condtype == "comment" then
			r = r .. string.format("%q", cond.comment)
		elseif condtype == "housemode" then
			r = r .. "in " .. ( cond.value or "" )
		elseif condtype == "sun" then
			r = r .. ( cond.operator or "?" ) .. " " .. ( cond.value or "" )
		elseif condtype == "trange" then
			r = r .. ( cond.operator or "?" ) .. " " .. ( cond.value or "" )
		elseif condtype == "ishome" then
			r = r .. ( cond.operator or "is" ) .. " " .. ( cond.value or "" )
		elseif condtype == "reload" then
		elseif condtype == "interval" then
			if (cond.days or 0) > 0 then r = r .. cond.days .. "d" end
			r = r .. string.format("%02dh:%02dm", tonumber(cond.hours) or 0, tonumber(cond.mins) or 0)
			if cond.relto == "condtrue" then
				r = r .. " relative to <" .. (cond.relcond or "?") .. "> true"
			end
		elseif condtype == "var" then
			r = r .. string.format("%s %s %s", tostring(cond.var), tostring(cond.operator),
				tostring(cond.value))
		else
			r = r .. json.encode(cond)
		end
		if condtype ~= "group" then
			r = r .. getCondOpt( cond )
		end
		if not (":comment:group:"):match( condtype ) then
			r = r .. " ["
			if cs.priorvalue then r = r .. tostring(cs.priorvalue) .. " => " end
			r = r .. tostring(cs.lastvalue) .. " at " .. shortDate( cs.valuestamp )
			r = r .. ( cs.laststate and "; T" or "; F" ) .. "/" .. (cs.evalstate and "T" or "F" )
			r = r .. " as of " .. shortDate( cs.statestamp ) .. "/" .. shortDate( cs.evalstamp )
			if cs.pulsecount then
				r = r .. "; pulses " .. cs.pulsecount
			end
			r = r .. "]"
		end
		if condtype ~= "group" then
			r = r .. " <" .. cond.id .. ">"
			r = r .. EOL
		end
	end
	return r
end

function request( lul_request, lul_parameters, lul_outputformat )
	D("request(%1,%2,%3) luup.device=%4", lul_request, lul_parameters, lul_outputformat, luup.device)
	local action = lul_parameters['action'] or lul_parameters['command'] or ""
	local deviceNum = tonumber( lul_parameters['device'] )
	if action == "debug" then
		if lul_parameters.debug ~= nil then
			debugMode = TRUESTRINGS:match( lul_parameters.debug )
		else
			debugMode = not debugMode
		end
		D("debug set %1 by request", debugMode)
		if debugMode then maxEvents = math.max( 250, maxEvents ) end
		return "Debug is now " .. ( debugMode and "on" or "off" ) .. ", maxEvents=" .. maxEvents, "text/plain"

	elseif action == "preloadscene" then
		-- Preload scene used by a ReactorSensor. Call by UI during edit.
		if ( lul_parameters.flush or 0 ) ~= 0 then
			-- On demand, flush all scene data.
			sceneData = {}
			luup.variable_set( MYSID, "scenedata", "{}", pluginDevice )
		end
		local status, msg = pcall( loadScene, tonumber(lul_parameters.scene or 0), pluginDevice )
		return json.encode( { status=status,message=msg } ), "application/json"

	elseif action == "purge" then
		-- Purge scene data
		luup.variable_set( MYSID, "scenedata", "{}", pluginDevice )
		scheduleDelay( { id="reload", func=luup.reload, owner=pluginDevice }, 2 )
		return  "Purged; reloading Luup.", "text/plain"

	elseif action == "clearconditionstate" then
		if luup.devices[deviceNum] and luup.devices[deviceNum].device_type == RSTYPE then
			clearConditionState( deviceNum )
			return json.encode( { status=true } ), "application/json"
		end
		L({level=2,msg="Invalid clearconditionstate action device %1"}, deviceNum)
		return "ERROR\nInvalid device in request", "text/plain"

	elseif action == "clearpluginstate" then
		L({level=2,msg="Request to clear plugin state... here we go..."})
		local children = {}
		for n,d in pairs( luup.devices ) do
			if d.device_num_parent == pluginDevice and d.device_type == RSTYPE then
				table.insert( children, n )
				setVar( RSSID, "Message", "Stopped", n )
				stopScene( nil, nil, n ) -- stop all scenes for this device
				clearOwnerTasks( n )
				clearConditionState( n )
			end
		end
		sceneState = {}
		luup.variable_set( MYSID, "runscene", "{}", pluginDevice )
		sceneData = {}
		luup.variable_set( MYSID, "scenedata", "{}", pluginDevice )
		luup.variable_set( MYSID, "IsHome", "{}", pluginDevice )
		luaFunc = {}
		L"Plugin state cleared; restarting sensors."
		for _,n in ipairs( children ) do
			pcall( actionRestart, n )
		end
		return '{"status":true,"message":"Plugin state cleared"}', "application/json"

	elseif action == "summary" then
		local r = ([[
INSTRUCTIONS FOR POSTING TO VERA COMMUNITY FORUMS:
	* COPY/PASTE ALL lines AFTER the ===== separator below, INCLUDING the ``` lines.
	* DO NOT omit the ``` lines! They must be included to preserve report formatting!
	* DO NOT edit or redact this report. If you have privacy concerns about posting it to the forums, send via email, below.

INSTRUCTIONS FOR EMAILING (BETTER PRIVACY):
	> Use this method if you have concerns about posting the report contents publicly.
	* Right-click in this pane and choose "Save as..." to save this entire report to a file.
	* ATTACH the file in an email to: reactor@toggledbits.com
	* DO NOT copy/paste the report text into the email body! Attachments only please.
	* Include your forum name in the body of the email, so I know who you are.
	* Please let me know via the community forums that you've emailed a report.
	* Please DO NOT use this email address for any other communication. It's for report attachments only.

THANK YOU IN ADVANCE FOR READING AND FOLLOWING THESE INSTRUCTIONS! ALTHOUGH MY TIME IS FREE, I DON'T ALWAYS HAVE A LOT OF IT,
SO YOUR DILIGENCE REALLY HELPS ME WORK AS QUICKLY AND EFFICIENTLY AS POSSIBLE.

=====

]]):gsub("\t","  ")
		r = r .. "```" .. EOL
		r = r .. string.rep("*", 51) .. " REACTOR LOGIC SUMMARY REPORT " .. string.rep("*", 51) .. EOL
		luaxp = require "L_LuaXP_Reactor" -- make sure loaded
		r = r .. "   Version: " .. tostring(_PLUGIN_VERSION) ..
			" config " .. tostring(_CONFIGVERSION) ..
			" cdata " .. tostring(_CDATAVERSION) ..
			" ui " .. tostring(_UIVERSION) ..
			" pluginDevice " .. pluginDevice ..
			" LuaXP " .. tostring(luaxp._VERSION) ..
			EOL
		r = r .. "    System: "
		if isOpenLuup then
			local v = getVarNumeric( "Vnumber", 0, isOpenLuup, "openLuup" )
			r = r .. "openLuup version " .. tostring(v)
			local p = io.popen( "uname -a" )
			if p then
				v = p:read("*l")
				p:close()
				r = r .. " on " .. tostring(v)
			end
		else
			r = r .. "Vera version " .. tostring(luup.version) .. " (" ..
				(luup.short_version or "pre-7.30") ..
				") on ".. tostring(luup.attr_get("model",0)) ..
				" ID " .. tostring(luup.modelID) ..
				" (" .. ( ({["35"]="Vera Edge", ["36"]="Vera Plus", ["37"]="Vera Secure"})[tostring(luup.modelID or "X")] or "unknown" ) .. ")"
		end
		r = r .. "; loadtime " .. tostring( luup.attr_get('LoadTime',0) or "" )
		r = r .. "; systemReady " .. tostring( systemReady )
		if isALTUI then
			r = r .. "; ALTUI"
			local v = luup.variable_get( "urn:upnp-org:serviceId:altui1", "Version", isALTUI )
			r = r .. " " .. tostring(v)
		end
		r = r .. "; " .. tostring((_G or {})._VERSION)
		pcall( function()
			if json then r = r .. "; JSON " .. (json.version or "unknown") .. (json.using_lpeg and "+LPeg" or "" ) end
		end )
		r = r .. "; UnsafeLua=" .. tostring(luup.attr_get( "UnsafeLua", 0 ))
		r = r .. EOL
		r = r .. "Local time: " .. os.date("%Y-%m-%dT%H:%M:%S%z") ..
			"; DST=" .. getReactorVar( "LastDST", "?" ) ..
			"; " .. tostring(luup.attr_get("City_description",0)) ..
			", " .. tostring(luup.attr_get("Region_description",0)) ..
			" " .. tostring(luup.attr_get("Country_description",0)) ..
			"; formats " .. tostring(dateFormat) .. " " .. tostring(timeFormat) ..
			EOL
		r = r .. "House mode: plugin " .. getReactorVar( "HouseMode", "?") ..
			"; system " .. tostring( luup.attr_get('Mode',0) or "" ) ..
			"; tracking " .. ( usesHouseMode and "on" or "off" ) .. EOL
		r = r .. "  Sun data: " .. getReactorVar( "sundata", "" ) .. EOL
		if geofenceMode ~= 0 then
			local status, p = pcall( showGeofenceData )
			if status then
				r = r .. p
			else
				r = r .. "  Geofence: parse error, " .. tostring(p) .. EOL
			end
		else
			r = r .. "  Geofence: not running" .. EOL
		end
		if hasBattery then
			r = r .. "     Power: " .. getReactorVar( "SystemPowerSource", "?")
			r = r .. ", battery level " .. getReactorVar( "SystemBatteryLevel", "?") .. EOL
		end
		for n,d in pairs( luup.devices ) do
			local scenesUsed = {}
			summaryDevices = {}
			if d.device_type == RSTYPE and ( deviceNum==nil or n==deviceNum ) then
				local status = ( ( getVarNumeric( "Armed", 0, n, SENSOR_SID ) ~= 0 ) and " armed" or "" )
				status = status .. ( ( getVarNumeric("Tripped", 0, n, SENSOR_SID ) ~= 0 ) and " tripped" or "" )
				status = status .. ( ( getVarNumeric("Trouble", 0, n, RSSID ) ~= 0 ) and " TROUBLE" or "" )
				r = r .. string.rep( "*", 132 ) .. EOL
				r = r .. string.format("%s (#%d)%s", tostring(d.description), n, status) .. EOL
				local cdata = getSensorConfig( n )
				if not cdata then
					r = r .. "    **** UNPARSEABLE CONFIGURATION ****" .. EOL
				else
					r = r .. string.format("    Version %s.%s %s", cdata.version or 0, cdata.serial or 0, os.date("%x %X", cdata.timestamp or 0)) .. EOL
					r = r .. string.format("    Message/status: %s", getVar( "Message", "", n ) ) .. EOL
					local s = getVarNumeric( "TestTime", 0, n, RSSID )
					if s ~= 0 then
						r = r .. string.format("    Test time set: %s", os.date("%Y-%m-%d %H:%M", s)) .. EOL
					end
					s = getVarNumeric( "TestHouseMode", 0, n, RSSID )
					if s ~= 0 then
						r = r .. string.format("    Test house mode set: %d", s) .. EOL
					end
					local condState = loadCleanState( n )
					local first = true
					for _,vv in variables( cdata ) do
						if first then
							r = r .. "    Variable/expressions" .. EOL
							first = false
						end
						local vs = (condState.vars or {})[vv.name] or {}
						local lv = vs.lastvalue
						local vt = type(lv)
						if vt == "table" and lv.__type == "null" then lv = "null" vt = "luaxp.null"
						elseif vt == "string" or vt == "table" then lv = json.encode( lv )
						elseif lv == nil then lv = "(no value)"
						else lv = tostring( lv ) end
						r = r .. string.format("     %3d: %-24s %s [last %s(%s)]", vv.index or 0, vv.name or "?", vv.expression or "?", lv, vt) ..
							( (vv.export or 1) ~= 0 and " (exported)" or "" ) ..
							EOL
						if vs.err then r = r .. "          *** Error: " .. tostring(vs.err) .. EOL end
					end
					r = r .. "    Condition group " .. RG( cdata.conditions.root or {}, condState )

					for k,v in pairs( cdata.activities or {} ) do
						r = r .. getReactorScene( k, v, n, scenesUsed, cdata )
					end

					r = r .. getEvents( n )
				end

				if next( summaryDevices ) then
					r = r .. "    Devices" .. EOL
					for kd in pairs( summaryDevices ) do
						local nd = tonumber( kd ) or -1
						local sd = luup.devices[nd]
						if sd == nil then
							r = r .. string.format( "        *** UNKNOWN DEVICE #%s%s", kd, EOL )
						else
							local pn = luup.attr_get( 'plugin', nd ) or ""
							r = r .. string.format( "        %s (%d) %s (%s/%s); parent %d; plugin %s; mfg %s model %s; dev %s impl %s%s",
								sd.description or "?", nd,
								sd.device_type or "?",
								sd.category_num or "?", sd.subcategory_num or "?",
								sd.device_num_parent or -1,
								(pn == "") and "-" or pn,
								luup.attr_get( 'manufacturer', nd ) or "-",
								luup.attr_get( 'model', nd ) or "-",
								luup.attr_get( 'device_file', nd ) or "-",
								luup.attr_get( 'impl_file', nd ) or "-",
								EOL )
						end
					end
				end
				summaryDevices = nil

				if next(watchData) then
					r = r .. "    Watches" .. EOL
					for key,devs in pairs( watchData or {} ) do
						for dev in pairs( devs or {} ) do
							if tonumber(dev) == deviceNum then
								if not pcall(
									function( kk )
										local dd = split( kk, '/' )
										r = r .. string.format("        Device #%s %s service %s variable %s%s",
											dd[1] or "nil",
											( luup.devices[tonumber(dd[1]) or -1] or {} ).description or "(deleted/unknown",
											dd[2] or "nil", dd[3] or nil,
											EOL )
									end, key )
								then
									r = r .. "        Error formatting " .. tostring(key) .. "=" ..
										tostring(dev) .. EOL
								end
								break
							end
						end
					end
				end

				local first = true
				for _,v in ipairs( { "UseReactorScenes", "LogEventsToFile", "EventLogMaxKB", "Retrigger", "AutoUntrip", "MaxUpdateRate", "MaxChangeRate", "FailOnTrouble", "ContinuousTimer", "ForceGeofenceMode", "StateCacheExpiry", "SuppressLuupRestartUpdate", "UseLegacyTripBehavior" } ) do
					local val = luup.variable_get( RSSID, v, deviceNum )
					if ( val or "" ) ~= "" then
						if first then first=false r = r .. "    Special Configuration" .. EOL end
						r = r .. "        " .. v .. " = " .. val .. EOL
					end
				end

				if next( scenesUsed ) then
					r = r .. "    Scenes" .. EOL
					for scid, scd in pairs( scenesUsed ) do
						r = r .. '        Scene #' .. scid .. " " .. tostring(scd.name)
						local success, t = pcall( getLuupSceneSummary, scd )
						if success and t then
							r = r .. t
						else
							r = r .. " - summary not available: " .. tostring(t) .. EOL
						end
					end
				end
			end
		end
		r = r .. "```" .. EOL
		return r, "text/plain"

	elseif action == "tryexpression" then
		if luup.devices[deviceNum] == nil or luup.devices[deviceNum].device_type ~= RSTYPE then
			return json.encode{ status=false, message="Invalid device number" }, "application/json"
		end
		local expr = lul_parameters['expr'] or ""
		local sst = getSensorState( deviceNum )
		local cdata = getSensorConfig( deviceNum )
		local ctx = sst.ctx or getExpressionContext( cdata, deviceNum )
		-- luaxp = require "L_LuaXP_Reactor" -- done by getExpressionContext()
		-- if debugMode then luaxp._DEBUG = D end
		D("request() tryexpression expr=%1", expr)
		if expr:match( "^%s*$" ) then
			return json.encode( { status=true, resultValue="", err={ message="no expression" }, expression=expr } ), "application/json"
		end
		local result, err = luaxp.evaluate( expr, ctx )
		return json.encode( { status=true, resultValue=result, err=err or false, expression=expr } ), "application/json"

	elseif action == "testlua" then
		local _,err = loadstring( lul_parameters.lua or "" )
		if err then
			return json.encode{ status=false, message=err }, "application/json"
		end
		return json.encode{ status=true, message="Lua OK" }, "application/json"

	elseif action == "infoupdate" then
		-- Fetch and install updated deviceinfo file; these will change more frequently than the plugin.
		-- Updates are user-driven from the UI, and the user is advised that the version of firmware is
		-- sent to my server to ensure that the correct file is received (if per-version exceptions are
		-- needed). The version info and any other data collected by the process are not stored except
		-- in temporary logs that are periodically purged, and not for any analytical purpose.
		local targetPath = getInstallPath() .. "D_ReactorDeviceInfo.json"
		local tmpPath = "/tmp/D_ReactorDeviceInfo.tmp"
		if isOpenLuup then
			tmpPath = targetPath:gsub( ".json.*$", ".tmp" )
		end
		local http = require("socket.http")
		local https = require("ssl.https")
		local ltn12 = require("ltn12")
		local f = io.open( tmpPath , "w" )
		if not f then return json.encode{ status=false, message="A temporary file could not be opened", path=tmpPath }, "application/json" end
		local body = "action=fetch&fv=" .. luup.version .. "&pv=" .. _PLUGIN_VERSION
		local req =  {
			method = "POST",
			url = "https://www.toggledbits.com/deviceinfo/latest.php",
			redirect = false,
			headers = { ['Content-Length']=string.len( body ), ['Content-Type']="application/x-www-form-urlencoded" },
			source = ltn12.source.string( body ),
			sink = ltn12.sink.file( f ),
			verify = getReactorVar( "SSLVerify", "none" ),
			protocol = getReactorVar( "SSLProtocol", "tlsv1" ),
			options = getReactorVar( "SSLOptions", "all" )
		}
		http.TIMEOUT = 30
		https.TIMEOUT = 30
		local cond, httpStatus, httpHeaders = https.request( req )
		D("doMatchQuery() returned from request(), cond=%1, httpStatus=%2, httpHeaders=%3", cond, httpStatus, httpHeaders)
		-- No need to close f, the sink does it for us.
		-- Handle special errors from socket library
		if tonumber(httpStatus) == nil then
			respBody = httpStatus
			httpStatus = 500
		end
		if httpStatus == 200 then
			os.execute( "rm -f -- " .. targetPath .. ".lzo" )
			local es = os.execute( "mv -f " .. tmpPath .. " " .. targetPath )
			if es ~= 0 then
				return json.encode{ status=false, exitStatus=es,
					message="The download was successful but the updated file could not be installed;" ..
					" please move " .. tmpPath .. " to " .. targetPath },
					"application/json"
			end
			return json.encode{ status=true, message="Device info updated" }, "application/json"
		end
		os.execute( "rm -f " .. tmpPath )
		return json.encode{ status=false, message="Download failed (" .. tostring(httpStatus) .. ")" }, "application/json"

	elseif action == "submitdevice" then

		D("request() submitdevice with data %1", lul_parameters.data)
		local http = require("socket.http")
		local https = require("ssl.https")
		local ltn12 = require("ltn12")
		local body = lul_parameters.data
		local resp = {}
		local req =  {
			method = "POST",
			url = "https://www.toggledbits.com/deviceinfo/submitdevice.php",
			redirect = false,
			headers = { ['Content-Length']=string.len( body ), ['Content-Type']="application/json" },
			source = ltn12.source.string( body ),
			sink = ltn12.sink.table(resp),
			verify = getReactorVar( "SSLVerify", "none" ),
			protocol = getReactorVar( "SSLProtocol", "tlsv1_2" ),
			options = getReactorVar( "SSLOptions", "all" )
		}
		http.TIMEOUT = 30
		https.TIMEOUT = 30
		local cond, httpStatus, httpHeaders = https.request( req )
		D("doMatchQuery() returned from request(), cond=%1, httpStatus=%2, httpHeaders=%3", cond, httpStatus, httpHeaders)
		-- Handle special errors from socket library
		if tonumber(httpStatus) == nil then
			respBody = httpStatus
			httpStatus = 500
		end
		if httpStatus == 200 then
			return json.encode( { status=true, message="OK" } ), "application/json"
		end
		return json.encode( { status=false, message="Can't send device info, status " .. httpStatus } ), "application/json"

	elseif action == "config" or action == "backup" then
		local st = { _comment="Reactor configuration " .. os.date("%x %X"), timestamp=os.time(), version=_PLUGIN_VERSION, sensors={} }
		for k,v in pairs( luup.devices ) do
			if v.device_type == RSTYPE then
				st.sensors[tostring(k)] = { name=v.description, devnum=k }
				local c,err = getVarJSON( "cdata", {}, k, RSSID )
				if not c or err then
					st.sensors[tostring(k)]._comment = "Unable to parse configuration: " .. tostring(err)
				else
					st.sensors[tostring(k)].config = c
				end
			end
		end
		local bdata = json.encode( st )
		if action == "backup" then
			local bfile = getInstallPath() .. "reactor-config-backup.tmp"
			local f = io.open( bfile, "w" )
			if f then
				f:write( bdata )
				f:close()
				os.execute( "pluto-lzo c '" .. getInstallPath() .. "reactor-config-backup.tmp' '" ..
					getInstallPath() .. "reactor-config-backup.json.lzo'" )
				-- Remove uncompressed file, which would now rot and interfere with download of new
				os.execute( "rm -f -- '" .. getInstallPath() .. "reactor-config-backup.json'" )
			else
				error("ERROR can't write " .. bfile)
			end
			return json.encode( { status=true, message="Done!", file=bfile } ), "application/json"
		end
		return bdata, "application/json"

	elseif action == "getcurrentbackup" then
		local bfile = getInstallPath() .. "reactor-config-backup.json"
		local tfile = getInstallPath() .. "reactor-config-backup.tmp"
		local f = io.open( bfile .. ".lzo", "r" )
		if f then
			f:close()
			os.execute( "pluto-lzo d '" .. bfile .. ".lzo' '" .. tfile .. "'" )
			bfile = tfile
			f = false
		end
		if not f then f = io.open( bfile, "r" ) end
		if not f then
			return '{"backupstatus":false}', "application/json"
		else
			local r = f:read( "*a" )
			f:close()
			os.execute( "rm -f -- '" .. tfile .. "'" )
			return r, "application/json"
		end

	elseif action == "status" then
		local st = {
			name=_PLUGIN_NAME,
			plugin=_PLUGIN_ID,
			version=_PLUGIN_VERSION,
			configversion=_CONFIGVERSION,
			cdataversion=_CDATAVERSION,
			uiversion=_UIVERSION,
			svcversion=_SVCVERSION,
			author="Patrick H. Rigney (rigpapa)",
			url=_PLUGIN_URL,
			['type']=MYTYPE,
			responder=luup.device,
			timestamp=os.time(),
			system = {
				version=luup.version,
				isOpenLuup=isOpenLuup,
				isALTUI=isALTUI,
				hardware=luup.attr_get("model",0),
				lua=tostring((_G or {})._VERSION)
			},
			devices={}
		}
		for k,v in pairs( luup.devices ) do
			if v.device_type == MYTYPE or v.device_type == RSTYPE then
				local devinfo = getDevice( k, pluginDevice, v ) or {}
				if v.device_type == RSTYPE then
					devinfo.sensorState = sensorState[tostring(k)]
				elseif k == pluginDevice then
					devinfo.watchData = watchData
					devinfo.tickTasks = tickTasks
					devinfo.sceneData = sceneData
					devinfo.sceneState = sceneState
					devinfo.sceneWaiting = sceneWaiting
				end
				table.insert( st.devices, devinfo )
			end
		end
		return alt_json_encode( st ), "application/json"

	elseif action == "files" then
		local path = getInstallPath()
		local inf = { timestamp=os.time(), files={}, pluginVersion=_PLUGIN_VERSION, serviceVersion=_SVCVERSION, installpath=path }
		for _,fn in ipairs( { "D_ReactorDeviceInfo.json", "D_ReactorSensor_UI7.json", "D_ReactorSensor.xml", "D_Reactor_UI7.json",
			"D_Reactor.xml", "I_Reactor.xml", "J_Reactor_ALTUI.js", "J_ReactorSensor_ALTUI.js", "J_ReactorSensor_UI7.js",
			"J_Reactor_UI7.js", "L_LuaXP_Reactor.lua", "L_Reactor.lua", "S_ReactorSensor.xml", "S_Reactor.xml" } ) do
			local ff = path .. fn
			local f = io.open( ff, "r" )
			local usesCompressed = f == nil
			if usesCompressed then
				os.execute( "pluto-lzo d "..ff..".lzo /tmp/reactorfile.tmp" )
				ff = "/tmp/reactorfile.tmp"
			else
				f:close()
			end
			local p = io.popen( "md5sum "..ff )
			if p then
				local sum = p:read("*a")
				sum = tostring(sum or ""):gsub( "%s+.*$", "" )
				p:close()
				inf.files[fn] = { compressed=usesCompressed or nil, check=sum }
			else
				inf.files[fn] = { notice="No data" }
			end
			os.execute( "rm -f /tmp/reactorfile.tmp" )
		end
		return alt_json_encode( inf ), "application/json"

	elseif action == "alive" then
		local loadtime = getVarNumeric( "LoadTime", 0, pluginDevice, MYSID )
		return alt_json_encode( { status=true, loadtime=loadtime } ), "application/json"

	elseif action == "serviceinfo" then
		error("not yet implemented")

	else
		error("Not implemented: " .. action)
	end
end<|MERGE_RESOLUTION|>--- conflicted
+++ resolved
@@ -14,11 +14,7 @@
 local _PLUGIN_VERSION = "3.5develop-20016"
 local _PLUGIN_URL = "https://www.toggledbits.com/reactor"
 
-<<<<<<< HEAD
-local _CONFIGVERSION	= 20016
-=======
 local _CONFIGVERSION	= 20017
->>>>>>> 2f68147f
 local _CDATAVERSION		= 19305	-- must coincide with JS
 local _UIVERSION		= 19349	-- must coincide with JS
 	  _SVCVERSION		= 19202	-- must coincide with impl file (not local)
@@ -954,13 +950,8 @@
 	end
 
 	-- ??? TEMPORARY -- TODO: Remove before general release
-<<<<<<< HEAD
-	if s < 20016 then
-		setVar( "sundata", "{}", pdev, MYSID )
-=======
 	if s < 20017 then
 		setVar( MYSID, "sundata", "{}", pdev )
->>>>>>> 2f68147f
 	end
 
 	-- Remove old/deprecated values
