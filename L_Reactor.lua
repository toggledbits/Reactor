--- conflicted
+++ resolved
@@ -1,9 +1,5 @@
 --[[
 	L_Reactor.lua - Core module for Reactor
-<<<<<<< HEAD
-	Copyright 2018,2019,2020 Patrick H. Rigney, All Rights Reserved.
-	This file is part of Reactor. For license information, see LICENSE at https://github.com/toggledbits/Reactor
-=======
 	Copyright 2018,2019,2020,2021 Patrick H. Rigney, All Rights Reserved.
 	This file is part of Reactor.
 
@@ -37,7 +33,6 @@
 	violation of any of the terms hereof contemporaneously and summarily
 	terminates your license and any and all rights granted you hereunder.
 
->>>>>>> c2a44d8b
 --]]
 --luacheck: std lua51,module,read globals luup,ignore 542 611 612 614 111/_,no max line length
 
@@ -47,11 +42,7 @@
 
 local _PLUGIN_ID = 9086
 local _PLUGIN_NAME = "Reactor"
-<<<<<<< HEAD
-local _PLUGIN_VERSION = "3.8-20262"
-=======
 local _PLUGIN_VERSION = "3.9 (21126)"
->>>>>>> c2a44d8b
 local _PLUGIN_URL = "https://www.toggledbits.com/reactor"
 local _DOC_URL = "https://www.toggledbits.com/static/reactor/docs/3.9/"
 
@@ -7313,8 +7304,6 @@
 			end
 		end
 		return alt_json_encode( st ), MIMETYPE_JSON
-<<<<<<< HEAD
-=======
 
 	elseif action == "allevents" then
 		local allEvents = {}
@@ -7330,7 +7319,6 @@
 		end
 		table.sort( allEvents )
 		return alt_json_encode( allEvents ), MIMETYPE_JSON
->>>>>>> c2a44d8b
 
 	elseif action == "files" then
 		local path = getInstallPath()
@@ -7361,22 +7349,17 @@
 				inf.files[fn] = { notice="No data" }
 			end
 		end
-<<<<<<< HEAD
-=======
 		local p = io.popen("df -kh "..path)
 		if p then
 			inf.df = p:read("*a")
 			p:close()
 		end
->>>>>>> c2a44d8b
 		return alt_json_encode( inf ), MIMETYPE_JSON
 
 	elseif action == "alive" then
 		local loadtime = getVarNumeric( "LoadTime", 0, pluginDevice, MYSID )
 		return alt_json_encode( { status=true, loadtime=loadtime } ), MIMETYPE_JSON
 
-<<<<<<< HEAD
-=======
 	elseif action == "internet" then
 		if lul_parameters.state == nil then
 			return "OK:"..getVar( "NetworkStatus", "", pluginDevice, MYSID )..":", "text/plain"
@@ -7484,7 +7467,6 @@
 			luup.log(tostring(p),2)
 			return json.encode( { status=false, message="Unable to parse Github response" } ), MIMETYPE_JSON
 		end
->>>>>>> c2a44d8b
 	else
 		return "%REACTOR-REQUEST-F-NOTIMPL, requested action is not implemented", "text/plain"
 	end
