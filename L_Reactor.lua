--- conflicted
+++ resolved
@@ -11,16 +11,12 @@
 
 local _PLUGIN_ID = 9086
 local _PLUGIN_NAME = "Reactor"
-<<<<<<< HEAD
-local _PLUGIN_VERSION = "3.5develop-19317"
-=======
-local _PLUGIN_VERSION = "3.5develop-19318"
->>>>>>> 4725f7b1
+local _PLUGIN_VERSION = "3.5develop-19328"
 local _PLUGIN_URL = "https://www.toggledbits.com/reactor"
 
 local _CONFIGVERSION	= 19295
 local _CDATAVERSION		= 19305	-- must coincide with JS
-local _UIVERSION		= 19305	-- must coincide with JS
+local _UIVERSION		= 19328	-- must coincide with JS
       _SVCVERSION		= 19202	-- must coincide with impl file (not local)
 
 local MYSID = "urn:toggledbits-com:serviceId:Reactor"
