--- conflicted
+++ resolved
@@ -11,11 +11,7 @@
 
 local _PLUGIN_ID = 9086
 local _PLUGIN_NAME = "Reactor"
-<<<<<<< HEAD
-local _PLUGIN_VERSION = "2.3hotfix-19062"
-=======
 local _PLUGIN_VERSION = "2.4"
->>>>>>> d4615c3a
 local _PLUGIN_URL = "https://www.toggledbits.com/reactor"
 
 local _CONFIGVERSION = 00206
@@ -932,17 +928,8 @@
         luaEnv.ltn12 = nil
         luaEnv.http = nil
         luaEnv.https = nil
-<<<<<<< HEAD
-        luaEnv.luaxp = nil
-        -- Pre-declare these to keep metamethods from griping later
-        luaEnv.Reactor = {}
-        luaEnv.reactor_device = false
-        luaEnv.reactor_ext_arg = ""
-        -- These stubs are replaced per-run
-=======
         -- Pre-declare these to keep metamethods from griping later; these are replaced per-run.
         luaEnv.Reactor = {}
->>>>>>> d4615c3a
         luaEnv.__reactor_getdevice = function() end
         luaEnv.__reactor_getscript = function() end
         luaEnv.print =  function( ... )  -- luacheck: ignore 212
