--- conflicted
+++ resolved
@@ -11,11 +11,7 @@
 
 local _PLUGIN_ID = 9086
 local _PLUGIN_NAME = "Reactor"
-<<<<<<< HEAD
 local _PLUGIN_VERSION = "3.8newexec-20223"
-=======
-local _PLUGIN_VERSION = "3.8develop-20225"
->>>>>>> cc83bcd9
 local _PLUGIN_URL = "https://www.toggledbits.com/reactor"
 local _DOC_URL = "https://www.toggledbits.com/static/reactor/docs/3.6/"
 
@@ -5497,8 +5493,7 @@
 			luup.attr_get( 'device_file', k ) or "",
 			luup.attr_get( 'impl_file', k ) or "", "", false )
 	end
-	local vv = string.format( "%s,Enabled=1\n%s,cdata=###\n,%s,cstate=\n,room=%s",
-		RSSID, RSSID, RSSID, luup.attr_get( "room", pdev ) or "0" )
+	local vv = string.format( "%s,Enabled=1\n,room=%s", RSSID, luup.attr_get( "room", pdev ) or "0" )
 	for k = 1,count do
 		highd = highd + 1
 		D("addSensor() creating child %3/%4 as r%1s%2", pdev, highd, k, count)
@@ -6180,11 +6175,7 @@
 					resp = resp .. getLuaSummary( act.lua, act.encoded_lua, pfx .. "%6d: %s" )
 				elseif act.type == "runscene" then
 					resp = resp .. pfx .. "Run scene " .. tostring(act.scene) .. " " .. ((luup.scenes[act.scene] or {}).description or (act.sceneName or "").."?")
-<<<<<<< HEAD
-					resp = resp .. ( ( ( act.usevera or 0 ) ~= 0 ) and " (via Luup)" or " (via local exec)" )
-=======
 					resp = resp .. ( ( ( act.usevera or 0 ) ~= 0 ) and " (via luup)" or " (via int exec)" )
->>>>>>> cc83bcd9
 					resp = resp .. EOL
 					if not runscenes[tostring(act.scene)] then
 						runscenes[tostring(act.scene)] = getSceneData( act.scene, tdev )
