--[[
    L_Reactor.lua - Core module for Reactor
    Copyright 2017,2018 Patrick H. Rigney, All Rights Reserved.
    This file is part of Reactor. For license information, see LICENSE at https://github.com/toggledbits/Reactor
--]]
--luacheck: std lua51,module,read globals luup,ignore 542 611 612 614 111/_,no max line length

module("L_Reactor", package.seeall)

local debugMode = false

local _PLUGIN_ID = 9086
local _PLUGIN_NAME = "Reactor"
<<<<<<< HEAD
local _PLUGIN_VERSION = "2.0develop"
local _PLUGIN_URL = "https://www.toggledbits.com/reactor"
local _CONFIGVERSION = 00200
=======
local _PLUGIN_VERSION = "1.8develop"
local _PLUGIN_URL = "https://www.toggledbits.com/reactor"
local _CONFIGVERSION = 00110
>>>>>>> e82a7284

local MYSID = "urn:toggledbits-com:serviceId:Reactor"
local MYTYPE = "urn:schemas-toggledbits-com:device:Reactor:1"

local VARSID = "urn:toggledbits-com:servi00ceId:ReactorValues"

local RSSID = "urn:toggledbits-com:serviceId:ReactorSensor"
local RSTYPE = "urn:schemas-toggledbits-com:device:ReactorSensor:1"

local SENSOR_SID  = "urn:micasaverde-com:serviceId:SecuritySensor1"

local sensorState = {}
local tickTasks = {}
local watchData = {}
local devicesByName = {}
local sceneData = {}
local sceneWaiting = {}
local sceneState = {}
local hasBattery = true

local runStamp = 0
local pluginDevice = 0
local isALTUI = false
local isOpenLuup = false

local TICKOFFS = 5 -- cond tasks try to run TICKOFFS seconds after top of minute

local json = require("dkjson")
local luaxp -- will only be loaded if needed

local function dump(t, seen)
    if t == nil then return "nil" end
    if seen == nil then seen = {} end
    local sep = ""
    local str = "{ "
    for k,v in pairs(t) do
        local val
        if type(v) == "table" then
            if seen[v] then val = "(recursion)"
            else
                seen[v] = true
                val = dump(v, seen)
            end
        elseif type(v) == "string" then
            val = string.format("%q", v)
        elseif type(v) == "number" and (math.abs(v-os.time()) <= 86400) then
            val = tostring(v) .. "(" .. os.date("%x.%X", v) .. ")"
        else
            val = tostring(v)
        end
        str = str .. sep .. k .. "=" .. val
        sep = ", "
    end
    str = str .. " }"
    return str
end

local function L(msg, ...)
    local str
    local level = 50
    if type(msg) == "table" then
        str = tostring(msg.prefix or _PLUGIN_NAME) .. ": " .. tostring(msg.msg)
        level = msg.level or level
    else
        str = _PLUGIN_NAME .. ": " .. tostring(msg)
    end
    str = string.gsub(str, "%%(%d+)", function( n )
            n = tonumber(n, 10)
            if n < 1 or n > #arg then return "nil" end
            local val = arg[n]
            if type(val) == "table" then
                return dump(val)
            elseif type(val) == "string" then
                return string.format("%q", val)
            elseif type(val) == "number" and math.abs(val-os.time()) <= 86400 then
                return tostring(val) .. "(" .. os.date("%x.%X", val) .. ")"
            end
            return tostring(val)
        end
    )
    luup.log(str, level)
end

local function D(msg, ...)
    if debugMode then
        L( { msg=msg,prefix=(_PLUGIN_NAME .. "(debug)") }, ... )
    end
end

local function checkVersion(dev)
    local ui7Check = luup.variable_get(MYSID, "UI7Check", dev) or ""
    if isOpenLuup then return true end
    if (luup.version_branch == 1 and luup.version_major >= 7) then
        if ui7Check == "" then
            -- One-time init for UI7 or better
            luup.variable_set( MYSID, "UI7Check", "true", dev )
        end
        return true
    end
    L({level=1,msg="firmware %1 (%2.%3.%4) not compatible"}, luup.version,
        luup.version_branch, luup.version_major, luup.version_minor)
    return false
end

local function urlencode( str )
    str = tostring(str):gsub( "([^A-Za-z0-9_ -])", function( ch ) return string.format("%%%02x", string.byte( ch ) ) end )
    return str:gsub( " ", "+" )
end

local function split( str, sep )
    if sep == nil then sep = "," end
    local arr = {}
    if #str == 0 then return arr, 0 end
    local rest = string.gsub( str or "", "([^" .. sep .. "]*)" .. sep, function( m ) table.insert( arr, m ) return "" end )
    table.insert( arr, rest )
    return arr, #arr
end

-- Shallow copy
local function shallowCopy( t )
    local r = {}
    for k,v in pairs(t) do
        r[k] = v
    end
    return r
end

-- Initialize a variable if it does not already exist.
local function initVar( name, dflt, dev, sid )
    assert( dev ~= nil )
    assert( sid ~= nil )
    local currVal = luup.variable_get( sid, name, dev )
    if currVal == nil then
        luup.variable_set( sid, name, tostring(dflt), dev )
        return tostring(dflt)
    end
    return currVal
end

-- Set variable, only if value has changed.
local function setVar( sid, name, val, dev )
    local s = luup.variable_get( sid, name, dev )
    if s ~= val then
        luup.variable_set( sid, name, val, dev )
        return val
    end
    return s
end

-- Get numeric variable, or return default value if not set or blank
local function getVarNumeric( name, dflt, dev, sid )
    assert( dev ~= nil )
    assert( name ~= nil )
    if sid == nil then sid = RSSID end
    local s = luup.variable_get( sid, name, dev )
    if (s == nil or s == "") then return dflt end
    s = tonumber(s, 10)
    if (s == nil) then return dflt end
    return s
end

-- Check system battery (VeraSecure)
local function checkSystemBattery( pdev )
    local level, source = "", ""
    if isOpenLuup then return end
    local f = io.popen("battery get powersource") -- powersource=DC mode/Battery mode
    if f then
        local s = f:read("*a") or ""
        f:close()
        D("checkSystemBattery() source query returned %1", s)
        if s ~= "" then
            source = string.match(s, "powersource=(.*)") or ""
            if string.find( source:lower(), "battery" ) then source = "battery"
            elseif string.find( source:lower(), "dc mode" ) then source = "utility"
            end
            f = io.popen("battery get level") -- level=%%%
            if f then
                s = f:read("*a") or ""
                D("checkSystemBattery() level query returned %1", s)
                level = string.match( s, "level=(%d+)" ) or ""
                f:close()
            end
        else
            hasBattery = false
        end
    else
        hasBattery = false
    end
    setVar( MYSID, "SystemPowerSource", source, pdev )
    setVar( MYSID, "SystemBatteryLevel", level, pdev )
end

local function rateFill( rh, tt )
    if tt == nil then tt = os.time() end
    local id = math.floor(tt / rh.divid)
    local minid = math.floor(( tt-rh.period ) / rh.divid) + 1
    for i=minid,id do
        if rh.buckets[tostring(i)] == nil then
            rh.buckets[tostring(i)] = 0
        end
    end
    local del = {}
    for i in pairs(rh.buckets) do
        if tonumber(i) < minid then
            table.insert( del, i )
        end
    end
    for i in ipairs(del) do
        rh.buckets[del[i]] = nil
    end
end

-- Initialize a rate-limiting pool and return in. rateTime is the period for
-- rate limiting (default 60 seconds), and rateDiv is the number of buckets
-- in the pool (granularity, default 15 seconds).
local function initRate( rateTime, rateDiv )
    if rateTime == nil then rateTime = 60 end
    if rateDiv == nil then rateDiv = 15 end
    local rateTab = { buckets = { }, period = rateTime, divid = rateDiv }
    rateFill( rateTab )
    return rateTab
end

-- Bump rate-limit bucket (default 1 count)
local function rateBump( rh, count )
    local tt = os.time()
    local id = math.floor(tt / rh.divid)
    if count == nil then count = 1 end
    rateFill( rh, tt )
    rh.buckets[tostring(id)] = rh.buckets[tostring(id)] + count
end

-- Check rate limit. Return true if rate for period (set in init)
-- exceeds rateMax, rate over period, and 60-second average.
local function rateLimit( rh, rateMax, bump)
    if bump == nil then bump = false end
    if bump then
        rateBump( rh, 1 ) -- bump fills for us
    else
        rateFill( rh )
    end

    -- Get rate
    local nb, t = 0, 0
    for i in pairs(rh.buckets) do
        t = t + rh.buckets[i]
        nb = nb + 1
    end
    local r60 = ( nb < 1 ) and 0 or ( ( t / ( rh.divid * nb ) ) * 60.0 ) -- 60-sec average
    return t > rateMax, t, r60
end

--[[
    Compute sunrise/set for given date (t, a timestamp), lat/lon (degrees), 
    elevation (elev in meters). Apply optional twilight adjustment (degrees, 
    civil=6.0, nautical=12.0, astronomical=18.0). Returns four values: times
    (as *nix timestamps) of sunrise, sunset, and solar noon; and the length of
    the period in hours (length of day).
    Ref: https://en.wikipedia.org/wiki/Sunrise_equation
    Ref: https://www.aa.quae.nl/en/reken/zonpositie.html
--]]    
function sun( lon, lat, elev, t )
    if t == nil then t = os.time() end -- t defaults to now
    if elev == nil then elev = 0.0 end -- elev defaults to 0
    local tau = 6.283185307179586 -- tau > pi
    local pi = tau / 2.0
    local rlat = lat * pi / 180.0
    local rlon = lon * pi / 180.0
    -- Apply TZ offset for JD in local TZ not UTC; truncate time and force noon.
    local locale_offset = os.difftime( t, os.time( os.date("!*t", t) ) )
    local n = math.floor( ( t + locale_offset ) / 86400 + 0.5 + 2440587.5 ) - 2451545.0 + 0.0008
    local N = n - rlon / tau
    local M = ( 6.24006 + 0.017202 * N ) % tau
    local C = 0.0334196 * math.sin( M ) + 0.000349066 * 
        math.sin( 2 * M ) + 0.00000523599 * math.sin( 3 * M )
    local lam = ( M + C + pi + 1.79659 ) % tau
    local Jt = 2451545.0 + N + 0.0053 * math.sin( M ) - 
        0.0069 * math.sin( 2 * lam )
    local decl = math.asin( math.sin( lam ) * math.sin( 0.409105 ) )
    local omeg0 = math.acos( 
        ( math.sin( -0.0144862 + 
            ( -0.0362330 * math.sqrt( elev ) ) / 1.0472 ) - 
                math.sin( rlat ) * math.sin( decl ) ) / 
        ( math.cos( rlat ) * math.cos( decl ) ) )
    local tw = 0.104719755 -- 6 deg in rad; each twilight step is 6 deg
    local function JE(j) return math.floor( ( j - 2440587.5 ) * 86400 ) end
    return { sunrise=JE(Jt-omeg0/tau), sunset=JE(Jt+omeg0/tau),
        civdawn=JE(Jt-(omeg0+tw)/tau), civdusk=JE(Jt+(omeg0+tw)/tau),
        nautdawn=JE(Jt-(omeg0+2*tw)/tau), nautdusk=JE(Jt+(omeg0+2*tw)/tau),
        astrodawn=JE(Jt-(omeg0+3*tw)/tau), astrodusk=JE(Jt+(omeg0+3*tw)/tau) },
        JE(Jt), 24*omeg0/pi
end

-- Find device by name
local function findDeviceByName( n )
    n = tostring(n):lower()
    for k,v in pairs( luup.devices ) do
        if tostring(v.description):lower() == n then
            return k,v
        end
    end
    return nil
end

-- Add, if not already set, a watch on a device and service
local function addServiceWatch( dev, svc, var, target )
    -- Don't watch our own variables--we update them in sequence anyway
    if dev == target and svc == VARSID then return end
    target = tostring(target)
    local watchkey = string.format("%d:%s/%s", dev or 0, svc or "X", var or "X")
    if watchData[watchkey] == nil or watchData[watchkey][target] == nil then
        D("addServiceWatch() sensor %1 adding watch for %2", target, watchkey)
        luup.variable_watch( "reactorWatch", svc or "X", var or "X", dev or 0 )
        watchData[watchkey] = watchData[watchkey] or {}
        watchData[watchkey][target] = true
    end
end

-- Add an event to the event list. Prune the list for size.
local function addEvent( t )
    local p = shallowCopy(t)
    if p.dev == nil then L({level=2,msg="addEvent(%1) missing 'dev'"},t) end
    p.when = os.time()
    p.time = os.date("%Y%m%dT%H%M%S")
    local dev = p.dev or pluginDevice
    table.insert( sensorState[tostring(dev)].eventList, p )
    if #sensorState[tostring(dev)].eventList > 50 then table.remove(sensorState[tostring(dev)].eventList, 1) end
end

-- Enabled?
local function isEnabled( dev )
    return getVarNumeric( "Enabled", 1, dev, RSSID ) ~= 0
end

-- Schedule a timer tick for a future (absolute) time. If the time is sooner than
-- any currently scheduled time, the task tick is advanced; otherwise, it is
-- ignored (as the existing task will come sooner), unless repl=true, in which
-- case the existing task will be deferred until the provided time.
local function scheduleTick( tinfo, timeTick, flags )
    D("scheduleTick(%1,%2,%3)", tinfo, timeTick, flags)
    flags = flags or {}
    local function nulltick(d,p) L({level=1, "nulltick(%1,%2)"},d,p) end
    local tkey = tostring( type(tinfo) == "table" and tinfo.id or tinfo )
    assert(tkey ~= nil)
    if ( timeTick or 0 ) == 0 then
        D("scheduleTick() clearing task %1", tinfo)
        tickTasks[tkey] = nil
        return
    elseif tickTasks[tkey] then
        -- timer already set, update
        tickTasks[tkey].func = tinfo.func or tickTasks[tkey].func
        tickTasks[tkey].args = tinfo.args or tickTasks[tkey].args
        tickTasks[tkey].info = tinfo.info or tickTasks[tkey].info
        if tickTasks[tkey].when == nil or timeTick < tickTasks[tkey].when or flags.replace then
            -- Not scheduled, requested sooner than currently scheduled, or forced replacement
            tickTasks[tkey].when = timeTick
        end
        D("scheduleTick() updated %1", tickTasks[tkey])
    else
        assert(tinfo.owner ~= nil)
        assert(tinfo.func ~= nil)
        tickTasks[tkey] = { id=tostring(tinfo.id), owner=tinfo.owner, when=timeTick, func=tinfo.func or nulltick, args=tinfo.args or {},
            info=tinfo.info or "" } -- new task
        D("scheduleTick() new task %1 at %2", tinfo, timeTick)
    end
    -- If new tick is earlier than next plugin tick, reschedule
    tickTasks._plugin = tickTasks._plugin or {}
    if tickTasks._plugin.when == nil or timeTick < tickTasks._plugin.when then
        tickTasks._plugin.when = timeTick
        local delay = timeTick - os.time()
        if delay < 1 then delay = 1 end
        D("scheduleTick() rescheduling plugin tick for %1", delay)
        runStamp = runStamp + 1
        luup.call_delay( "reactorTick", delay, runStamp )
    end
    return tkey
end

-- Schedule a timer tick for after a delay (seconds). See scheduleTick above
-- for additional info.
local function scheduleDelay( tinfo, delay, flags )
    D("scheduleDelay(%1,%2,%3)", tinfo, delay, flags )
    if delay < 1 then delay = 1 end
    return scheduleTick( tinfo, delay+os.time(), flags )
end

-- Set the status message
local function setMessage(s, dev)
    assert( dev ~= nil )
    luup.variable_set(RSSID, "Message", s or "", dev)
end

-- Return array of keys for a map (table). Pass array or new is created.
local function getKeys( m, r )
    if r == nil then r = {} end
    local seen = {}
    for k,_ in pairs( r ) do
        seen[k] = true
    end
    for k,_ in pairs( m ) do
        if seen[k] == nil then
            table.insert( r, k )
            seen[k] = true
        end
    end
    return r
end

-- Return whether item is on list (table as array)
local function isOnList( l, e )
    if l == nil or e == nil then return false end
    for n,v in ipairs(l) do
        if v == e then return true, n end
    end
    return false
end

-- Return the plugin version string
function getPluginVersion()
    return _PLUGIN_VERSION, _CONFIGVERSION
end

-- runOnce() looks to see if a core state variable exists; if not, a one-time initialization
-- takes place.
local function sensor_runOnce( tdev )
    local s = getVarNumeric("Version", 0, tdev, RSSID)
    if s == _CONFIGVERSION then
        -- Up to date.
        return
    elseif s == 0 then
        L("Sensor %1 (%2) first run, setting up new instance...", tdev, luup.devices[tdev].description)
        initVar( "Enabled", "1", tdev, RSSID )
        initVar( "Invert", "0", tdev, RSSID )
        initVar( "Retrigger", "0", tdev, RSSID )
        initVar( "Message", "", tdev, RSSID )
        initVar( "cdata", "", tdev, RSSID )
        initVar( "cstate", "", tdev, RSSID )
        initVar( "Runtime", 0, tdev, RSSID )
        initVar( "TripCount", 0, tdev, RSSID )
        initVar( "RuntimeSince", os.time(), tdev, RSSID )
        initVar( "ContinuousTimer", 0, tdev, RSSID )
        initVar( "MaxUpdateRate", "", tdev, RSSID )
        initVar( "MaxChangeRate", "", tdev, RSSID )
        initVar( "UseReactorScenes", 1, tdev, RSSID )
        initVar( "Scenes", "", tdev, RSSID )

        initVar( "Armed", 0, tdev, SENSOR_SID )
        initVar( "Tripped", 0, tdev, SENSOR_SID )
        initVar( "ArmedTripped", 0, tdev, SENSOR_SID )
        initVar( "LastTrip", 0, tdev, SENSOR_SID )
        initVar( "AutoUntrip", 0, tdev, SENSOR_SID )

        -- Force this value.
        luup.variable_set( "urn:micasaverde-com:serviceId:HaDevice1", "ModeSetting", "1:;2:;3:;4:", tdev )

        -- Fix up category and subcategory
        luup.attr_set('category_num', 4, tdev)
        luup.attr_set('subcategory_num', 0, tdev)

        luup.variable_set( RSSID, "Version", _CONFIGVERSION, tdev )
        return
    end

    -- Consider per-version changes.
    if s < 00105 then
        -- Limited scope change. After 1.2 (config 00105), no more changes.
        luup.attr_set('category_num', 4, tdev)
        luup.attr_set('subcategory_num', 0, tdev)
    end

    if s < 00107 then
        initVar( "ContinuousTimer", 0, tdev, RSSID ) -- 106
        initVar( "Runtime", 0, tdev, RSSID )
        initVar( "TripCount", 0, tdev, RSSID )
        initVar( "MaxUpdateRate", "", tdev, RSSID )
        initVar( "MaxChangeRate", "", tdev, RSSID )
        initVar( "AutoUntrip", 0, tdev, SENSOR_SID )
        initVar( "UseReactorScenes", 1, tdev, RSSID ) -- 107
        initVar( "Scenes", "", tdev, RSSID )
    end

    if s < 00108 then
        -- Add marktime for Runtime and TripCount, for date those vars where introduced.
        initVar( "RuntimeSince", 1533528000, tdev, RSSID ) -- 2018-08-16.00:00:00-0400
    end

    if s < 00109 then
        luup.variable_set( RSSID, "sundata", nil, tdev ) -- moved to master
    end
    
    -- Update version last.
    if (s ~= _CONFIGVERSION) then
        luup.variable_set(RSSID, "Version", _CONFIGVERSION, tdev)
    end
end

-- plugin_runOnce() looks to see if a core state variable exists; if not, a one-time initialization
-- takes place.
local function plugin_runOnce( pdev )
    local s = getVarNumeric("Version", 0, pdev, MYSID)
    if s == _CONFIGVERSION then
        -- Up to date.
        return
    elseif s == 0 then
        L("First run, setting up new plugin instance...")
        initVar( "NumChildren", 0, pdev, MYSID )
        initVar( "NumRunning", 0, pdev, MYSID )
        initVar( "Message", "", pdev, MYSID )
        initVar( "HouseMode", luup.attr_get( "Mode", 0 ) or "1", pdev, MYSID )
        initVar( "DebugMode", 0, pdev, MYSID )

        luup.attr_set('category_num', 1, pdev)

        luup.variable_set( MYSID, "Version", _CONFIGVERSION, pdev )
        return
    end

    -- Consider per-version changes.
    if s < 00102 then
        initVar( "DebugMode", 0, pdev, MYSID )
    end

    if s < 00105 then
        luup.attr_set('category_num', 1, pdev)
        luup.attr_set('subcategory_num', "", pdev)
    end

    if s < 00109 then
        luup.variable_set( RSSID, "runscene", nil, pdev ) -- correct SID/device mismatch
    end

    if s < 00200 then
        initVar( "StateCacheExpiry", 600, pdev, MYSID )
    end

    -- Update version last.
    if s ~= _CONFIGVERSION then
        luup.variable_set( MYSID, "sundata", "{}", pdev ) -- wipe for recalc
        luup.variable_set( MYSID, "Version", _CONFIGVERSION, pdev )
    end
end

-- Return current house mode, or test house mode if set
local function getHouseMode( tdev )
    local mode = getVarNumeric( "TestHouseMode", 0, tdev, RSSID )
    if mode ~= 0 then
        return tostring(mode)
    end
    return luup.variable_get( MYSID, "HouseMode", pluginDevice ) or "1"
end

-- Load scene data from Luup.
local function loadScene( sceneId, pdev )
    D("loadScene(%1,%2)", sceneId, pdev)
    assert(luup.devices[pdev].device_type == MYTYPE)

    -- Fetch from Luup. Horrid that we can't get this structure directly (have to make HTTP request)
    local req = "http://localhost/port_3480/data_request?id=scene&action=list&output_format=json&scene=" .. tostring(sceneId)
    if isOpenLuup then
        req = "http://localhost:3480/data_request?id=scene&action=list&output_format=json&scene=" .. tostring(sceneId)
    end
    local success, body, httpStatus = luup.inet.wget(req)
    if not success then
        D("loadScene() failed scene request %2: %1", httpStatus, req)
        return nil
    end
    local data, pos, err = json.decode(body)
    if err then
        L("Can't decode JSON response for scene %1: %2 at %3 in %4", sceneId, err, pos, body)
        return nil
    end
    data.loadtime = luup.attr_get("LoadTime", 0)
    if data.groups then
        table.sort( data.groups, function( a, b ) return (a.delay or 0) < (b.delay or 0) end )
    end
    D("loadScene() loaded scene %1: %2", sceneId, data)
    sceneData[tostring(data.id)] = data
    luup.variable_set( MYSID, "scenedata", json.encode(sceneData), pdev )
    return data
end

-- Process deferred scene load queue
local function loadWaitingScenes( pdev, ptask )
    D("loadWaitingScenes(%1)", pdev)
    local done = {}
    for sk,sceneId in pairs(sceneWaiting) do
        if loadScene( sceneId, pdev ) ~= nil then
            table.insert( done, sk )
        end
    end
    for _,sk in ipairs( done ) do
        sceneWaiting[sk] = nil
    end
    if next(sceneWaiting) ~= nil then
        -- More to do, schedule it.
        scheduleDelay( ptask, 60 )
    end
end

-- Get scene data from cache or Luup. Queue fetch/refetch if needed.
local function getSceneData( sceneId, tdev )
    D("getSceneData(%1,%2)", sceneId, tdev )

    -- Load persistent scene data to cache if cache empty
    if next(sceneData) == nil then
        sceneData = json.decode( luup.variable_get( MYSID, "scenedata", pluginDevice ) or "{}" ) or {}
    end

    -- Still a valid scene?
    local skey = tostring(sceneId)
    if luup.scenes[sceneId] == nil then
        -- Nope.
        L({level=1,msg="Scene %1 in configuration for %2 (%3) is no longer available!"}, sceneId,
            tdev, (luup.devices[tdev] or {}).description)
        sceneData[skey] = nil
        return nil
    end

    -- See if we can return from cache
    local scd = sceneData[skey]
    if scd ~= nil then
        if tostring(scd.loadtime or 0) ~= luup.attr_get("LoadTime", 0) then
            -- Reload since cached, queue for refresh.
            D("getSceneData() reload since scene last cached, queueing update")
            sceneWaiting[skey] = sceneId
            scheduleDelay( { id="sceneLoader", func=loadWaitingScenes, owner=pluginDevice }, 5 )
        end
        D("getSceneData() returning cached: %1", scd)
        return scd -- return cached
    end

    local data = loadScene( sceneId, pluginDevice )
    if data == nil then
        -- Couldn't get it. Try again later.
        D("getSceneData() queueing later scene load for scene %1", sceneId)
        sceneWaiting[skey] = sceneId
        scheduleDelay( { id="sceneLoader", func=loadWaitingScenes, owner=pluginDevice }, 5 )
        return nil
    end
    sceneWaiting[skey] = nil -- remove any fetch queue entry
    return data
end

-- Stop running scenes
local function stopScene( ctx, taskid, tdev )
    D("stopScene(%1,%2,%3)", ctx, taskid, tdev)
    assert(luup.devices[tdev].device_type == MYTYPE or luup.devices[tdev].device_type == RSTYPE)
    for tid,d in pairs(sceneState) do
        if ( ctx == nil or ctx == d.context ) and ( taskid == nil or taskid == tid ) then
            scheduleTick( tid, 0 )
            sceneState[tid] = nil
        end
    end
    luup.variable_set( MYSID, "runscene", json.encode(sceneState), pluginDevice )
end

-- Run the next scene group(s), until we run out of groups or a group delay
-- restriction hasn't been met. Across reloads, scenes will "catch up," running
-- groups that are now past-due (native Luup scenes don't do this).
local function runSceneGroups( tdev, taskid )
    D("runSceneGroups(%1,%2)", tdev, taskid )
    assert(luup.devices[tdev].device_type == MYTYPE or luup.devices[tdev].device_type == RSTYPE)

    -- Get sceneState, make sure it's consistent with request.
    local sst = sceneState[taskid]
    D("scene state %1", sst)
    if sst == nil then return end

    local scd = getSceneData(sst.scene, tdev)
    if scd == nil then
        L({level=1,msg="Previously running scene %1 now not found/loaded. Aborting run."}, sst.scene)
        return stopScene( nil, taskid, tdev )
    end

    -- Run next scene group (and keep running groups until no more or delay needed)
    local nextGroup = sst.lastgroup + 1
    while nextGroup <= #(scd.groups or {}) do
        D("runSceneGroups() now at group %1 of scene %2 (%3)", nextGroup, scd.id, scd.name)
        -- If scene group has a delay, see if we're there yet.
        local now = os.time() -- update time, as scene groups can take a long time to execute
        local tt = sst.starttime + ( scd.groups[nextGroup].delay or 0 )
        if tt > now then
            -- It's not time yet. Schedule task to continue.
            D("runSceneGroups() scene group %1 must delay to %2", nextGroup, tt)
            scheduleTick( { id=sst.taskid, owner=sst.owner, func=runSceneGroups }, tt )
            return taskid
        end

        -- Run this group.
        for _,action in ipairs( scd.groups[nextGroup].actions or {} ) do
            local devnum = tonumber( action.device )
            if devnum == nil or luup.devices[devnum] == nil then
                L({level=2,msg="%5 (%6): invalid device number (%4) in scene %1 (%2) group %3; skipping action."},
                    scd.id, scd.name, nextGroup, action.device, tdev, luup.devices[tdev].description)
            else
                local param = {}
                for k,p in ipairs( action.arguments or {} ) do
                    param[p.name or tostring(k)] = p.value
                end
                D("runSceneGroups() dev %4 (%5) do %1/%2(%3)", action.service,
                    action.action, param, devnum,
                    (luup.devices[devnum] or {}).description)
                luup.call_action( action.service, action.action, param, devnum )
            end
        end

        -- Finished this group. Save position.
        sceneState[taskid].lastgroup = nextGroup
        luup.variable_set( MYSID, "runscene", json.encode(sceneState), pluginDevice )
        nextGroup = nextGroup + 1 -- ...and we're moving on...
    end

    -- We've run out of groups!
    D("runSceneGroups(%3) reached end of scene %1 (%2)", scd.id, scd.name, taskid)
    stopScene( nil, taskid, tdev )
    return nil
end

-- Start a scene. Any running scene is immediately terminated, and this scene
-- replaces it. Scene Lua works for conditional execution.
local function runScene( scene, tdev, options )
    D("runScene(%1,%2,%3)", scene, tdev, options )
    options = options or {}

    -- If using Luup scenes, short-cut
    if getVarNumeric("UseReactorScenes", 1, tdev, RSSID) == 0 and not options.forceReactorScenes then
        D("runScene() handing-off scene run to Luup")
        luup.call_action( "urn:micasaverde-com:serviceId:HomeAutomationGateway1", "RunScene", { SceneNum=scene }, 0 )
        return
    end

    -- We're using Reactor-run scenes
    local now = os.time()
    local scd = getSceneData( scene, tdev )
    if scd == nil then
        L({level=1,msg="%1 (%2) can't run scene %3, not found/loaded."}, tdev,
            luup.devices[tdev].description, scene)
        return
    end

    -- Check if scene running. If so, stop it.
    local ctx = tonumber( options.contextDevice ) or 0
    local taskid = string.format("ctx%dscene%d", ctx, scd.id)
    local sst = sceneState[taskid]
    D("runScene() state is %1", sst)
    if sst ~= nil and options.stopPriorScenes then
        stopScene( ctx, nil, tdev )
    end

    -- If there's scene lua, try to run it.
    if ( scd.lua or "" ) ~= "" then
        D("runScene() handling scene Lua")
        local luafragment
        if ( scd.encoded_lua or 0 ) == 1 then
            local mime = require('mime')
            luafragment = mime.unb64( scd.lua )
            if luafragment == nil then
                L({level=1,msg="Aborting scene %1 (%2) run, unable to decode scene Lua"}, scd.id, scd.name)
                return
            end
        else
            luafragment = scd.lua or ""
        end
        local fname = string.format("_reactor%d_scene%d", tdev, scd.id)
        local extarg = "nil"
        if options.externalArgument then extArg = string.format("%q", tostring(options.externalArgument)) end
        local funcb = string.format("function %s(reactor_device, reactor_ext_arg)\n%s\nend return %s(%d,%s)", fname, luafragment, fname, tdev, extarg) -- note: passes in RS dev#
        D("runScene() running scene Lua as " .. funcb)
        local fnc,err = loadstring(funcb)
        if fnc == nil then
            L({level=1,msg="%1 %(2) scene %3 (%4) Lua failed, %5 in %6"}, tdev, luup.devices[tdev].description,
                scd.id, scd.name, err, luafragment)
            return
        else
            local res = fnc()
            -- Warning if return type isn't what we expect.
            if type(res) ~= "boolean" then
                L({level=2,msg="Scene %1 (%2) Lua returned type %3; your scene Lua should always return boolean true or false."}, scd.id, scd.name, type(res))
            end
            -- Evaluate return value
            if not res then
                D("runScene() scene Lua returned (%1)%2, not running scene groups.", type(res), res)
                return
            end
        end
    end

    -- We are going to run groups. Set up for it.
    D("runScene() setting up to run groups for scene")
    sceneState[taskid] = {
        scene=scd.id,   -- scene ID
        starttime=now,  -- original start time for scene
        lastgroup=0,    -- last group to finish
        taskid=taskid,  -- timer task ID
        context=ctx,    -- context device (device requesting scene run)
        owner=tdev      -- parent device (always Reactor or ReactorSensor)
    }
    luup.variable_set( MYSID, "runscene", json.encode(sceneState), pluginDevice )

    return runSceneGroups( tdev, taskid )
end

-- Continue running scenes on restart.
local function resumeScenes()
    D("resumeScenes()")
    local s = luup.variable_get( MYSID, "runscene", pluginDevice ) or "{}"
    local d,pos,err = json.decode(s)
    if err then
        L({level=1,msg="Can't resume scenes, failed to parse JSON for saved scene state: %1 at %2 in %3"},
            err, pos, s)
        luup.variable_set( MYSID, "runscene", "{}", pluginDevice )
    end
    sceneState = d or {}
    for _,data in pairs( sceneState ) do
        scheduleDelay( { id=data.taskid, owner=data.owner, func=runSceneGroups }, 1 )
    end
end

-- Set tripped state for a ReactorSensor. Runs scenes, if any.
local function trip( state, tdev )
    L("%2 (#%1) tripped state now %3", tdev, luup.devices[tdev].description, state)
    luup.variable_set( SENSOR_SID, "Tripped", state and "1" or "0", tdev )
    addEvent{dev=tdev,event='sensorstate',state=state}
    local sc = split( luup.variable_get( RSSID, "Scenes", tdev ) or "" )
    D("trip() scenes are %1", sc)
    if not state then
        -- Luup keeps (SecuritySensor1/)LastTrip, but we also keep LastReset
        luup.variable_set( RSSID, "LastReset", os.time(), tdev )
        -- Run the reset scene, if we have one.
        if #sc > 1 and sc[2] ~= "" then
            stopScene( tdev, nil, tdev ) -- stop any other running scene for this sensor -- ??? user config
            runScene( tonumber(sc[2]) or -1, tdev, { contextDevice=tdev, stopPriorScenes=true } )
        end
    else
        -- Count a trip.
        luup.variable_set( RSSID, "TripCount", getVarNumeric( "TripCount", 0, tdev, RSSID ) + 1, tdev )
        -- Run the trip scene, if we have one.
        if #sc > 0 and sc[1] ~= "" then
            stopScene( tdev, nil, tdev ) -- stop any other running scene for this sensor -- ??? user config
            runScene( tonumber(sc[1]) or -1, tdev, { contextDevice=tdev, stopPriorScenes=true } )
        end
    end
end

-- Find a condition hiding in a group (or is it?)
local function findCondition( condid, cdata )
    for _,g in ipairs( cdata.conditions or {} ) do
        for _,c in ipairs( g.groupconditions or {} ) do
            if c.id == condid then return c end
        end
    end
    return nil
end

-- Find device type name or UDN
local function finddevice( dev )
    local vn
    if type(dev) == "number" then
        return dev
    elseif type(dev) == "string" then
        dev = string.lower( dev )
        if devicesByName[ dev ] ~= nil then
            return devicesByName[ dev ]
        end
        if dev:sub(1,5) == "uuid:" then
            for n,d in pairs( luup.devices ) do
                if string.lower( d.udn ) == dev then
                    devicesByName[ dev ] = n
                    return n
                end
            end
        else
            for n,d in pairs( luup.devices ) do
                if string.lower( d.description ) == dev then
                    devicesByName[ dev ] = n
                    return n
                end
            end
        end
        vn = tonumber( dev )
    end
    return vn
end

-- Load sensor config
local function loadSensorConfig( tdev )
    local s = luup.variable_get( RSSID, "cdata", tdev ) or "{}"
    local cdata, pos, err = json.decode( s )
    if err then
        L("Unable to parse JSON data at %2, %1 in %3", pos, err, s)
        return error("Unable to load configuration")
    end
    sensorState[tostring(tdev)].configData = cdata
end

-- Clean cstate
local function loadCleanState( tdev )
    D("loadCleanState(%1)", tdev)

    -- Fetch cstate. If it's empty, there's nothing to do here.
    local cstate = {} -- guilty until proven innocent
    local s = luup.variable_get( RSSID, "cstate", tdev ) or ""
    if s ~= "" then
        local err
        cstate,_,err = json.decode( s )
        if err then
            L({level=2,msg="ReactorSensor %1 (%2) corrupted cstate, clearing!"}, tdev, luup.devices[tdev].description)
            cstate = {}
        end

        local cdata = sensorState[tostring(tdev)].configData
        if not cdata then
            L({level=1,msg="ReactorSensor %1 (%2) has corrupt configuration data!"}, tdev, luup.devices[tdev].description)
            error("ReactorSensor " .. tdev .. " has invalid configuration data")
            -- no return
        end

        -- Find all conditions in cdata
        local conds = {}
        for _,grp in ipairs( cdata.conditions or {} ) do
            table.insert( conds, grp.groupid )
            for _,cond in ipairs( grp.groupconditions or {} ) do
                table.insert( conds, cond.id )
            end
        end
        D("loadCleanState() cdata has %1 conditions: %2", #conds, conds)

        -- Get all conditions in cstate. Remove from that list all cdata conditions.
        local states = getKeys( cstate )
        D("loadCleanState() cstate has %1 states: %2", #states, states)
        local dels = {} -- map
        for _,k in ipairs( states ) do dels[k] = true end
        for _,k in ipairs( conds ) do dels[k] = nil end

        -- Delete whatever is left
        D("loadCleanState() deleting %1", dels)
        for k,_ in pairs( dels ) do cstate[ k ] = nil end
    end

    -- Save updated state
    D("loadCleanState() saving state %1", cstate)
    luup.variable_set( RSSID, "cstate", json.encode( cstate ), tdev )
    return cstate
end

local function evaluateVariable( vname, ctx, cdata, tdev )
    D("evaluateVariable(%1,cdata,%2)", vname, tdev)
    local vdef = cdata.variables[vname]
    if vdef == nil then
        L({level=1,msg="%2 (%1) Invalid variable reference to %3, not configured"},
            tdev, luup.devices[tdev].description, vname)
        return
    end
    if luaxp == nil then
        -- Don't load luaxp unless/until needed.
        luaxp = require("L_LuaXP_Reactor")
    end
    -- if debugMode then luaxp._DEBUG = D end
    ctx.NULL = luaxp.NULL
    local result, err = luaxp.evaluate( vdef.expression or "?", ctx )
    if not ( err or luaxp.isNull(result) ) then
        D("evaluateVariable() %2 (%1) %3 evaluates to %4", tdev, luup.devices[tdev].description,
            vdef.expression, result)
        -- Save on context for other evals
        ctx[vname] = result
        -- Canonify booleans by converting to number for storage as state variable
        if type(result) == "boolean" then result = result and "1" or "0" end
        local oldVal = luup.variable_get( VARSID, vname, tdev )
        if oldVal == nil or oldVal ~= result then
            luup.variable_set( VARSID, vname, tostring(result or ""), tdev )
            luup.variable_set( VARSID, vname .. "_Error", "", tdev )
        end
    else
        L({level=2,msg="%2 (%1) failed evaluation of %3: result=%4, err=%5"}, tdev, luup.devices[tdev].description,
            vdef.expression, result, err)
        ctx[vname] = luaxp.NULL
        local msg = (err or {}).message or "Failed"
        if (err or {}).location ~= nil then msg = msg .. " at " .. tostring(err.location) end
        luup.variable_set( VARSID, vname .. "_Error", msg, tdev )
        return nil, err
    end
    return result, false
end

local function updateVariables( cdata, tdev )
    -- Make a list of variable names to iterate over. This also facilitates a
    -- quick test in case there are no variables, bypassing a bit of work.
    local vars = {}
    for n,_ in pairs(cdata.variables or {}) do table.insert( vars, n ) end
    D("updateVariables() updating vars=%1", vars)
    local ctx = { __functions={}, __lvars={} }
    -- Create evaluation context
    ctx.__functions.finddevice = function( args )
        local selector = unpack( args )
        D("findDevice(%1) selector=%2", args, selector)
        local n = finddevice( selector )
        if n == nil then
            return luaxp.NULL
        end
        return n
    end
    ctx.__functions.getstate = function( args )
        local dev, svc, var = unpack( args )
        local vn = finddevice( dev )
        D("getstate(%1), dev=%2, svc=%3, var=%4, vn=%5", args, dev, svc, var, vn)
        if vn == nil or luup.devices[vn] == nil then
            return luaxp.NULL
        end
        -- Create a watch if we don't have one.
        addServiceWatch( vn, svc, var, tdev )
        -- Get and return value
        return luup.variable_get( svc, var, vn ) or luaxp.NULL
    end
    -- Implement LuaXP extension resolver as recursive evaluation. This allows expressions
    -- to reference other variables, makes working order of evaluation.
    ctx.__functions.__resolve = function( name, c2x )
        D("__resolve(%1,c2x)", name)
        if (c2x.__resolving or {})[name] then
            luaxp.evalerror("Circular reference detected (" .. name .. ")")
            return luaxp.NULL
        end
        if cdata.variables[ name ] == nil then
            -- If we don't recognize it, we can't resolve it.
            return nil
        end
        c2x.__resolving = c2x.__resolving or {}
        c2x.__resolving[name] = true
        local val = evaluateVariable( name, c2x, cdata, tdev )
        c2x.__resolving[name] = nil
        return val
    end
    -- Save context on cdata
    cdata.ctx = ctx
    -- Perform evaluations.
    for _,n in ipairs( vars ) do
        if not ctx[n] then -- not yet evaluated this run?
            evaluateVariable( n, ctx, cdata, tdev )
        end
    end
end

-- Helper to schedule next condition update. Times are MSM (mins since midnight)
local function doNextCondCheck( taskinfo, nowMSM, startMSM, endMSM )
    D("doNextCondCheck(%1,%2,%3)", nowMSM, startMSM, endMSM)
    local edge = 1440
    if nowMSM < startMSM then
        edge = startMSM
<<<<<<< HEAD
    elseif endMSM ~= nil then
        -- If end is before start, push across midnight
        if endMSM <= startMSM then endMSM = endMSM + 1440 end
        if nowMSM < endMSM then
            edge = math.min( 1440, endMSM )
        end
=======
    end
    if endMSM ~= nil and nowMSM < endMSM then
        edge = math.min( edge, endMSM )
>>>>>>> e82a7284
    end
    local delay = (edge - nowMSM) * 60
    -- Round the time to the start of a minute (more definitive)
    local tt = math.floor( ( os.time() + delay ) / 60 ) * 60
    D("doNextCondCheck() edge %3, scheduling next check for %1 (delay %2secs)", tt, delay, edge)
    scheduleTick( taskinfo, tt )
end

-- Get a value (works as constant or expression (including simple variable ref).
-- Returns result as string and number
local function getValue( val, ctx, tdev )
    val = val or ""
    if #val >=2 and val:byte(1) == 34 and val:byte(-1) == 34 then
        -- Dequote quoted string and return
        return val:sub( 2, -2 ), nil
    end
    if #val >= 2 and val:byte(1) == 123 and val:byte(-1) == 125 then
        -- Expression wrapped in {}
        local mp = val:sub( 2, -2 )
        if luaxp == nil then
            luaxp = require("L_LuaXP_Reactor")
        end
        local result,err = luaxp.evaluate( mp, ctx )
        if err then
            L({level=2,msg="Error evaluating %1: %2"}, mp, err)
            val = ""
        else
            val = result
        end
    end
    return tostring(val), tonumber(val)
end

local function evaluateCondition( cond, grp, cdata, tdev )
    D("evaluateCondition(%1,%2,cdata,%3)", cond, grp.groupid, tdev)
    local now = cdata.timebase
    local ndt = cdata.timeparts
    local hasTimer = false
    if cond.type == "service" then
        -- Can't succeed if referenced device doesn't exist.
        if luup.devices[cond.device or -1] == nil then
            L({level=2,msg="%1 (%2) condition %3 refers to device %4 (%5), does not exist, skipped"},
                luup.devices[tdev].description, tdev, cond.id, cond.device, cond.devicename or "unknown")
            return false,false
        end

        -- Add service watch if we don't have one
        addServiceWatch( cond.device, cond.service, cond.variable, tdev )

        -- Get state variable value.
        local vv = luup.variable_get( cond.service or "", cond.variable or "", cond.device or -1 ) or ""
        local vn = tonumber( vv )

        cond.lastvalue = { value=vv, timestamp=now }

        -- Get condition value
        local cv,cn = getValue( cond.value, cdata.ctx, tdev )

        -- If case-insensitive, canonify to lowercase.
        if cond.nocase then
            vv = string.lower( vv )
            cv = string.lower( cv )
        end

        -- Evaluate conditions. Any failure is a bail-out.'
        local op = cond.operator or cond.condition -- ??? legacy
        D("evaluateCondition() %1: %2/%3 %4%5%6?", cond.type, cond.service, cond.variable, vv, op, cv)
        if op == "=" then
            if vv ~= cv then return false end
        elseif op == "<>" or op == "><" then -- latter from bug pre-1.2 ??? expireme
            if vv == cv then return false end
        elseif op == ">" then
            if vn == nil or cn == nil or vn <= cn then return false end
        elseif op == "<" then
            if vn == nil or cn == nil or vn >= cn then return false end
        elseif op == ">=" then
            if vn == nil or cn == nil or vn < cn then return false end
        elseif op == "<=" then
            if vn == nil or cn == nil or vn > cn then return false end
        elseif op == "contains" then
            if not string.find( vv, cv ) then return false end
        elseif op == "starts" then
            if not string.find( vv, "^" .. cv ) then return false end
        elseif op == "ends" then
            if not string.find( vv, cv .. "$" ) then return false end
        elseif op == "in" then
            local lst = split( cv )
            local found = false
            for _,z in ipairs( lst ) do
                if z == vv then
                    found = true
                    break
                end
            end
            if not found then return false end
        elseif op == "istrue" then
            if vv == 0 then return false end
        elseif op == "isfalse" then
            if vv ~= 0 then return false end
        else
            L({level=1,msg="evaluateCondition() unknown op %1 in cond %2"}, op, cv)
            return false
        end
    elseif cond.type == "housemode" then
        -- Add watch on parent if we don't already have one.
        addServiceWatch( pluginDevice, MYSID, "HouseMode", tdev )
        local modes = split( cond.value )
        local mode = getHouseMode( tdev )
        cond.lastvalue = { value=mode, timestamp=now }
        D("evaluateCondition() housemode %1 among %2?", mode, modes)
        if not isOnList( modes, mode ) then return false,false end
    elseif cond.type == "weekday" then
        -- Weekday; Lua 1=Sunday, 2=Monday, ..., 7=Saturday
        local nextDay = os.time{year=ndt.year,month=ndt.month,day=ndt.day+1,hour=0,['min']=0,sec=0}
        D("evaluateCondition() weekday condition, setting next check for %1", nextDay)
        scheduleTick( { id=tdev, info="weekday "..cond.id }, nextDay )
        cond.lastvalue = { value=ndt.wday, timestamp=now }
        local wd = split( cond.value )
        local op = cond.operator or cond.condition -- ??? legacy
        D("evaluateCondition() weekday %1 among %2", ndt.wday, wd)
        if not isOnList( wd, tostring( ndt.wday ) ) then return false,false end
        -- OK, we're on the right day of the week. Which week?
        if ( op or "" ) ~= "" then -- blank means "every"
            D("evaluateCondition() is today %1 %2-%3 the %4th?", ndt.wday, ndt.month,
                ndt.day, op)
            if op == "last" then
                -- Must be last of this day of the week. If we add a week
                -- to current date, the new date should be next month.
                local nt = os.date( "*t", now + ( 7 * 86400 ) )
                D("evaluateCondition() weekday %1 %2? today=%3, nextweek=%4", ndt.wday, op, ndt, nt)
                if nt.month == ndt.month then return false,false end -- same
            else
                local nth = tonumber( op )
                -- Move back N-1 weeks; we should still be in same month. Then
                -- move back one more week, should be in prior month.
                local pt, ref
                ref = now
                if nth > 1 then
                    ref = ref - ( (nth-1) * 7 * 86400 )
                    pt = os.date( "*t", ref )
                    if pt.month ~= ndt.month then return false,false end
                end
                pt = os.date( "*t", ref - ( 7 * 86400 ) )
                if pt.month == ndt.month then return false,false end
            end
            D("evaluateCondition() yes, today %1 %2-%3 IS #%4 in month", ndt.wday,
                ndt.month, ndt.day, op)
        end
    elseif cond.type == "sun" then
        -- Sun condition (sunrise/set)
        cond.lastvalue = { value=now, timestamp=now }
        -- Figure out sunrise/sunset. Keep cached to reduce load.
        local stamp = ndt.year * 10000 + ndt.month * 100 + ndt.day
        local sundata = json.decode( luup.variable_get( MYSID, "sundata", pluginDevice ) or "{}" ) or {}
        if ( sundata.stamp or 0 ) ~= stamp or getVarNumeric( "TestTime", 0, tdev, RSSID ) ~= 0 then
            if getVarNumeric( "UseLuupSunrise", 0, pluginDevice, MYSID ) ~= 0 then
                L({level=2,msg="Reactor is configured to use Luup's sunrise/sunset calculations; twilight times cannot be correctly evaluated and will evaluate as dawn=sunrise, dusk=sunset"})
                sundata = { sunrise=luup.sunrise(), sunset=luup.sunset() }
            else
                -- Compute sun data
                sundata = sun( luup.longitude, luup.latitude, 
                    getVarNumeric( "Elevation", 0.0, pluginDevice, MYSID ), now )
                D("evaluationCondition() location (%1,%2) computed %3", luup.longitude, luup.latitude, sundata)
            end
            sundata.stamp = stamp
            luup.variable_set( MYSID, "sundata", json.encode(sundata), pluginDevice )
        end
        local nowMSM = ndt.hour * 60 + ndt.min
        local op = cond.operator or cond.condition or "bet" -- legacy ???
        local tparam = split( cond.value or "sunrise+0,sunset+0" )
<<<<<<< HEAD
        local cp,offset = string.match( tparam[1], "^([^%+%-]+)(.*)" )
        offset = tonumber( offset or "0" ) or 0
        local stt = ( ( cp == "sunrise" ) and sun[2] or sun[3] ) + offset*60
=======
        local cp,boffs = string.match( tparam[1], "^([^%+%-]+)(.*)" )
        boffs = tonumber( boffs or "0" ) or 0
        local stt = ( sundata[cp or "sunrise"] or sundata.sunrise ) + boffs*60
>>>>>>> e82a7284
        local sdt = os.date("*t", stt)
        local startMSM = sdt.hour * 60 + sdt.min
        if op == "bet" or op == "nob" then
            local ep,eoffs = string.match( tparam[2] or "sunset+0", "^([^%+%-]+)(.*)" )
            eoffs = tonumber( eoffs or 0 ) or 0
<<<<<<< HEAD
            local ett = ( ( ep == "sunrise" ) and sun[2] or sun[3] ) + eoffs*60
=======
            local ett = ( sundata[ep or "sunset"] or sundata.sunset ) + eoffs*60
>>>>>>> e82a7284
            sdt = os.date("*t", ett)
            local endMSM = sdt.hour * 60 + sdt.min
            D("evaluateCondition() cond %1 check %2 %3 %4 and %5", cond.id, nowMSM, op, startMSM, endMSM)
            doNextCondCheck( { id=tdev,info="sun "..cond.id }, nowMSM, startMSM, endMSM )
            local between
            if endMSM <= startMSM then
                between = nowMSM >= startMSM or nowMSM < endMSM
            else
                between = nowMSM >= startMSM and nowMSM < endMSM
            end
            if ( op == "bet" and not between ) or
                ( op == "nob" and between ) then
                return false,false
            end
        elseif cond.operator == "before" then
            D("evaluateCondition() cond %1 check %2 before %3", cond.id, nowMSM, startMSM)
            doNextCondCheck( { id=tdev,info="sun "..cond.id }, nowMSM, startMSM )
            if nowMSM >= startMSM then return false,false end
        else
            D("evaluateCondition() cond %1 check %2 after %3", cond.id, nowMSM, startMSM)
            doNextCondCheck( { id=tdev,info="sun "..cond.id }, nowMSM, startMSM )
            if nowMSM < startMSM then return false,false end -- after
        end
    elseif cond.type == "trange" then
        -- Time, with various components specified, or not.
        cond.lastvalue = { value=now, timestamp=now }
        local op = cond.operator or cond.condition or "bet" -- ??? legacy
        -- Split, pad, and complete date. Any missing parts are filled in with the
        -- current date/time's corresponding part.
        local tparam = split( cond.value, ',' )
        for ix = #tparam+1, 10 do tparam[ix] = "" end -- pad
        local tpart = {}
        tpart[1] = ( tparam[1] == "" ) and ndt.year or tparam[1]
        tpart[2] = ( tparam[2] == "" ) and ndt.month or tparam[2]
        tpart[3] = ( tparam[3] == "" ) and ndt.day or tparam[3]
        tpart[4] = ( tparam[4] == "" ) and ndt.hour or tparam[4]
        tpart[5] = ( tparam[5] == "" ) and ndt.min or tparam[5]
        tpart[6] = ( tparam[6] == "" ) and tpart[1] or tparam[6]
        tpart[7] = ( tparam[7] == "" ) and tpart[2] or tparam[7]
        tpart[8] = ( tparam[8] == "" ) and tpart[3] or tparam[8]
        tpart[9] = ( tparam[9] == "" ) and tpart[4] or tparam[9]
        tpart[10] = ( tparam[10] == "" ) and tpart[5] or tparam[10]
        D("evaluationCondition() clean tpart=%1", tpart)
        if tparam[2] == "" then
            -- No date specified, only time components. Magnitude comparison.
            D("evaluateCondition() time-only comparison, now is %1, ndt is %2", now, ndt)
            local nowMSM = ndt.hour * 60 + ndt.min
            local startMSM = tonumber( tparam[4] ) * 60 + tonumber( tparam[5] )
            if op == "after" then
                D("evaluateCondition() time-only comparison %1 after %2", nowMSM, startMSM)
                doNextCondCheck( { id=tdev,info="trangeHM "..cond.id }, nowMSM, startMSM )
                if nowMSM < startMSM then return false,false end
            elseif op == "before" then
                D("evaluateCondition() time-only comparison %1 before %2", nowMSM, startMSM)
                doNextCondCheck( { id=tdev,info="trangeHM "..cond.id }, nowMSM, startMSM )
                if nowMSM >= startMSM then return false,false end
            else
                -- Between, or not
                local endMSM = tonumber( tparam[9] ) * 60 + tonumber( tparam[10] )
                local between
                if endMSM <= startMSM then
                    between = nowMSM >= startMSM or nowMSM < endMSM
                else
                    between = nowMSM >= startMSM and nowMSM < endMSM
                end
                D("evaluateCondition() time-only comparison %1 %2 %3 %4 (between=%5)",
                    nowMSM, op, startMSM, endMSM, between)
                doNextCondCheck( { id=tdev,info="trangeHM "..cond.id }, nowMSM, startMSM, endMSM )
                if ( op == "nob" and between ) or
                    ( op == "bet" and not between ) then
                    return false,false
                end
            end
        elseif tparam[1] == "" then
            -- No-year given, just M/D H:M. We can do comparison by magnitude,
            -- which works better for year-spanning ranges.
<<<<<<< HEAD
            local function nextMD( tmagwhen, tmagnow, taskinfo )
                local delay = ( tmagwhen % 1440 ) - ( tmagnow % 1440 )
                if delay <= 0 then delay = delay + 1440 end
                D("evaluateCondition() trangeMD delay is %1s (%2m, %3h:%4m)", delay*60, delay, math.floor(delay/60), delay%60)
                -- Compute an absolute time and round it to the minute (plus offset)
                delay = math.floor( ( os.time() + delay * 60 ) / 60 ) * 60 + TICKOFFS
                scheduleTick( taskinfo, delay )
            end
=======
>>>>>>> e82a7284
            local nowz = tonumber( ndt.month ) * 100 + tonumber( ndt.day )
            local stz = tonumber( tpart[2] ) * 100 + tonumber( tpart[3] )
            nowz = nowz * 1440 + ndt.hour * 60 + ndt.min
            stz = stz * 1440 + tpart[4] * 60 + tpart[5]
            if op == "before" then
                D("evaluateCondition() M/D H:M test %1 %2 %3", nowz, op, stz)
<<<<<<< HEAD
                nextMD( stz, nowz, { id=tdev,info="trangeMD "..cond.id } )
                if nowz >= stz then return false,false end
            elseif op == "after" then
                D("evaluateCondition() M/D H:M test %1 %2 %3", nowz, op, stz)
                nextMD( stz, nowz, { id=tdev,info="trangeMD "..cond.id } )
=======
                doNextCondCheck( { id=tdev,info="trangeMDHM " .. cond.id }, nowz % 1440, stz % 1440 )
                if nowz >= stz then return false,false end
            elseif op == "after" then
                D("evaluateCondition() M/D H:M test %1 %2 %3", nowz, op, stz)
                doNextCondCheck( { id=tdev,info="trangeMDHM " .. cond.id }, nowz % 1440, stz % 1440 )
>>>>>>> e82a7284
                if nowz < stz then return false,false end
            else
                local enz = tonumber( tpart[7] ) * 100 + tonumber( tpart[8] )
                enz = enz * 1440 + tpart[9] * 60 + tpart[10]
                D("evaluateCondition() M/D H:M test %1 %2 %3 and %4", nowz, op, stz, enz)
                doNextCondCheck( { id=tdev,info="trangeMDHM " .. cond.id }, nowz % 1440, stz % 1440, enz % 1440 )
                local between
                if stz < enz then -- check for year-spanning
                    between = nowz >= stz and nowz < enz
                else
                    between = nowz >= stz or nowz < enz
                end
                nextMD( between and enz or stz, nowz, { id=tdev,info="trangeMD "..cond.id } )
                if ( op == "bet" and not between ) or
                    ( op == "nob" and between ) then
                    return false,false
                end
            end
        else
            -- Full spec (Y-M-D H:M). Compare actual times (minute resolution).
            now = math.floor( now / 60 ) * 60
            local stt, ett
            stt = os.time{ year=tpart[1], month=tpart[2], day=tpart[3], hour=tpart[4], min=tpart[5] }
            stt = math.floor( stt / 60 ) * 60
            D("evaluateCondition() time start %1", os.date( "%x.%X", stt ))
            ett = os.time{ year=tpart[6], month=tpart[7], day=tpart[8], hour=tpart[9], min=tpart[10] }
            ett = math.floor( ett / 60 ) * 60
            D("evaluateCondition() time end %1", os.date( "%x.%X", ett ))
            if stt == ett then ett = ett + 60 end -- special case
            D("evaluateCondition() compare now %1 %2 %3 and %4", now, op, stt, ett)
            -- Before doing condition check, schedule next time for condition check
            local edge = ( now < stt ) and stt or ( ( now < ett ) and ett or nil )
            if edge ~= nil then
                scheduleTick( { id=tdev,info="trangeFULL "..cond.id }, edge )
            else
                D("evaluateCondition() cond %1 past end time, not scheduling further checks", cond.id)
            end
            local cp = op
            if cp == "bet" then
                if now < stt or now >= ett then return false,false end
            elseif cp == "nob" then
                if now >= stt and now < ett then return false,false end
            elseif cp == "before" then
                if now >= stt then return false,false end
            elseif cp == "after" then
                if now < stt then return false,false end
            else
                L({level=1,msg="Unrecognized condition %1 in time spec for cond %2 of %3 (%4)"},
                    cp, cond.id, tdev, luup.devices[tdev].description)
                return false,false
            end
        end
    elseif cond.type == "comment" then
        -- Shortcut. Comments are always true.
        cond.lastvalue = { value=cond.comment, timestamp=now }
        return true,false
    elseif cond.type == "reload" then
        -- True when loadtime changes. Self-resetting.
        local loadtime = tonumber( ( luup.attr_get("LoadTime", 0) ) ) or 0
        local lastload = getVarNumeric( "LastLoad", 0, tdev, RSSID )
        local reloaded = loadtime ~= lastload
        D("evaluateCondition() loadtime %1 lastload %2 reloaded %3", loadtime, lastload, reloaded)
        cond.lastvalue = { value=reloaded, timestamp=now }
        luup.variable_set( RSSID, "LastLoad", loadtime, tdev )
        -- Return timer flag true when reloaded is true, so we get a reset shortly after.
        return reloaded,reloaded
    else
        L({level=2,msg="Sensor %1 (%2) unknown condition type %3 for cond %4 in group %5; fails."},
            tdev, luup.devices[tdev].description, cond.type, cond.id, grp.groupid)
        cond.lastvalue = { value="", timestamp=now }
        return false, false
    end

    return true, hasTimer
end

-- Evaluate conditions within group. Return overall group state (all conditions met).
local function evaluateGroup( grp, cdata, tdev )
    D("evaluateGroup(%1,cdata,%2)", grp.groupid, tdev)
    if grp.groupconditions == nil or #grp.groupconditions == 0 then return false end -- empty group always false
    local hasTimer = false;
    local passed = true; -- innocent until proven guilty
    local now = cdata.timebase
    local skey = tostring(tdev)
    sensorState[skey].condState[grp.groupid] = sensorState[skey].condState[grp.groupid] or { evalstate=false, evalstamp=0 }
    local gs = sensorState[skey].condState[grp.groupid]
    local latched = {}
    for _,cond in ipairs( grp.groupconditions ) do
        if cond.type ~= "comment" then
            local state, condTimer = evaluateCondition( cond, grp, cdata, tdev )
            D("evaluateGroup() eval group %1 cond %2 result is state %3 timer %4", grp.groupid,
                cond.id, state, condTimer)

            hasTimer = condTimer or hasTimer

            -- Preserve the result of the condition eval. We are edge-triggered,
            -- so only save changes, with timestamp.
            local cs = sensorState[skey].condState[cond.id]
            if cs == nil then
                D("evaluateGroup() new condition state for %1=%2", cond.id, state)
                cs = { id=cond.id, laststate=state, statestamp=now, stateedge={} }
                cs.stateedge[state and 1 or 0] = now
                sensorState[skey].condState[cond.id] = cs
                if state and ( cond.repeatcount or 0 ) > 1 then
                    -- If true, store the first timestamp for repeat counter
                    cs.repeats = { now }
                end
                addEvent{dev=tdev,event='condchange',cond=cond.id,newState=state}
            elseif state ~= cs.laststate then
                D("evaluateGroup() condition %1 value state changed from %1 to %2", cs.laststate, state)
                -- ??? At certain times, Vera gets a time that is in the future, or so it appears. It looks like the TZ offset isn't applied, randomly.
                -- Maybe if call is during ntp update, don't know. Investigating... This log message helps detection and analysis.
                if now < cs.statestamp then L({level=1,msg="Time moved backwards! Sensor %4 cond %1 last change at %2, but time now %3"}, cond.id, cs.statestamp, now, tdev) end
                addEvent{dev=tdev,event='condchange',cond=cond.id,oldState=cs.laststate,newState=state}
                cs.laststate = state
                cs.statestamp = now
                cs.stateedge = cs.stateedge or {}
                cs.stateedge[state and 1 or 0] = now
                if state and ( cond.repeatcount or 0 ) > 1 then
                    -- If condition now true and counting repeats, append time to list and prune
                    cs.repeats = cs.repeats or {}
                    table.insert( cs.repeats, now )
                    while #cs.repeats > cond.repeatcount do table.remove( cs.repeats, 1 ) end
                end
            end

            -- Save actual current value if changed (for status display), and when it changed.
            if cond.lastvalue ~= nil then
                cond.lastvalue.value = cond.lastvalue.value or ""
                if cond.lastvalue.value ~= cs.lastvalue then
                    cs.lastvalue = cond.lastvalue.value
                    cs.valuestamp = now
                end
            else
                cs.lastvalue = nil
                cs.valuestamp = nil
            end

            -- TODO??? Sort conditions by sequence/predecessor, so they are evaluated in the
            -- order needed, and use evalstamp rather than statestamp for all work below.
            -- That sort should also be able to detect loops.

            -- Check for predecessor/sequence
            if state and ( cond.after or "" ) ~= "" then
                -- Sequence; this condition must become true after named sequence becomes true
                local predCond = findCondition( cond.after, cdata )
                D("evaluateCondition() sequence predecessor %1=%2", cond.after, predCond)
                if predCond == nil then
                    state = false
                else
                    local predState = sensorState[skey].condState[ predCond.id ]
                    D("evaluateCondition() testing predecessor %1 state %2", predCond, predState)
                    if predState == nil then
                        state = false
                        L({level=2,msg="Condition %1 can't meet sequence requirement, condition %2 missing!"}, cond.id, cond.after);
                    else
                        local age = cs.statestamp - predState.statestamp
                        local window = cond.aftertime or 0
                        -- To clear, pred must be true, pred's true precedes our true, and if window, age within window
                        D("evaluateCondition() pred %1, window %2, age %3", predCond.id, window, age)
                        if not ( predState.evalstate and age >= 0 and ( window==0 or age <= window ) ) then
                            D("evaluateCondition() didn't meet sequence requirement %1 after %2(=%3) within %4 (%5 ago)",
                                cond.id, predCond.id, predState.evalstate, cond.aftertime or "any", age)
                            state = false
                        end
                    end
                end
            end

            if state and ( cond.repeatcount or 0 ) > 1 then
                -- Repeat count over duration (don't need hasTimer, it's leading-edge-driven)
                -- The repeats array contains the most recent repeatcount (or fewer) timestamps
                -- of when the condition was met. If (a) the array has the required number of
                -- events, and (b) the delta from the first to now is <= the repeat window, we're
                -- true.
                D("evaluateGroup() cond %1 repeat check %2x in %3s from %4", cond.id,
                    cond.repeatcount, cond.repeatwithin, cond.repeats)
                if #( cs.repeats or {} ) < cond.repeatcount then
                    -- Not enough samples yet
                    state = false
                elseif ( now - cs.repeats[1] ) > cond.repeatwithin then
                    -- Gap between first sample and now too long
                    D("evaluateGroup() cond %1 repeated %2x in %3s--too long!",
                        cond.id, #cs.repeats, now - cs.repeats[1])
                    state = false
                else
                    D("evaluateGroup() cond %1 repeated %2x in %3s (seeking %4 within %5, good!)",
                        cond.id, #cs.repeats, now-cs.repeats[1], cond.repeatcount, cond.repeatwithin)
                end
            elseif ( cond.duration or 0 ) > 0 then
                -- Duration restriction?
                -- Age is seconds since last state change.
                local op = cond.duration_op or "ge"
                if op == "lt" then
                    -- If duration < X, then eval is true only if last true interval
                    -- lasted less than X seconds, meaning, we act when the condition goes
                    -- false, checking the "back interval".
                    if not state then
                        local age = (cs.stateedge[0] or now) - (cs.stateedge[1] or 0)
                        state = age < cond.duration
                        D("evaluateGroup() cond %1 was true for %2, limit is %3, state now %4", cond.id,
                            age, cond.duration, state)
                    else
                        -- Not ready yet.
                        D("evaluateGroup() cond %1 duration < %2, not ready yet", cond.id, cond.duration)
                        state = false
                    end
                elseif state then
                    -- Handle "at least" duration. Eval true only when sustained for period
                    local age = now - cs.statestamp
                    if age < cond.duration then
                        D("evaluateGroup() cond %1 suppressed, age %2, has not yet met duration %3",
                            cond.id, age, cond.duration)
                        state = false
                        local rem = math.max( 1, cond.duration - age )
                        scheduleDelay( tostring(tdev), rem )
                    else
                        D("evaluateGroup() cond %1 age %2 (>=%3) success", cond.id, age, cond.duration)
                    end
                end
            end

            -- Latching option. When latched, a condition that goes true remains true until the
            -- ReactorSensor untrips (another non-latched condition goes false), even if its
            -- other test conditions are no longer met.
            if ( cond.latch or 0 ) ~= 0 and cs.evalstate and not state then
                -- Attempting to transition from true to false with latch option set. Check ReactorSensor.
                if ( gs.evalstate or false ) then
                    -- Group is tripped, so this condition is forced to remain true.
                    D("evaluateGroup() cond %1 state %2 overriding to true, latched condition!",
                        cond.id, state)
                    state = true
                    table.insert( latched, cond.id )
                end
            end

            -- Save the final determination of state for this condition.
            passed = state and passed
            if state ~= cs.evalstate then
                addEvent{dev=tdev,event='evalchange',cond=cond.id,oldState=cs.evalstate,newState=state}
                cs.evalstate = state
                cs.evalstamp = now
            end

            D("evaluateGroup() cond %1 %2 final %3, group now %4", cond.id, cond.type, state, passed)
        end
    end

    -- Save group state (create or change only).
    if gs.evalstate == nil or gs.evalstate ~= passed then
        addEvent{dev=tdev,event='groupchange',cond=grp.groupid,oldState=gs.evalstate,newState=passed}
        gs.evalstate = passed
        gs.evalstamp = now
        if not gs.evalstate then
            -- Reset latched conditions when group resets
            for _,l in ipairs(latched) do
                local cs = sensorState[skey].condState[l]
                cs.evalstate = cs.laststate
                cs.evalstamp = now
            end
        end
    end
    gs.hastimer = hasTimer

    return passed, hasTimer
end

--
local function evaluateConditions( cdata, tdev )
    -- Evaluate all groups. Any group match is a pass.
    local hasTimer = false
    local passed = false
    for _,grp in ipairs( cdata.conditions ) do
        local match, t = evaluateGroup( grp, cdata, tdev )
        passed = match or passed
        hasTimer = t or hasTimer
        D("evaluateConditions() group %1 eval %2, timer %3, overall state %4 timer %5, continuing",
            grp.groupid, match, t, passed, hasTimer)
        -- can't shortcut until we've gotten rid of hasTimer -- if pass then break end
    end

    D("evaluateConditions() sensor %1 overall state now %1, hasTimer %2", passed, hasTimer)
    return passed, hasTimer
end

-- Perform update tasks
local function updateSensor( tdev )
    D("updateSensor(%1) %2", tdev, luup.devices[tdev].description)

    -- If not enabled, no work to do.
    if not isEnabled( tdev ) then
        D("updateSensor() disabled; no action")
        return
    end
    
    -- Reload sensor state if cache purged
    if sensorState[tostring(tdev)].condState == nil then
        sensorState[tostring(tdev)].condState = loadCleanState( tdev )
        sensorState[tostring(tdev)].condState.lastSaved = nil -- flag no expiry during use
    end

    -- Check throttling for update rate
    local hasTimer = false
    local maxUpdate = getVarNumeric( "MaxUpdateRate", 30, tdev, RSSID )
    local _, _, rate60 = rateLimit( sensorState[tostring(tdev)].updateRate, maxUpdate, false )
    if maxUpdate == 0 or rate60 <= maxUpdate then
        rateBump( sensorState[tostring(tdev)].updateRate )
        sensorState[tostring(tdev)].updateThrottled = false

        -- Fetch the condition data.
        local cdata = sensorState[tostring(tdev)].configData

        -- Mark a stable base of time
        cdata.timebase = getVarNumeric( "TestTime", 0, tdev, RSSID )
        if cdata.timebase == 0 then
            cdata.timebase = os.time()
        end
        cdata.timeparts = os.date("*t", cdata.timebase)
        D("updateSensor() base time is %1 (%2)", cdata.timebase, cdata.timeparts)

        -- Update state (if changed)
        updateVariables( cdata, tdev )
        local currTrip = getVarNumeric( "Tripped", 0, tdev, SENSOR_SID ) ~= 0
        local retrig = getVarNumeric( "Retrigger", 0, tdev, RSSID ) ~= 0
        local invert = getVarNumeric( "Invert", 0, tdev, RSSID ) ~= 0
        local newTrip
        newTrip, hasTimer = evaluateConditions( cdata, tdev )
        if invert then newTrip = not newTrip end
        D("updateSensor() trip %4was %1 now %2, retrig %3", currTrip, newTrip,
            retrig, invert and "(inverted) " or "" )

        -- Update runtime based on last status
        local now = os.time()
        if currTrip then
            -- Update accumulated trip time
            local delta = now - getVarNumeric( "lastacc", now, tdev, RSSID )
            luup.variable_set( RSSID, "Runtime", getVarNumeric( "Runtime", 0, tdev, RSSID ) + delta, tdev )
        end
        luup.variable_set( RSSID, "lastacc", now, tdev )

        -- Set tripped state based on change in status.
        if currTrip ~= newTrip or ( newTrip and retrig ) then
            -- Changed, or retriggerable.
            local maxTrip = getVarNumeric( "MaxChangeRate", 5, tdev, RSSID )
            _, _, rate60 = rateLimit( sensorState[tostring(tdev)].changeRate, maxTrip, false )
            if maxTrip == 0 or rate60 <= maxTrip then
                rateBump( sensorState[tostring(tdev)].changeRate )
                sensorState[tostring(tdev)].changeThrottled = false
                trip( newTrip, tdev )
            else
                if not sensorState[tostring(tdev)].changeThrottled then
                    L({level=2,msg="%2 (#%1) trip state changing too fast (%4 > %3/min)! Throttling..."},
                        tdev, luup.devices[tdev].description, maxTrip, rate60)
                    sensorState[tostring(tdev)].changeThrottled = true
                    addEvent{dev=tdev,event='throttle',['type']='change',rate=rate60,limit=maxTrip}
                    setMessage( "Throttled! (high change rate)", tdev )
                end
                hasTimer = true -- force, so sensor gets checked later
            end
        end
        if not sensorState[tostring(tdev)].changeThrottled then
            setMessage( newTrip and "Tripped" or "Not tripped", tdev )
        end

        -- Save the condition state.
        sensorState[tostring(tdev)].condState.lastSaved = os.time()
        luup.variable_set( RSSID, "cstate", json.encode(sensorState[tostring(tdev)].condState), tdev )
    else
        if not sensorState[tostring(tdev)].updateThrottled then
            L({level=2,msg="%2 (#%1) updating too fast (%4 > %3/min)! Throttling..."},
                tdev, luup.devices[tdev].description, maxUpdate, rate60)
            setMessage( "Throttled! (high update rate)", tdev )
            sensorState[tostring(tdev)].updateThrottled = true
            addEvent{dev=tdev,event='throttle',['type']='update',rate=rate60,limit=maxUpdate}
        end
        hasTimer = true -- force, so sensor gets checked later.
    end

    -- No need to reschedule timer if no demand. Condition may have rescheduled
    -- itself (no need to set hasTimer), so at the moment, hasTimer is only used
    -- for throttle recovery.
    if hasTimer or getVarNumeric( "ContinuousTimer", 0, tdev, RSSID ) ~= 0 then
        D("updateSensor() hasTimer or ContinuousTimer, scheduling update")
        local v = ( 60 - ( os.time() % 60 ) ) + TICKOFFS
        scheduleDelay( {id=tostring(tdev),info="hasTimer"}, v )
    end
end

local function sensorTick(tdev)
    D("sensorTick(%1)", tdev)

    -- updateSensor will schedule next tick if needed
    if isEnabled( tdev ) then
        updateSensor( tdev )
    else
        setMessage("Disabled", tdev)
    end
end

-- Tick handler for master device
local function masterTick(pdev)
    D("masterTick(%1)", pdev)
    assert(pdev == pluginDevice)
    local nextTick = math.floor( os.time() / 60 + 1 ) * 60

    -- Check and update house mode.
    setVar( MYSID, "HouseMode", luup.attr_get( "Mode", 0 ) or "1", pdev )

    -- Vera Secure has battery, check it.
    if hasBattery then
        pcall( checkSystemBattery, pdev )
    end

    -- Check DST change. Re-eval all conditions if changed, just to be safe.
    local dot = os.date("*t").isdst and "1" or "0"
    local lastdst = initVar( "LastDST", dot, pdev, MYSID )
    D("masterTick() current DST %1, last %2", dot, lastdst)
    if dot ~= lastdst then
        L({level=2,msg="DST change detected! Re-evaluating all children."})
        luup.variable_set( MYSID, "LastDST", dot, pdev )
        for k,v in pairs(luup.devices) do
            if v.device_type == RSTYPE then
                luup.call_action( RSSID, "Restart", {}, k ) -- runs as job
            end
        end
    end
    
    -- See if any cached state has expired
    local expiry = getVarNumeric( "StateCacheExpiry", 600, pdev, MYSID )
    if expiry > 0 then
        local now = os.time()
        for td,cx in pairs( sensorState or {} ) do
            -- If save time not there, the cache entry never expires.
            if ( ( cx.condState or {} ).lastSaved or now ) + expiry <= now then
                D("masterTick() expiring state cache for %1", td)
                cx.condState = nil
            end
        end
    end
    
    scheduleTick( tostring(pdev), nextTick )
end

-- Start an instance
local function startSensor( tdev, pdev )
    D("startSensor(%1,%2)", tdev, pdev)

    -- Device one-time initialization
    sensor_runOnce( tdev )

    -- Initialize instance data
    sensorState[tostring(tdev)] = { eventList={}, condState={}, configData={} }
    sensorState[tostring(tdev)].updateRate = initRate( 60, 15 )
    sensorState[tostring(tdev)].updateThrottled = false
    sensorState[tostring(tdev)].changeRate = initRate( 60, 15 )
    sensorState[tostring(tdev)].changeThrottled = false

    -- Load the config data.
    loadSensorConfig( tdev )

    -- Clean and restore our condition state.
    sensorState[tostring(tdev)].condState = loadCleanState( tdev )

    addEvent{dev=tdev,event='start'}

    -- Watch our own cdata; when it changes, re-evaluate.
    luup.variable_watch( "reactorWatch", RSSID, "cdata", tdev )

    setMessage("Starting...", tdev)

    -- Start the sensor's tick.
    scheduleDelay( { id=tostring(tdev), func=sensorTick, owner=tdev }, 5 )

    -- If this sensor uses scenes (and we run them), try to load them.
    if getVarNumeric( "UseReactorScenes", 1, tdev, RSSID ) ~= 0 then
        local sc = split( luup.variable_get( RSSID, "Scenes", tdev ) or "" )
        for _,k in ipairs(sc) do
            getSceneData( tonumber(k), tdev )
        end
    end

    luup.set_failure( false, tdev )
    return true
end

local function waitSystemReady( pdev )
    D("waitSystemReady(%1)", pdev)
    for n,d in pairs(luup.devices) do
        if d.device_type == "urn:schemas-micasaverde-com:device:ZWaveNetwork:1" then
            local sysStatus = luup.variable_get( "urn:micasaverde-com:serviceId:ZWaveNetwork1", "NetStatusID", n )
            if sysStatus ~= nil and sysStatus ~= "1" then
                -- Z-wave not yet ready
                D("Waiting for Z-wave ready, status %1", sysStatus)
                luup.variable_set( MYSID, "Message", "Waiting for Z-wave ready", pdev )
                scheduleDelay( { id=tostring(pdev), func=waitSystemReady, owner=pluginDevice }, 5 )
                return
            end
            break
        end
    end

    -- System is now ready. Finish initialization and start timers.
    luup.variable_set( MYSID, "Message", "Starting ReactorSensors...", pdev )

    -- Start the master tick
    local tt = math.floor( os.time() / 60 + 1 ) * 60 -- next minute
    scheduleTick( { id=tostring(pdev), func=masterTick, owner=pdev }, tt, { replace=true } )

    -- Resume any scenes that were running prior to restart
    resumeScenes( pdev )

    -- Ready to go. Start our children.
    local count = 0
    local started = 0
    for k,v in pairs(luup.devices) do
        if v.device_type == RSTYPE and v.device_num_parent == pdev then
            count = count + 1
            L("Starting sensor %1 (%2)", k, luup.devices[k].description)
            local status, err = pcall( startSensor, k, pdev )
            if not status then
                L({level=2,msg="Failed to start %1 (%2): %3"}, k, luup.devices[k].description, err)
                setMessage( "Failed (see log)", k )
                luup.set_failure( 1, k ) -- error on timer device
            else
                started = started + 1
            end
        end
    end
    luup.variable_set( MYSID, "NumChildren", count, pdev )
    luup.variable_set( MYSID, "NumRunning", started, pdev )
    if count == 0 then
        luup.variable_set( MYSID, "Message", "Open control panel!", pdev )
    else
        luup.variable_set( MYSID, "Message", string.format("Started %d of %d at %s", started, count, os.date("%x %X")), pdev )
    end
end

-- Start plugin running.
function startPlugin( pdev )
--[[
    local uilang = luup.attr_get('ui_lang', 0) or "en"
    local plang = luup.variable_get( MYSID, "lang", pdev ) or ""
    if plang ~= "" then uilang = plang end
    i18n.loadFile("T_Reactor_i18n.json") -- Load default language package
    if uilang ~= "en" then
        local f = io.open("T_Reactor_i18n-" .. uilang .. ".json", "r")
        if not f then
            os.execute("curl -s https://raw.githubusercontent.com/toggledbits/Reactor/master/{T_Reactor_i18n-"..uilang..".json} -o '#1'");
        else f:close() end
        local success, err = pcall( i18n.loadFile, "T_Reactor_i18n-" .. uilang .. ".json" )
        if success then
            i18n.setLocale( uilang )
        end
    end
--]]

    L("Plugin version %2, device %1 (%3)", pdev, _PLUGIN_VERSION, luup.devices[pdev].description)

    luup.variable_set( MYSID, "Message", "Initializing...", pdev )
    luup.variable_set( MYSID, "NumRunning", "0", pdev )

    -- Early inits
    pluginDevice = pdev
    isALTUI = false
    isOpenLuup = false
    sensorState = {}
    watchData = {}
    sceneData = {}
    sceneWaiting = {}
    sceneState = {}

    -- Debug?
    if getVarNumeric( "DebugMode", 0, pdev, MYSID ) ~= 0 then
        debugMode = true
        D("startPlugin() debug enabled by state variable DebugMode")
    end

    -- Check for ALTUI and OpenLuup
    for k,v in pairs(luup.devices) do
        if v.device_type == "urn:schemas-upnp-org:device:altui:1" then
            D("start() detected ALTUI at %1", k)
            isALTUI = true
            local rc,rs,jj,ra = luup.call_action("urn:upnp-org:serviceId:altui1", "RegisterPlugin",
                {
                    newDeviceType=RSTYPE,
                    newScriptFile="J_ReactorSensor_ALTUI.js",
                    newDeviceDrawFunc="ReactorSensor_ALTUI.deviceDraw",
                    -- newControlPanelFunc="ReactorSensor_ALTUI.controlPanelDraw",
                    newStyleFunc="ReactorSensor_ALTUI.getStyle"
                }, k )
            D("startSensor() ALTUI's RegisterPlugin action for %5 returned resultCode=%1, resultString=%2, job=%3, returnArguments=%4", rc,rs,jj,ra, RSTYPE)
            rc,rs,jj,ra = luup.call_action("urn:upnp-org:serviceId:altui1", "RegisterPlugin",
                {
                    newDeviceType=MYTYPE,
                    newScriptFile="J_Reactor_ALTUI.js",
                    newDeviceDrawFunc="Reactor_ALTUI.deviceDraw",
                    newStyleFunc="Reactor_ALTUI.getStyle"
                }, k )
            D("startSensor() ALTUI's RegisterPlugin action for %5 returned resultCode=%1, resultString=%2, job=%3, returnArguments=%4", rc,rs,jj,ra, MYTYPE)
        elseif v.device_type == "openLuup" then
            D("start() detected openLuup")
            isOpenLuup = true
        end
    end

    -- Check UI version
    if not checkVersion( pdev ) then
        L({level=1,msg="This plugin does not run on this firmware."})
        luup.set_failure( 1, pdev )
        return false, "Incompatible firmware " .. luup.version, _PLUGIN_NAME
    end

    -- One-time stuff
    plugin_runOnce( pdev )

    -- Initialize and start the plugin timer and master tick
    runStamp = 1
    scheduleDelay( { id=tostring(pdev), func=waitSystemReady, owner=pdev }, 5 )

    -- Return success
    luup.set_failure( 0, pdev )
    return true, "Ready", _PLUGIN_NAME
end

-- Add a child (used as both action and local function)
function actionAddSensor( pdev )
    D("addSensor(%1)", pdev)
    local ptr = luup.chdev.start( pdev )
    local highd = 0
    luup.variable_set( MYSID, "Message", "Adding sensor, please hard-refresh your browser.", pdev )
    for _,v in pairs(luup.devices) do
        if v.device_type == RSTYPE and v.device_num_parent == pdev then
            D("addSensor() appending existing device %1 (%2)", v.id, v.description)
            local dd = tonumber( string.match( v.id, "s(%d+)" ) )
            if dd == nil then highd = highd + 1 elseif dd > highd then highd = dd end
            luup.chdev.append( pdev, ptr, v.id, v.description, "",
                "D_ReactorSensor.xml", "", "", false )
        end
    end
    highd = highd + 1
    D("addSensor() creating child r%1s%2", pdev, highd)
    luup.chdev.append( pdev, ptr, string.format("r%ds%d", pdev, highd),
        "Reactor Sensor " .. highd, "", "D_ReactorSensor.xml", "", "", false )
    luup.chdev.sync( pdev, ptr )
    -- Should cause reload immediately.
end

function actionSetEnabled( enabled, tdev )
    D("setEnabled(%1,%2)", enabled, tdev)
    if type(enabled) == "string" then
        if enabled:lower() == "false" or enabled:lower() == "disabled" or enabled == "0" then
            enabled = false
        else
            enabled = true
        end
    elseif type(enabled) == "number" then
        enabled = enabled ~= 0
    elseif type(enabled) ~= "boolean" then
        return
    end
    local wasEnabled = isEnabled( tdev )
    if wasEnabled ~= enabled then
        -- changing
        addEvent{ event="enable", dev=tdev, enabled=enabled }
        luup.variable_set( RSSID, "Enabled", enabled and "1" or "0", tdev )
        -- If disabling, do nothing else, so current actions complete/expire.
        if enabled then
            -- Kick off a new timer thread, which will also re-eval.
            scheduleDelay( { id=tostring(tdev), func=sensorTick, owner=tdev }, 2 )
            setMessage( "Enabling...", tdev )
        else
            setMessage( "Disabled", tdev )
        end
    end
end

function actionTrip( dev )
    L("Sensor %1 (%2) trip action!", dev, luup.devices[dev].description)
    trip( true, dev )
    setMessage("Tripped", dev);
end

function actionReset( dev )
    L("Sensor %1 (%2) reset action!", dev, luup.devices[dev].description)
    trip( false, dev )
    setMessage("Not tripped", dev)
end

function actionSetArmed( armedVal, dev )
    L("Sensor %1 (%2) set armed to %4", dev, luup.devices[dev].description, armedVal)
    local armed = ( tonumber( armedVal ) or 0 ) ~= 0
    luup.variable_set( SENSOR_SID, "Armed", armed and "1" or "0", dev )
end

function actionRestart( dev )
    dev = tonumber( dev )
    assert( dev ~= nil )
    assert( luup.devices[dev] ~= nil and luup.devices[dev].device_type == RSTYPE )
    L("Restarting sensor %1 (%2)", dev, luup.devices[dev].description)
    local success, err = pcall( startSensor, dev, luup.devices[dev].device_num_parent )
    if not success then
        L({level=2,msg="Failed to start %1 (%2): %3"}, dev, luup.devices[dev].description, err)
        setMessage( "Failed (see log)", dev )
        luup.set_failure( 1, dev ) -- error on timer device
    else
        luup.set_failure( 0, dev )
    end
end

-- Run a scene. By default, it's assumed this action is being called from outside
-- Reactor, so starting a scene does not stop prior started scenes, and ReactorScenes
-- are forced (if you don't want ReactorScenes, call the HomeAutomationGateway1 
-- service action on device 0).
function actionRunScene( scene, options, dev )
    L("RunScene action request, scene %1", scene)
    if luup.devices[dev].device_type == RSTYPE then dev = luup.devices[dev].device_num_parent end
    if type(scene) == "string" then
        local ln = scene:lower()
        for k,v in pairs( luup.scenes ) do
            if v.name:lower() == ln then
                scene = k
                break
            end
        end
    end
    scene = tonumber( scene or "-1" ) or -1
    if scene <= 0 then
        L({level=1,msg="RunScene action failed, scene %1 not found."}, scene)
        return false
    end
    options = options or {}
    options.forceReactorScenes = true -- If we use this action, this is how we do it
    if options.stopPriorScenes == nil then options.stopPriorScenes = false end
    if options.contextDevice == nil then options.contextDevice = 0 end
    runScene( scene, dev, options )
    return true
end

-- Stop running scene. If scene is not provided or 0, all scenes are stopped.
-- ctx is the context device, or 0 (global context) if not specified.
function actionStopScene( ctx, scene, dev )
    L("StopScene action, scene %1", scene)
    local taskid = nil
    if luup.devices[dev].device_type == RSTYPE then dev = luup.devices[dev].device_num_parent end
    ctx = tonumber( ctx ) or 0
    if scene ~= nil and tostring(scene) ~= "0" then
        taskid = string.format("ctx%dscene%s", ctx, tostring(scene))
    end
    stopScene( ctx, taskid, dev )
end

function actionMasterClear( dev )
    -- Remove all child devices.
    local ptr = luup.chdev.start( dev )
    luup.chdev.sync( dev, ptr )
    -- Should cause reload immediately.
end

function actionSetDebug( state, tdev )
    debugMode = state or false
    addEvent{ event="debug", dev=tdev, debugMode=debugMode }
    if debugMode then
        D("Debug enabled")
    end
end

-- Plugin timer tick. Using the tickTasks table, we keep track of
-- tasks that need to be run and when, and try to stay on schedule. This
-- keeps us light on resources: typically one system timer only for any
-- number of devices.
local functions = { [tostring(masterTick)]="masterTick", [tostring(sensorTick)]="sensorTick" }
function tick(p)
    D("tick(%1) pluginDevice=%2", p, pluginDevice)
    local stepStamp = tonumber(p,10)
    assert(stepStamp ~= nil)
    if stepStamp ~= runStamp then
        D( "tick() stamp mismatch (got %1, expecting %2), newer thread running. Bye!",
            stepStamp, runStamp )
        return
    end

    local now = os.time()
    local nextTick = now + 60 -- Try to start minute to minute at least
    tickTasks._plugin.when = 0

    -- Since the tasks can manipulate the tickTasks table, the iterator
    -- is likely to be disrupted, so make a separate list of tasks that
    -- need service, and service them using that list.
    local todo = {}
    for t,v in pairs(tickTasks) do
        if t ~= "_plugin" and v.when ~= nil and v.when <= now then
            -- Task is due or past due
            D("tick() inserting eligible task %1 when %2 now %3", v.id, v.when, now)
            v.when = nil -- clear time; timer function will need to reschedule
            table.insert( todo, v )
        end
    end

    -- Run the to-do list.
    D("tick() to-do list is %1", todo)
    for _,v in ipairs(todo) do
        D("tick() calling task function %3(%4,%5) for %1 (%2)", v.owner, (luup.devices[v.owner] or {}).description, functions[tostring(v.func)] or tostring(v.func),
            v.owner,v.id)
        local success, err = pcall( v.func, v.owner, v.id, v.args )
        if not success then
            L({level=1,msg="Reactor device %1 (%2) tick failed: %3"}, v.owner, (luup.devices[v.owner] or {}).description, err)
        else
            D("tick() successful return from %2(%1)", v.owner, functions[tostring(v.func)] or tostring(v.func))
        end
    end

    -- Things change while we work. Take another pass to find next task.
    for t,v in pairs(tickTasks) do
        if t ~= "_plugin" and v.when ~= nil then
            if nextTick == nil or v.when < nextTick then
                nextTick = v.when
            end
        end
    end

    -- Figure out next master tick, or don't resched if no tasks waiting.
    if nextTick ~= nil then
        D("tick() next eligible task scheduled for %1", os.date("%x %X", nextTick))
        now = os.time() -- Get the actual time now; above tasks can take a while.
        local delay = nextTick - now
        if delay < 1 then delay = 1 end
        tickTasks._plugin.when = now + delay
        D("tick() scheduling next tick(%3) for %1 (%2)", delay, tickTasks._plugin.when,p)
        luup.call_delay( "reactorTick", delay, p )
    else
        D("tick() not rescheduling, nextTick=%1, stepStamp=%2, runStamp=%3", nextTick, stepStamp, runStamp)
        tickTasks._plugin = nil
    end
end

-- Handle the sensor-specific watch (dispatched from the watch callback)
local function sensorWatch( dev, sid, var, oldVal, newVal, tdev, pdev )
    D("sensorWatch(%1,%2,%3,%4,%5,%6,%7)", dev, sid, var, oldVal, newVal, tdev, pdev)
    -- Watched variable has changed. Re-evaluate conditons.
    addEvent{ dev=tdev, event='devicewatch', device=dev, name=(luup.devices[dev] or {}).descriptions,
        var=sid .. "/" .. var, old=oldVal, new=newVal }
    updateSensor( tdev )
end

-- Watch callback. Dispatches to sensor-specific handling.
function watch( dev, sid, var, oldVal, newVal )
    D("watch(%1,%2,%3,%4,%5)", dev, sid, var, oldVal, newVal)
    assert(var ~= nil) -- nil if service or device watch (can happen on openLuup)

    if sid == RSSID and var == "cdata" then
        -- Sensor configuration change. Immediate update.
        L("Child %1 (%2) configuration change, updating!", dev, luup.devices[dev].description)
        loadSensorConfig( dev )
        updateSensor( dev )
    else
        local key = string.format("%d:%s/%s", dev, sid, var)
        if watchData[key] then
            for t in pairs(watchData[key]) do
                local tdev = tonumber(t, 10)
                if tdev ~= nil then
                    D("watch() dispatching to %1 (%2)", tdev, luup.devices[tdev].description)
                    local success,err = pcall( sensorWatch, dev, sid, var, oldVal, newVal, tdev, pluginDevice )
                    if not success then
                        L({level=1,msg="watch() dispatch error: %1"}, err)
                    end
                end
            end
        else
            L("Watch callback for unregistered key %1", key)
        end
    end
end

local function getDevice( dev, pdev, v )
    if v == nil then v = luup.devices[dev] end
    if json == nil then json = require("dkjson") end
    local devinfo = {
          devNum=dev
        , ['type']=v.device_type
        , description=v.description or ""
        , room=v.room_num or 0
        , udn=v.udn or ""
        , id=v.id
        , parent=v.device_num_parent or pdev
        , ['device_json'] = luup.attr_get( "device_json", dev )
        , ['impl_file'] = luup.attr_get( "impl_file", dev )
        , ['device_file'] = luup.attr_get( "device_file", dev )
        , manufacturer = luup.attr_get( "manufacturer", dev ) or ""
        , model = luup.attr_get( "model", dev ) or ""
    }
    local rc,t,httpStatus,uri
    if isOpenLuup then
        uri = "http://localhost:3480/data_request?id=status&DeviceNum=" .. dev .. "&output_format=json"
    else
        uri = "http://localhost/port_3480/data_request?id=status&DeviceNum=" .. dev .. "&output_format=json"
    end
    rc,t,httpStatus = luup.inet.wget(uri, 15)
    if httpStatus ~= 200 or rc ~= 0 then
        devinfo['_comment'] = string.format( 'State info could not be retrieved, rc=%s, http=%s', tostring(rc), tostring(httpStatus) )
        return devinfo
    end
    local d = json.decode(t)
    local key = "Device_Num_" .. dev
    if d ~= nil and d[key] ~= nil and d[key].states ~= nil then d = d[key].states else d = nil end
    devinfo.states = d or {}
    return devinfo
end

local function getEvents( deviceNum )
    if deviceNum == nil or luup.devices[deviceNum] == nil or luup.devices[deviceNum].device_type ~= RSTYPE then
        return "no events: device does not exist or is not ReactorSensor"
    end
    local resp = "    Events\r\n"
    for _,e in ipairs( ( sensorState[tostring(deviceNum)] or {}).eventList or {} ) do
        resp = resp .. string.format("        %15s ", e.time or os.date("%x.%X", e.when or 0) )
        resp = resp .. ( e.event or "event?" ) .. ":"
        for k,v in pairs(e) do
            if not ( k == "time" or k == "when" or k == "event" or ( k == "dev" and tostring(v)==tostring(deviceNum) ) ) then
                resp = resp .. string.format(" %s=%s,", tostring(k), tostring(v))
            end
        end
        resp = resp .. "\r\n"
    end
    return resp
end

local function alt_json_encode( st )
    str = "{"
    local comma = false
    for k,v in pairs(st) do
        str = str .. ( comma and "," or "" )
        comma = true
        str = str .. '"' .. k .. '":'
        if type(v) == "table" then
            str = str .. alt_json_encode( v )
        elseif type(v) == "number" then
            str = str .. tostring(v)
        elseif type(v) == "boolean" then
            str = str .. ( v and "true" or "false" )
        else
            str = str .. string.format("%q", tostring(v))
        end
    end
    str = str .. "}"
    return str
end

function request( lul_request, lul_parameters, lul_outputformat )
    D("request(%1,%2,%3) luup.device=%4", lul_request, lul_parameters, lul_outputformat, luup.device)
    local action = lul_parameters['action'] or lul_parameters['command'] or ""
    local deviceNum = tonumber( lul_parameters['device'], 10 )
    if action == "debug" then
        debugMode = not debugMode
        D("debug set %1 by request", debugMode)
        return "Debug is now " .. ( debugMode and "on" or "off" ), "text/plain"
    end

    if action == "restart" then
        if deviceNum ~= nil and luup.devices[deviceNum] ~= nil and luup.devices[deviceNum].device_type == RSTYPE then
            actionRestart( deviceNum )
            return "OK, restarting #" .. deviceNum .. " " .. luup.devices[deviceNum].description, "text/plain"
        else
            return "ERROR, device number invalid or is not a ReactorSensor", "text/plain"
        end
    elseif action == "loadscenes" then
        -- Preload scenes used by a ReactorSensor. Call by UI during edit.
        -- ??? Put on waiting scenes list instead?
        local v = luup.variable_get( RSSID, "Scenes", deviceNum or -1 ) or ""
        local r = split(v, ",")
        local res = { scenes={} }
        for _,s in ipairs(r) do
            if s ~= "" then
                status, msg = pcall( loadScene, tonumber(s), pluginDevice )
                table.insert( res.scenes, { scene=s, status=status } )
            end
        end
        return json.encode( res ), "application/json"
    elseif action == "summary" then
        local r, EOL = "", "\r\n"
        r = r .. "LOGIC SUMMARY REPORT" .. EOL
        r = r .. "   Version: " .. tostring(_PLUGIN_VERSION) .. " config " .. tostring(_CONFIGVERSION) .. EOL
        r = r .. "Local time: " .. os.date("%Y-%m-%d %H:%M:%S") .. ", DST=" .. tostring(luup.variable_get( MYSID, "LastDST", pluginDevice )) .. EOL
        r = r .. "House mode: " .. tostring(luup.variable_get( MYSID, "HouseMode", pluginDevice )) .. EOL
        r = r .. "  Sun data: " .. tostring(luup.variable_get( MYSID, "sundata", pluginDevice )) .. EOL
        for n,d in pairs( luup.devices ) do
            if d.device_type == RSTYPE and ( deviceNum==nil or n==deviceNum ) then
                r = r .. string.rep( "=", 132 ) .. EOL
                r = r .. string.format("%s (#%d)", tostring(d.description), n) .. EOL
                r = r .. string.format("    Message/status: %s", luup.variable_get( RSSID, "Message", n ) or "" ) .. EOL
                local s = luup.variable_get( RSSID, "cdata", n ) or ""
                local cdata,_,err = json.decode( s )
                if err then
                    r = r .. "**** UNPARSEABLE CONFIGURATION: " .. err .. EOL .. " in " .. s
                    cdata = {}
                end
                s = getVarNumeric( "TestTime", 0, n, RSSID )
                if s ~= 0 then
                    r = r .. string.format("    Test time set: %s", os.date("%Y-%m-%d %H:%M", s)) .. EOL
                end
                s = getVarNumeric( "TestHouseMode", 0, n, RSSID )
                if s ~= 0 then
                    r = r .. string.format("    Test house mode set: %d", s) .. EOL
                end
                local first = true
                for _,vv in pairs( cdata.variables or {} ) do
                    if first then
                        r = r .. "    Variable/expressions" .. EOL
                        first = false
                    end
                    local lv = luup.variable_get( VARSID, vv.name, n ) or "(no value)"
                    local le = luup.variable_get( VARSID, vv.name .. "_Error", n ) or ""
                    r = r .. string.format("        %s=%s (last %q)", vv.name or "?", vv.expression or "?", lv) .. EOL
                    if le ~= "" then r = r .. "        ******** Error: " .. le .. EOL end
                end
                local ng=0
                for _,gc in ipairs( cdata.conditions or {} ) do
                    ng = ng + 1
                    r = r .. "    Group #" .. ng .. " <" .. gc.groupid .. ">" .. EOL
                    for _,cond in ipairs( gc.groupconditions or {} ) do
                        -- ??? TO DO: Add cstate
                        r = r .. "        (" .. ( cond.type or "?type?" ) .. ") "
                        if cond.type == "service" then
                            r = r .. string.format("%s (%d) ", ( luup.devices[cond.device]==nil ) and ( "*** missing " .. ( cond.devicename or "unknown" ) ) or
                                luup.devices[cond.device].description, cond.device )
                            r = r .. string.format("%s/%s %s %s", cond.service or "?", cond.variable or "?", cond.operator or cond.condition or "?",
                                cond.value or "")
                            if cond.duration then
                                r = r .. " for " .. cond.duration .. "s"
                            end
                            if cond.after then
                                if ( cond.aftertime or 0 ) > 0 then
                                    r = r .. " within " .. tostring(cond.aftertime) .. "s"
                                end
                                r = r .. " after " .. cond.after
                            end
                            if cond.repeatcount then
                                r = r .. " repeat " .. cond.repeatcount .. " within " .. cond.repeatwithin .. "s"
                            end
                            if (cond.latch or 0) ~= 0 then
                                r = r .. " (latching)"
                            end
                        elseif cond.type == "comment" then
                            r = r .. string.format("%q", cond.comment)
                        elseif cond.type == "housemode" then
                            r = r .. "in " .. ( cond.value or "" )
                        elseif cond.type == "sun" then
                            r = r .. ( cond.operator or cond.condition or "?" ) .. " " .. ( cond.value or "" )
                        elseif cond.type == "trange" then
                            r = r .. ( cond.operator or cond.condition or "?" ) .. " " .. ( cond.value or "" )
                        elseif cond.type == "reload" then
                        else
                            r = r .. json.encode(cond)
                        end
                        r = r .. " <" .. cond.id .. ">"
                        r = r .. EOL
                    end
                end
                r = r .. getEvents( n )
            end
        end
        return r, "text/plain"
    elseif action == "config" or action == "backup" then
        local st = { _comment="Reactor configuration " .. os.date("%x %X"), timestamp=os.time(), version=_PLUGIN_VERSION, sensors={} }
        for k,v in pairs( luup.devices ) do
            if v.device_type == RSTYPE then
                st.sensors[tostring(k)] = { name=v.description, devnum=k }
                local x = luup.variable_get( RSSID, "cdata", k ) or "{}"
                local c = json.decode( x )
                if not c then
                    st.sensors[tostring(k)]._comment = "Unable to parse configuration"
                else
                    st.sensors[tostring(k)].config = c
                end
            end
        end
        local bdata = json.encode( st )
        if action == "backup" then
            local bfile = lul_parameters.path or ( ( isOpenLuup and "." or "/etc/cmh-ludl" ) .. "/reactor-config-backup.json" )
            local f = io.open( bfile, "w" )
            if f then
                f:write( bdata )
                f:close()
            else
                return "ERROR can't write " .. bfile, "text/plain"
            end
        end
        return bdata, "application/json"
    elseif action == "restore" then
        local bfile =  lul_parameters.path or ( ( isOpenLuup and "." or "/etc/cmh-ludl" ) .. "/reactor-config-backup.json" )
        return "<h1>WARNING</h1>Restoring will WIPE OUT the configuration of any existing ReactorSensor with a name matching that in the configuration backup! Close this tab/window to abort the restore, or <a href=\"/port_3480/data_request?id=lr_Reactor&action=restoreconfirmed&path="
            .. urlencode( bfile ) .. "\">Click here to restore configuration over the existing</a>.", "text/html"
    elseif action == "restoreconfirmed" then
        -- Default file path or user-provided override
        local bfile = lul_parameters.path
        if (bfile or "") == "" then return "ERROR missing path", "text/plain" end
        local f = io.open( bfile, "r" )
        if not f then return "ERROR can't open restore file " .. bfile, "text/plain" end
        local bdata = f:read("*a")
        f:close()
        local data = json.decode( bdata )
        if not data then return "ERROR can't decode restore file " .. bfile, "text/plain" end
        local html = "<h1>Restoring</h1>Backup data from " .. os.date("%x %X", data.timestamp or 0)
        local good = 0
        local found = 0
        for _,c in pairs( data.sensors or {} ) do
            found = found + 1
            local k,v = findDeviceByName( c.name )
            if k ~= nil then
                if v.device_type ~= RSTYPE then
                    html = html .. "<br>" .. c.name .. " SKIPPED; current device with that name is not a ReactorSensor"
                elseif c.config ~= nil then
                    luup.variable_set( RSSID, "cdata", json.encode( c.config ), k )
                    luup.variable_set( RSSID, "cstate", "{}", k )
                    html = html .. "<br>" .. c.name .. " restored!"
                    good = good + 1
                end
            else
                html = html .. "<br>" .. c.name .. " SKIPPED; device not found"
            end
        end
        if good > 0 then
            luup.variable_set( MYSID, "scenedata", "{}", pluginDevice )
            luup.variable_set( MYSID, "runscene", "{}", pluginDevice )
            html = html .. "<br>&nbsp;<br><b>DONE!</b> Restored " .. good .. " of " .. found .. " in backup. You must <a href=\"/port_3480/data_request?id=reload\">reload Luup</a> now."
        else
            html = html .. "<br>&nbsp;<br><b>DONE!</b> Restored NONE of " .. found .. " in backup."
        end
        return html, "text/html"
    elseif action == "purge" then
        luup.variable_set( MYSID, "scenedata", "{}", pluginDevice )
        luup.variable_set( MYSID, "runscene", "{}", pluginDevice )
        scheduleDelay( { id="reload", func=luup.reload, owner=pluginDevice }, 2 )
        return  "Purged; reloading Luup.", "text/plain"
    elseif action == "status" then
        local st = {
            name=_PLUGIN_NAME,
            plugin=_PLUGIN_ID,
            version=_PLUGIN_VERSION,
            configversion=_CONFIGVERSION,
            author="Patrick H. Rigney (rigpapa)",
            url=_PLUGIN_URL,
            ['type']=MYTYPE,
            responder=luup.device,
            timestamp=os.time(),
            system = {
                version=luup.version,
                isOpenLuup=isOpenLuup,
                isALTUI=isALTUI
            },
            devices={}
        }
        for k,v in pairs( luup.devices ) do
            if v.device_type == MYTYPE or v.device_type == RSTYPE then
                local devinfo = getDevice( k, pluginDevice, v ) or {}
                if v.device_type == RSTYPE then
                    devinfo.sensorState = sensorState[tostring(k)]
                elseif k == pluginDevice then
                    devinfo.watchData = watchData
                    devinfo.tickTasks = tickTasks
                    devinfo.sceneData = sceneData
                    devinfo.sceneState = sceneState
                    devinfo.sceneWaiting = sceneWaiting
                end
                table.insert( st.devices, devinfo )
            end
        end
        return alt_json_encode( st ), "application/json"
    elseif action == "serviceinfo" then
        error("not yet implemented")
    else
        error("Not implemented: " .. action)
    end
end<|MERGE_RESOLUTION|>--- conflicted
+++ resolved
@@ -11,15 +11,9 @@
 
 local _PLUGIN_ID = 9086
 local _PLUGIN_NAME = "Reactor"
-<<<<<<< HEAD
 local _PLUGIN_VERSION = "2.0develop"
 local _PLUGIN_URL = "https://www.toggledbits.com/reactor"
 local _CONFIGVERSION = 00200
-=======
-local _PLUGIN_VERSION = "1.8develop"
-local _PLUGIN_URL = "https://www.toggledbits.com/reactor"
-local _CONFIGVERSION = 00110
->>>>>>> e82a7284
 
 local MYSID = "urn:toggledbits-com:serviceId:Reactor"
 local MYTYPE = "urn:schemas-toggledbits-com:device:Reactor:1"
@@ -1067,18 +1061,9 @@
     local edge = 1440
     if nowMSM < startMSM then
         edge = startMSM
-<<<<<<< HEAD
-    elseif endMSM ~= nil then
-        -- If end is before start, push across midnight
-        if endMSM <= startMSM then endMSM = endMSM + 1440 end
-        if nowMSM < endMSM then
-            edge = math.min( 1440, endMSM )
-        end
-=======
     end
     if endMSM ~= nil and nowMSM < endMSM then
         edge = math.min( edge, endMSM )
->>>>>>> e82a7284
     end
     local delay = (edge - nowMSM) * 60
     -- Round the time to the start of a minute (more definitive)
@@ -1249,25 +1234,15 @@
         local nowMSM = ndt.hour * 60 + ndt.min
         local op = cond.operator or cond.condition or "bet" -- legacy ???
         local tparam = split( cond.value or "sunrise+0,sunset+0" )
-<<<<<<< HEAD
-        local cp,offset = string.match( tparam[1], "^([^%+%-]+)(.*)" )
-        offset = tonumber( offset or "0" ) or 0
-        local stt = ( ( cp == "sunrise" ) and sun[2] or sun[3] ) + offset*60
-=======
         local cp,boffs = string.match( tparam[1], "^([^%+%-]+)(.*)" )
         boffs = tonumber( boffs or "0" ) or 0
         local stt = ( sundata[cp or "sunrise"] or sundata.sunrise ) + boffs*60
->>>>>>> e82a7284
         local sdt = os.date("*t", stt)
         local startMSM = sdt.hour * 60 + sdt.min
         if op == "bet" or op == "nob" then
             local ep,eoffs = string.match( tparam[2] or "sunset+0", "^([^%+%-]+)(.*)" )
             eoffs = tonumber( eoffs or 0 ) or 0
-<<<<<<< HEAD
-            local ett = ( ( ep == "sunrise" ) and sun[2] or sun[3] ) + eoffs*60
-=======
             local ett = ( sundata[ep or "sunset"] or sundata.sunset ) + eoffs*60
->>>>>>> e82a7284
             sdt = os.date("*t", ett)
             local endMSM = sdt.hour * 60 + sdt.min
             D("evaluateCondition() cond %1 check %2 %3 %4 and %5", cond.id, nowMSM, op, startMSM, endMSM)
@@ -1344,36 +1319,17 @@
         elseif tparam[1] == "" then
             -- No-year given, just M/D H:M. We can do comparison by magnitude,
             -- which works better for year-spanning ranges.
-<<<<<<< HEAD
-            local function nextMD( tmagwhen, tmagnow, taskinfo )
-                local delay = ( tmagwhen % 1440 ) - ( tmagnow % 1440 )
-                if delay <= 0 then delay = delay + 1440 end
-                D("evaluateCondition() trangeMD delay is %1s (%2m, %3h:%4m)", delay*60, delay, math.floor(delay/60), delay%60)
-                -- Compute an absolute time and round it to the minute (plus offset)
-                delay = math.floor( ( os.time() + delay * 60 ) / 60 ) * 60 + TICKOFFS
-                scheduleTick( taskinfo, delay )
-            end
-=======
->>>>>>> e82a7284
             local nowz = tonumber( ndt.month ) * 100 + tonumber( ndt.day )
             local stz = tonumber( tpart[2] ) * 100 + tonumber( tpart[3] )
             nowz = nowz * 1440 + ndt.hour * 60 + ndt.min
             stz = stz * 1440 + tpart[4] * 60 + tpart[5]
             if op == "before" then
                 D("evaluateCondition() M/D H:M test %1 %2 %3", nowz, op, stz)
-<<<<<<< HEAD
-                nextMD( stz, nowz, { id=tdev,info="trangeMD "..cond.id } )
-                if nowz >= stz then return false,false end
-            elseif op == "after" then
-                D("evaluateCondition() M/D H:M test %1 %2 %3", nowz, op, stz)
-                nextMD( stz, nowz, { id=tdev,info="trangeMD "..cond.id } )
-=======
                 doNextCondCheck( { id=tdev,info="trangeMDHM " .. cond.id }, nowz % 1440, stz % 1440 )
                 if nowz >= stz then return false,false end
             elseif op == "after" then
                 D("evaluateCondition() M/D H:M test %1 %2 %3", nowz, op, stz)
                 doNextCondCheck( { id=tdev,info="trangeMDHM " .. cond.id }, nowz % 1440, stz % 1440 )
->>>>>>> e82a7284
                 if nowz < stz then return false,false end
             else
                 local enz = tonumber( tpart[7] ) * 100 + tonumber( tpart[8] )
