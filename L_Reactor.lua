--[[
    L_Reactor.lua - Core module for Reactor
    Copyright 2017,2018,2019 Patrick H. Rigney, All Rights Reserved.
    This file is part of Reactor. For license information, see LICENSE at https://github.com/toggledbits/Reactor
--]]
--luacheck: std lua51,module,read globals luup,ignore 542 611 612 614 111/_,no max line length

module("L_Reactor", package.seeall)

local debugMode = false

local _PLUGIN_ID = 9086
local _PLUGIN_NAME = "Reactor"
<<<<<<< HEAD
local _PLUGIN_VERSION = "2.4stable-19051"
=======
local _PLUGIN_VERSION = "2.4develop-19058"
>>>>>>> b93365ac
local _PLUGIN_URL = "https://www.toggledbits.com/reactor"
local _CONFIGVERSION = 00206

local MYSID = "urn:toggledbits-com:serviceId:Reactor"
local MYTYPE = "urn:schemas-toggledbits-com:device:Reactor:1"

local VARSID = "urn:toggledbits-com:serviceId:ReactorValues"

local RSSID = "urn:toggledbits-com:serviceId:ReactorSensor"
local RSTYPE = "urn:schemas-toggledbits-com:device:ReactorSensor:1"

local SENSOR_SID = "urn:micasaverde-com:serviceId:SecuritySensor1"
local SWITCH_SID = "urn:upnp-org:serviceId:SwitchPower1"

local sensorState = {}
local tickTasks = {}
local watchData = {}
local luaFunc = {}
local devicesByName = {}
local sceneData = {}
local sceneWaiting = {}
local sceneState = {}
local hasBattery = true
local usesHouseMode = false
local geofenceMode = 0
local maxEvents = 50
local luaEnv -- global state for all runLua actions

local sceneSerial = 0
local runStamp = 0
local pluginDevice = 0
local isALTUI = false
local isOpenLuup = false

local TICKOFFS = 5 -- cond tasks try to run TICKOFFS seconds after top of minute

local TRUESTRINGS = ":y:yes:t:true:on:1:" -- strings that mean true (also numeric ~= 0)

local defaultLogLevel = false -- or a number, which is (uh...) the default log level for messages

-- These are the types of children we create, and their associated device file.
local dfMap = {
    ["urn:schemas-toggledbits-com:device:ReactorSensor:1"] = { device_file="D_ReactorSensor.xml" },
    ["urn:schemas-micasaverde-com:device:DoorSensor:1"] = { device_file="D_DoorSensor1.xml" }
}

local json = require("dkjson")
local mime = require("mime")
local luaxp -- will only be loaded if needed

local function dump(t, seen)
    if t == nil then return "nil" end
    if seen == nil then seen = {} end
    local sep = ""
    local str = "{ "
    for k,v in pairs(t) do
        local val
        if type(v) == "table" then
            if seen[v] then val = "(recursion)"
            else
                seen[v] = true
                val = dump(v, seen)
            end
        elseif type(v) == "string" then
            val = string.format("%q", v)
        elseif type(v) == "number" and (math.abs(v-os.time()) <= 86400) then
            val = tostring(v) .. "(" .. os.date("%x.%X", v) .. ")"
        else
            val = tostring(v)
        end
        str = str .. sep .. k .. "=" .. val
        sep = ", "
    end
    str = str .. " }"
    return str
end

local function L(msg, ...) -- luacheck: ignore 212
    local str
    local level = defaultLogLevel or 50
    if type(msg) == "table" then
        str = tostring(msg.prefix or _PLUGIN_NAME) .. ": " .. tostring(msg.msg)
        level = msg.level or level
    else
        str = _PLUGIN_NAME .. ": " .. tostring(msg)
    end
    str = string.gsub(str, "%%(%d+)", function( n )
            n = tonumber(n, 10)
            if n < 1 or n > #arg then return "nil" end
            local val = arg[n]
            if type(val) == "table" then
                return dump(val)
            elseif type(val) == "string" then
                return string.format("%q", val)
            elseif type(val) == "number" and math.abs(val-os.time()) <= 86400 then
                return tostring(val) .. "(" .. os.date("%x.%X", val) .. ")"
            end
            return tostring(val)
        end
    )
    luup.log(str, level)
end

local function D(msg, ...)
    if debugMode then
        L( { msg=msg,prefix=(_PLUGIN_NAME .. "(debug)") }, ... )
    end
end

local function checkVersion(dev)
    local ui7Check = luup.variable_get(MYSID, "UI7Check", dev) or ""
    if isOpenLuup then
        return true
    end
    if luup.version_branch == 1 and luup.version_major == 7 then
        if ui7Check == "" then
            -- One-time init for UI7 or better
            luup.variable_set( MYSID, "UI7Check", "true", dev )
        end
        return true
    end
    L({level=1,msg="firmware %1 (%2.%3.%4) not compatible"}, luup.version,
        luup.version_branch, luup.version_major, luup.version_minor)
    return false
end

local function split( str, sep )
    if sep == nil then sep = "," end
    local arr = {}
    if str == nil or #str == 0 then return arr, 0 end
    local rest = string.gsub( str or "", "([^" .. sep .. "]*)" .. sep, function( m ) table.insert( arr, m ) return "" end )
    table.insert( arr, rest )
    return arr, #arr
end

-- Shallow copy
local function shallowCopy( t )
    local r = {}
    for k,v in pairs(t or {}) do
        r[k] = v
    end
    return r
end

-- Initialize a variable if it does not already exist.
local function initVar( name, dflt, dev, sid )
    assert( dev ~= nil )
    assert( sid ~= nil )
    local currVal = luup.variable_get( sid, name, dev )
    if currVal == nil then
        luup.variable_set( sid, name, tostring(dflt), dev )
        return tostring(dflt)
    end
    return currVal
end

-- Set variable, only if value has changed.
local function setVar( sid, name, val, dev )
    val = (val == nil) and "" or tostring(val)
    local s = luup.variable_get( sid, name, dev ) or ""
    -- D("setVar(%1,%2,%3,%4) old value %5", sid, name, val, dev, s )
    if s ~= val then
        luup.variable_set( sid, name, val, dev )
    end
    return s
end

-- Get numeric variable, or return default value if not set or blank
local function getVarNumeric( name, dflt, dev, sid )
    assert( dev ~= nil )
    assert( name ~= nil )
    sid = sid or RSSID
    local s = luup.variable_get( sid, name, dev )
    if (s == nil or s == "") then return dflt end
    s = tonumber(s, 10)
    if (s == nil) then return dflt end
    return s
end

-- Get var that stores JSON data. Returns data, error flag.
local function getVarJSON( name, dflt, dev, sid )
    assert( dev ~= nil and name ~= nil )
    sid = sid or RSSID
    local s = luup.variable_get( sid, name, dev ) or ""
    if s == "" then return dflt,false end
    local data,pos,err = json.decode( s )
    if err then return dflt,err,pos,s end
    return data,false
end

-- Check system battery (VeraSecure)
local function checkSystemBattery( pdev )
    local level, source = "", ""
    if isOpenLuup then return end
    local f = io.popen("battery get powersource") -- powersource=DC mode/Battery mode
    if f then
        local s = f:read("*a") or ""
        f:close()
        D("checkSystemBattery() source query returned %1", s)
        if s ~= "" then
            source = string.match(s, "powersource=(.*)") or ""
            if string.find( source:lower(), "battery" ) then source = "battery"
            elseif string.find( source:lower(), "dc mode" ) then source = "utility"
            end
            f = io.popen("battery get level") -- level=%%%
            if f then
                s = f:read("*a") or ""
                D("checkSystemBattery() level query returned %1", s)
                level = string.match( s, "level=(%d+)" ) or ""
                f:close()
            end
        else
            hasBattery = false
        end
    else
        hasBattery = false
    end
    setVar( MYSID, "SystemPowerSource", source, pdev )
    setVar( MYSID, "SystemBatteryLevel", level, pdev )
end

local function rateFill( rh, tt )
    if tt == nil then tt = os.time() end
    local id = math.floor(tt / rh.divid)
    local minid = math.floor(( tt-rh.period ) / rh.divid) + 1
    for i=minid,id do
        if rh.buckets[tostring(i)] == nil then
            rh.buckets[tostring(i)] = 0
        end
    end
    local del = {}
    for i in pairs(rh.buckets) do
        if tonumber(i) < minid then
            table.insert( del, i )
        end
    end
    for i in ipairs(del) do
        rh.buckets[del[i]] = nil
    end
end

-- Initialize a rate-limiting pool and return in. rateTime is the period for
-- rate limiting (default 60 seconds), and rateDiv is the number of buckets
-- in the pool (granularity, default 15 seconds).
local function initRate( rateTime, rateDiv )
    if rateTime == nil then rateTime = 60 end
    if rateDiv == nil then rateDiv = 15 end
    local rateTab = { buckets = { }, period = rateTime, divid = rateDiv }
    rateFill( rateTab )
    return rateTab
end

-- Bump rate-limit bucket (default 1 count)
local function rateBump( rh, count )
    local tt = os.time()
    local id = math.floor(tt / rh.divid)
    if count == nil then count = 1 end
    rateFill( rh, tt )
    rh.buckets[tostring(id)] = rh.buckets[tostring(id)] + count
end

-- Check rate limit. Return true if rate for period (set in init)
-- exceeds rateMax, rate over period, and 60-second average.
local function rateLimit( rh, rateMax, bump)
    if bump == nil then bump = false end
    if bump then
        rateBump( rh, 1 ) -- bump fills for us
    else
        rateFill( rh )
    end

    -- Get rate
    local nb, t = 0, 0
    for i in pairs(rh.buckets) do
        t = t + rh.buckets[i]
        nb = nb + 1
    end
    local r60 = ( nb < 1 ) and 0 or ( ( t / ( rh.divid * nb ) ) * 60.0 ) -- 60-sec average
    return t > rateMax, t, r60
end

--[[
    Compute sunrise/set for given date (t, a timestamp), lat/lon (degrees),
    elevation (elev in meters). Apply optional twilight adjustment (degrees,
    civil=6.0, nautical=12.0, astronomical=18.0). Returns four values: times
    (as *nix timestamps) of sunrise, sunset, and solar noon; and the length of
    the period in hours (length of day).
    Ref: https://en.wikipedia.org/wiki/Sunrise_equation
    Ref: https://www.aa.quae.nl/en/reken/zonpositie.html
--]]
function sun( lon, lat, elev, t )
    if t == nil then t = os.time() end -- t defaults to now
    if elev == nil then elev = 0.0 end -- elev defaults to 0
    local tau = 6.283185307179586 -- tau > pi
    local pi = tau / 2.0
    local rlat = lat * pi / 180.0
    local rlon = lon * pi / 180.0
    -- Apply TZ offset for JD in local TZ not UTC; truncate time and force noon.
    local locale_offset = os.difftime( t, os.time( os.date("!*t", t) ) )
    local n = math.floor( ( t + locale_offset ) / 86400 + 0.5 + 2440587.5 ) - 2451545.0
    local N = n - rlon / tau
    local M = ( 6.24006 + 0.017202 * N ) % tau
    local C = 0.0334196 * math.sin( M ) + 0.000349066 *
        math.sin( 2 * M ) + 0.00000523599 * math.sin( 3 * M )
    local lam = ( M + C + pi + 1.796593 ) % tau
    local Jt = 2451545.0 + N + 0.0053 * math.sin( M ) -
        0.0069 * math.sin( 2 * lam )
    local decl = math.asin( math.sin( lam ) * math.sin( 0.409105 ) )
    function w0( rl, elvm, dang, wid )
        if not wid then wid = 0.0144862 end
        return math.acos( ( math.sin( (-wid) +
            ( -0.0362330 * math.sqrt( elvm ) / 1.0472 ) ) -
                math.sin( rl ) * math.sin( dang ) ) /
        ( math.cos( rl ) * math.cos( dang ) ) ) end
    local tw = 0.104719755 -- 6 deg in rad; each twilight step is 6 deg
    local function JE(j) return math.floor( ( j - 2440587.5 ) * 86400 ) end
    return { sunrise=JE(Jt-w0(rlat,elev,decl)/tau), sunset=JE(Jt+w0(rlat,elev,decl)/tau),
        civdawn=JE(Jt-w0(rlat,elev,decl,tw)/tau), civdusk=JE(Jt+w0(rlat,elev,decl,tw)/tau),
        nautdawn=JE(Jt-w0(rlat,elev,decl,2*tw)/tau), nautdusk=JE(Jt+w0(rlat,elev,decl,2*tw)/tau),
        astrodawn=JE(Jt-w0(rlat,elev,decl,3*tw)/tau), astrodusk=JE(Jt+w0(rlat,elev,decl,3*tw)/tau) },
        JE(Jt), 24*w0(rlat,elev,decl)/pi
end

-- Add, if not already set, a watch on a device and service
local function addServiceWatch( dev, svc, var, target )
    -- Don't watch our own variables--we update them in sequence anyway
    if dev == target and svc == VARSID then return end
    target = tostring(target)
    local watchkey = string.format("%d:%s/%s", dev or 0, svc or "X", var or "X")
    if watchData[watchkey] == nil or watchData[watchkey][target] == nil then
        D("addServiceWatch() sensor %1 adding watch for %2", target, watchkey)
        luup.variable_watch( "reactorWatch", svc or "X", var or "X", dev or 0 )
        watchData[watchkey] = watchData[watchkey] or {}
        watchData[watchkey][target] = true
    end
end

-- Add an event to the event list. Prune the list for size.
local function addEvent( t )
    local p = shallowCopy(t)
    if p.dev == nil then L({level=2,msg="addEvent(%1) missing 'dev'"},t) end
    p.when = os.time()
    p.time = os.date("%Y%m%dT%H%M%S")
    local dev = p.dev or pluginDevice
    sensorState[tostring(dev)] = sensorState[tostring(dev)] or { eventList={} }
    table.insert( sensorState[tostring(dev)].eventList, p )
    if #sensorState[tostring(dev)].eventList > maxEvents then table.remove(sensorState[tostring(dev)].eventList, 1) end
end

-- Enabled?
local function isEnabled( dev )
    return getVarNumeric( "Enabled", 1, dev, RSSID ) ~= 0
end

-- Schedule a timer tick for a future (absolute) time. If the time is sooner than
-- any currently scheduled time, the task tick is advanced; otherwise, it is
-- ignored (as the existing task will come sooner), unless repl=true, in which
-- case the existing task will be deferred until the provided time.
local function scheduleTick( tinfo, timeTick, flags )
    D("scheduleTick(%1,%2,%3)", tinfo, timeTick, flags)
    flags = flags or {}
    if type(tinfo) ~= "table" then tinfo = { id=tinfo } end
    local tkey = tostring( tinfo.id or error("task ID or obj required") )
    assert( not tinfo.args or type(tinfo.args)=="table" )
    assert( not tinfo.func or type(tinfo.func)=="function" )
    if ( timeTick or 0 ) == 0 then
        D("scheduleTick() clearing task %1", tinfo)
        tickTasks[tkey] = nil
        return
    elseif tickTasks[tkey] then
        -- timer already set, update
        tickTasks[tkey].func = tinfo.func or tickTasks[tkey].func
        tickTasks[tkey].args = tinfo.args or tickTasks[tkey].args
        tickTasks[tkey].info = tinfo.info or tickTasks[tkey].info
        if tickTasks[tkey].when == nil or timeTick < tickTasks[tkey].when or flags.replace then
            -- Not scheduled, requested sooner than currently scheduled, or forced replacement
            tickTasks[tkey].when = timeTick
        end
        D("scheduleTick() updated %1 to %2", tkey, tickTasks[tkey])
    else
        -- New task
        assert(tinfo.owner ~= nil) -- required for new task
        assert(tinfo.func ~= nil) -- required for new task
        tickTasks[tkey] = { id=tostring(tinfo.id), owner=tinfo.owner,
            when=timeTick, func=tinfo.func, args=tinfo.args or {},
            info=tinfo.info or "" }
        D("scheduleTick() new task %1 at %2", tinfo, timeTick)
    end
    -- If new tick is earlier than next plugin tick, reschedule
    tickTasks._plugin = tickTasks._plugin or {}
    if tickTasks._plugin.when == nil or timeTick < tickTasks._plugin.when then
        tickTasks._plugin.when = timeTick
        local delay = timeTick - os.time()
        if delay < 1 then delay = 1 end
        D("scheduleTick() rescheduling plugin tick for %1s to %2", delay, timeTick)
        runStamp = runStamp + 1
        luup.call_delay( "reactorTick", delay, runStamp )
    end
    return tkey
end

-- Schedule a timer tick for after a delay (seconds). See scheduleTick above
-- for additional info.
local function scheduleDelay( tinfo, delay, flags )
    D("scheduleDelay(%1,%2,%3)", tinfo, delay, flags )
    if delay < 1 then delay = 1 end
    return scheduleTick( tinfo, os.time()+delay, flags )
end

-- Set the status message
local function setMessage(s, dev)
    assert( dev ~= nil )
    luup.variable_set(RSSID, "Message", s or "", dev)
end

-- Array to map, where f(elem) returns key[,value]
local function map( arr, f, res )
    res = res or {}
    for ix,x in ipairs( arr ) do
        if f then
            local k,v = f( x, ix )
            res[k] = (v == nil) and x or v
        else
            res[x] = x
        end
    end
    return res
end

-- Return array of keys for a map (table). Pass array or new is created.
local function getKeys( m, r )
    local seen = {}
    if r ~= nil then for k,_ in pairs( r ) do seen[k] = true end else r = {} end
    for k,_ in pairs( m ) do
        if seen[k] == nil then table.insert( r, k ) seen[k] = true end
    end
    return r
end

-- Return whether item is on list (table as array)
local function isOnList( l, e )
    if l == nil or e == nil then return false end
    for n,v in ipairs(l) do if v == e then return true, n end end
    return false
end

-- Return the plugin version string
function getPluginVersion()
    return _PLUGIN_VERSION, _CONFIGVERSION
end

-- runOnce() looks to see if a core state variable exists; if not, a one-time initialization
-- takes place.
local function sensor_runOnce( tdev )
    local s = getVarNumeric("Version", 0, tdev, RSSID)
    if s == _CONFIGVERSION then
        -- Up to date.
        return
    elseif s == 0 then
        L("Sensor %1 (%2) first run, setting up new instance...", tdev, luup.devices[tdev].description)
        initVar( "Enabled", "1", tdev, RSSID )
        initVar( "Invert", "0", tdev, RSSID )
        initVar( "Retrigger", "0", tdev, RSSID )
        initVar( "Message", "", tdev, RSSID )
        initVar( "cdata", "{}", tdev, RSSID )
        initVar( "cstate", "", tdev, RSSID )
        initVar( "Runtime", 0, tdev, RSSID )
        initVar( "TripCount", 0, tdev, RSSID )
        initVar( "RuntimeSince", os.time(), tdev, RSSID )
        initVar( "ContinuousTimer", 0, tdev, RSSID )
        initVar( "MaxUpdateRate", "", tdev, RSSID )
        initVar( "MaxChangeRate", "", tdev, RSSID )
        initVar( "UseReactorScenes", 1, tdev, RSSID )

        initVar( "Armed", 0, tdev, SENSOR_SID )
        initVar( "Tripped", 0, tdev, SENSOR_SID )
        initVar( "ArmedTripped", 0, tdev, SENSOR_SID )
        initVar( "LastTrip", 0, tdev, SENSOR_SID )
        initVar( "AutoUntrip", 0, tdev, SENSOR_SID )

        initVar( "Target", 0, tdev, SWITCH_SID )
        initVar( "Status", 0, tdev, SWITCH_SID )

        -- Force this value.
        luup.variable_set( "urn:micasaverde-com:serviceId:HaDevice1", "ModeSetting", "1:;2:;3:;4:", tdev )

        -- Fix up category and subcategory
        luup.attr_set('category_num', 4, tdev)
        luup.attr_set('subcategory_num', 0, tdev)

        luup.variable_set( RSSID, "Version", _CONFIGVERSION, tdev )
        return
    end

    -- Consider per-version changes.
    if s < 00105 then
        -- Limited scope change. After 1.2 (config 00105), no more changes.
        luup.attr_set('category_num', 4, tdev)
        luup.attr_set('subcategory_num', 0, tdev)
    end

    if s < 00107 then
        initVar( "ContinuousTimer", 0, tdev, RSSID ) -- 106
        initVar( "Runtime", 0, tdev, RSSID )
        initVar( "TripCount", 0, tdev, RSSID )
        initVar( "MaxUpdateRate", "", tdev, RSSID )
        initVar( "MaxChangeRate", "", tdev, RSSID )
        initVar( "AutoUntrip", 0, tdev, SENSOR_SID )
        initVar( "UseReactorScenes", 1, tdev, RSSID ) -- 107
    end

    if s < 00108 then
        -- Add marktime for Runtime and TripCount, for date those vars where introduced.
        initVar( "RuntimeSince", 1533528000, tdev, RSSID ) -- 2018-08-16.00:00:00-0400
    end

    if s < 00109 then
        luup.variable_set( RSSID, "sundata", nil, tdev ) -- moved to master
    end

    if s < 00201 then
        initVar( "ValueChangeHoldTime", 2, tdev, RSSID )
    end

    if s < 00206 then
        local currState = getVarNumeric( "Tripped", 0, tdev, SENSOR_SID )
        initVar( "Target", currState, tdev, SWITCH_SID )
        initVar( "Status", currState, tdev, SWITCH_SID )
    end

    -- Update version last.
    if (s ~= _CONFIGVERSION) then
        luup.variable_set(RSSID, "Version", _CONFIGVERSION, tdev)
    end
end

-- plugin_runOnce() looks to see if a core state variable exists; if not, a one-time initialization
-- takes place.
local function plugin_runOnce( pdev )
    local s = getVarNumeric("Version", 0, pdev, MYSID)
    if s == _CONFIGVERSION then
        -- Up to date.
        return
    elseif s == 0 then
        L("First run, setting up new plugin instance...")
        initVar( "NumChildren", 0, pdev, MYSID )
        initVar( "NumRunning", 0, pdev, MYSID )
        initVar( "Message", "", pdev, MYSID )
        initVar( "HouseMode", luup.attr_get( "Mode", 0 ) or "1", pdev, MYSID )
        initVar( "LastDST", "0", pdev, MYSID )
        initVar( "IsHome", "", pdev, MYSID )
        initVar( "DebugMode", 0, pdev, MYSID )
        initVar( "MaxEvents", "", pdev, MYSID )
        initVar( "StateCacheExpiry", 600, pdev, MYSID )
        initVar( "UseACE", "", pdev, MYSID )
        initVar( "ACEURL", "", pdev, MYSID )

        luup.attr_set('category_num', 1, pdev)

        luup.variable_set( MYSID, "Version", _CONFIGVERSION, pdev )
        return
    end

    -- Consider per-version changes.
    if s < 00102 then
        initVar( "DebugMode", 0, pdev, MYSID )
    end

    if s < 00105 then
        luup.attr_set('category_num', 1, pdev)
        luup.attr_set('subcategory_num', "", pdev)
    end

    if s < 00109 then
        luup.variable_set( RSSID, "runscene", nil, pdev ) -- correct SID/device mismatch
    end

    if s < 00200 then
        initVar( "StateCacheExpiry", 600, pdev, MYSID )
    end

    if s < 00202 then
        initVar( "MaxEvents", "", pdev, MYSID )
    end

    if s < 00204 then
        initVar( "UseACE", "", pdev, MYSID )
        initVar( "ACEURL", "", pdev, MYSID )
    end

    if s < 00205 then
        initVar( "IsHome", "", pdev, MYSID )
    end

    if s < 00204 then
        initVar( "UseACE", "", pdev, MYSID )
        initVar( "ACEURL", "", pdev, MYSID )
    end

    -- Update version last.
    if s ~= _CONFIGVERSION then
        luup.variable_set( MYSID, "Version", _CONFIGVERSION, pdev )
    end
end

-- Return current house mode, or test house mode if set
local function getHouseMode( tdev )
    local mode = getVarNumeric( "TestHouseMode", 0, tdev, RSSID )
    if mode ~= 0 then
        return tostring(mode)
    end
    return luup.variable_get( MYSID, "HouseMode", pluginDevice ) or "1"
end

-- Clean cstate
local function loadCleanState( tdev )
    D("loadCleanState(%1)", tdev)

    -- If we have state in memory, it's assumed to be clean.
    if sensorState[tostring(tdev)].condState then
        -- Bump time to avoid expiration (cache hit) and return
        sensorState[tostring(tdev)].condState.lastSaved = os.time()
        return sensorState[tostring(tdev)].condState
    end

    -- Fetch cstate. If it's empty, there's nothing to do here.
    local cstate = {} -- guilty until proven innocent
    local s = luup.variable_get( RSSID, "cstate", tdev ) or ""
    if s ~= "" then
        local err
        cstate,_,err = json.decode( s )
        if err then
            L({level=2,msg="ReactorSensor %1 (%2) corrupted cstate, clearing!"}, tdev, luup.devices[tdev].description)
            cstate = {}
        end

        local cdata = sensorState[tostring(tdev)].configData
        if not cdata then
            L({level=1,msg="ReactorSensor %1 (%2) has corrupt configuration data!"}, tdev, luup.devices[tdev].description)
            error("ReactorSensor " .. tdev .. " has invalid configuration data")
            -- no return
        end

        -- Find all conditions in cdata
        local conds = {}
        for _,grp in ipairs( cdata.conditions or {} ) do
            table.insert( conds, grp.groupid )
            for _,cond in ipairs( grp.groupconditions or {} ) do
                table.insert( conds, cond.id )
            end
        end
        D("loadCleanState() cdata has %1 conditions: %2", #conds, conds)

        -- Get all conditions in cstate. Remove from that list all cdata conditions.
        local states = getKeys( cstate )
        D("loadCleanState() cstate has %1 states: %2", #states, states)
        local dels = {} -- map
        for _,k in ipairs( states ) do dels[k] = true end
        for _,k in ipairs( conds ) do dels[k] = nil end

        -- Delete whatever is left
        D("loadCleanState() deleting %1", dels)
        for k,_ in pairs( dels ) do cstate[ k ] = nil end
    end

    -- Save updated state
    D("loadCleanState() saving state %1", cstate)
    cstate.lastSaved = os.time()
    luup.variable_set( RSSID, "cstate", json.encode( cstate ), tdev )
    return cstate
end

-- Load scene data from Luup.
local function loadScene( sceneId, pdev )
    D("loadScene(%1,%2)", sceneId, pdev)
    assert(luup.devices[pdev].device_type == MYTYPE)

    -- Fetch from Luup. Horrid that we can't get this structure directly (have to make HTTP request)
    local req = "http://localhost/port_3480/data_request?id=scene&action=list&output_format=json&scene=" .. tostring(sceneId)
    if isOpenLuup then
        req = "http://localhost:3480/data_request?id=scene&action=list&output_format=json&scene=" .. tostring(sceneId)
    end
    local success, body, httpStatus = luup.inet.wget(req)
    if not success then
        D("loadScene() failed scene request %2: %1", httpStatus, req)
        return false
    end
    local data, pos, err = json.decode(body)
    if err then
        L("Can't decode JSON response for scene %1: %2 at %3 in %4", sceneId, err, pos, body)
        return false
    end
    data.loadtime = luup.attr_get("LoadTime", 0) or "0"
    if data.groups then
        table.sort( data.groups, function( a, b ) return (a.delay or 0) < (b.delay or 0) end )
    end
    D("loadScene() loaded scene %1: %2", sceneId, data)

    -- Clear the startup Lua for this scene from the Lua chunk cache
    local starter = string.format("scene%s_start", tostring(data.id or ""))
    if luaFunc[starter] then luaFunc[starter] = nil end

    -- Force-encode the scene lua. This is an openLuup issue, as it does not do this by default. Doing so prevents potential JSON issues.
    if (data.lua or "") ~= "" and (data.encoded_lua or 0) == 0 and getVarNumeric("ForceEncodedLua", 1, pluginDevice, MYSID) ~= 0 then
        D("loadScene() force-encoding unencoded lua")
        data.lua = mime.b64( data.lua )
        data.encoded_lua = true
    end

    -- Keep cached
    if next(sceneData) == nil then
        sceneData = json.decode( luup.variable_get( MYSID, "scenedata", pluginDevice ) or "{}" ) or {}
    end
    sceneData[tostring(data.id)] = data
    luup.variable_set( MYSID, "scenedata", json.encode(sceneData), pdev )
    return data
end

-- Process deferred scene load queue
local function loadWaitingScenes( pdev, ptask )
    D("loadWaitingScenes(%1)", pdev)
    local done = {}
    local maxtries = getVarNumeric( "MaxSceneLoadRetries", 10, pluginDevice, MYSID )
    for sk,sw in pairs(sceneWaiting) do
        if luup.scenes[sw.id] then
            sw.tries = (sw.tries or 0) + 1
            local scd = loadScene( sw.id, pdev )
            D("loadWaitingScenes() load #%1 attempt %2 returned %3", sw.id, sw.tries, tostring(scd))
            if scd then
                -- Got it! loadScene() puts it in cache for us.
                table.insert( done, sk )
            elseif sw.tries >= maxtries then
                -- Too many retries, but we know scene exists. Remove from refresh
                -- queue and leave any cached entry intact.
                L({level=2,msg="Failed to load scene %1 in %2 attempts"},
                    sw.id, sw.tries)
                table.insert( done, sk )
            end
        else
            -- Scene no longer exists. Remove from refresh queue and cache.
            L({level=2,msg="Load scene #%1 failed, scene no longer exists."}, sw.id)
            sceneData[sk] = nil
            table.insert( done, sk )
        end
    end
    for _,sk in ipairs( done ) do
        sceneWaiting[sk] = nil
    end
    if next(sceneWaiting) ~= nil then
        -- More to do, schedule it.
        scheduleDelay( ptask, 5 )
    end
end

local function refreshScene( sceneId )
    sceneWaiting[tostring(sceneId)] = { id= sceneId, since=os.time(), tries=0 }
    scheduleDelay( { id="sceneloader", owner=pluginDevice, func=loadWaitingScenes }, 1 )
end

-- Get scene data from cache or Luup. Queue fetch/refetch if needed.
local function getSceneData( sceneId, tdev )
    D("getSceneData(%1,%2)", sceneId, tdev )

    -- Check for activity (ReactorScene)
    local skey = tostring(sceneId)
    local cd = sensorState[tostring(tdev)].configData
    if ( cd.activities or {} )[skey] then
        return cd.activities[skey]
    end
    -- This is the "old" way of finding trip and untrip actions for the ReactorSensor.
    -- Keep it around for unchanged configs.
    if skey == "root.true" or skey == "root.false" then
        local pt = skey:match("%.true") and "tripactions" or "untripactions"
        local r = sensorState[tostring(tdev)].configData[pt]
        if r then r.id = skey r.name = skey end
        return r
    end

    -- At this point, we're looking for a Vera scene, so make sure it's valid.
    local scid = tonumber( sceneId )
    if scid == nil or luup.scenes[scid] == nil then
        -- Nope.
        L({level=1,msg="Scene %1 in configuration for %3 (%2) is no longer available!"}, sceneId,
            tdev, luup.devices[tdev].description)
        addEvent{ dev=tdev, event="runscene", scene=tostring(sceneId), sceneName="", ['error']="ERROR: scene not found" }
        sceneData[skey] = nil
        return nil
    end

    -- Load persistent (Vera) scene data to cache if cache empty
    if next(sceneData) == nil then
        sceneData = getVarJSON( "scenedata", {}, pluginDevice, MYSID )
    end

    -- See if we can return from cache
    local scd = sceneData[skey]
    if scd ~= nil then
        local llt = tostring( luup.attr_get( "LoadTime", 0 ) or 0 )
        if tostring(scd.loadtime or 0) ~= llt then
            -- Reload since cached, queue for refresh.
            D("getSceneData() reload since scene last cached, queueing update")
            refreshScene( scid )
        end
        D("getSceneData() returning cached: %1", scd)
        return scd -- return cached
    end

    -- We've got nothing. We have to fetch it.
    local data = loadScene( scid, pluginDevice )
    if not data then
        -- Couldn't get it. Try again later.
        D("getSceneData() queueing later scene load for scene %1", scid)
        refreshScene( scid )
        return nil
    end
    sceneWaiting[skey] = nil -- remove any fetch queue entry
    return data
end

-- Stop running scenes
local function stopScene( ctx, taskid, tdev, scene )
    D("stopScene(%1,%2,%3,%4)", ctx or false, taskid or false, tdev or false, scene or false) -- avoid nil shortcut
    assert(luup.devices[tdev].device_type == MYTYPE or luup.devices[tdev].device_type == RSTYPE)
    for tid,d in pairs(sceneState) do
        if ( ctx == nil or ctx == d.context ) and ( taskid == nil or taskid == tid ) and ( scene == nil or d.scene == scene) then
            D("stopScene() stopping scene run task %1", tid)
            scheduleTick( tid, 0 )
            sceneState[tid] = nil
        end
    end
    luup.variable_set( MYSID, "runscene", json.encode(sceneState), pluginDevice )
end

-- Get a value (works as constant or expression (including simple variable ref).
-- Returns result as string and number
local function getValue( val, ctx, tdev )
    D("getValue(%1,%2,%3)", val, ctx, tdev)
    ctx = ctx or sensorState[tostring(tdev)].ctx
    if type(val) == "number" then return tostring(val), val end
    val = tostring(val) or ""
    if #val >=2 and val:byte(1) == 34 and val:byte(-1) == 34 then
        -- Dequote quoted string and return
        return val:sub( 2, -2 ), nil
    end
    if #val >= 2 and val:byte(1) == 123 and val:byte(-1) == 125 then
        -- Expression wrapped in {}
        local mp = val:sub( 2, -2 )
        if luaxp == nil then
            luaxp = require("L_LuaXP_Reactor")
        end
        local result,err = luaxp.evaluate( mp, ctx )
        if err then
            L({level=2,msg="%1 (%2) Error evaluating %3: %4"}, luup.devices[tdev].description,
                tdev, mp, err)
            val = ""
        else
            val = result
        end
    end
    return tostring(val), tonumber(val)
end

local stringify -- fwd decl for execLua

-- Run Lua fragment for scene. Returns result,error
local function execLua( fname, luafragment, extarg, tdev )
    D("execLua(%1,<luafragment>,%2,%3)", fname, extarg, tdev)

    -- See if we've "compiled" it already...
    local fnc = luaFunc[fname]
    if luaFunc[fname] == nil then
        -- "Compile" it
        local err
        fnc,err = loadstring( luafragment, fname )
        if fnc == nil or err then
            L({level=1,msg="%1 %(2) [%3] Lua load failed"},
                luup.devices[tdev].description, tdev, fname)
            luup.log( "Reactor: " .. err .. "\n" .. luafragment, 1 )
            return false, err -- flag error
        end
        if getVarNumeric( "SuppressLuaCaching", 0, pluginDevice, MYSID ) == 0 then
            luaFunc[fname] = fnc
        end
    end
    -- We use a single sandbox for all Lua scripts, which allows modules loaded
    -- to be shared among them. This, of course, has some inherent dangers, and
    -- people's bad habits with globals may be exposed. Issue warnings to assist.
    if luaEnv == nil then
        D("execLua() creating new Lua environment")
        luaEnv = shallowCopy(_G)
        luaEnv._RG = _G -- The unsandboxed plugin environment. Shhh! Secret!
        luaEnv._G = luaEnv
        -- Clear what we don't want to expose.
        luaEnv.json = nil
        luaEnv.ltn12 = nil
        luaEnv.http = nil
        luaEnv.https = nil
        -- Pre-declare these to keep metamethods from griping later; these are replaced per-run.
        luaEnv.Reactor = {}
        luaEnv.__reactor_getdevice = function() end
        luaEnv.__reactor_getscript = function() end
        luaEnv.print =  function( ... )  -- luacheck: ignore 212
                            local dev = luaEnv.__reactor_getdevice() or 0
                            local msg = ""
                            for _,v in ipairs( arg or {} ) do
                                msg = msg .. tostring( v or "(nil)" ) .. " "
                            end
                            msg = msg:gsub( "/r/n?", "/n" ):gsub( "%s+$", "" )
                            luup.log( ((luup.devices[dev] or {}).description or "?") ..
                                " (" .. tostring(dev) .. ") [" .. tostring(luaEnv.__reactor_getscript() or "?") ..
                                "] " .. msg)
                            addEvent{ dev=dev, event="lua", script=luaEnv.__reactor_getscript(), message=msg }
                        end
        -- Override next and pairs specifically so that variables proxy table can iterate.
        -- This version checks for a meta __next function and uses in preference if found.
        -- This is a 5.1-ism. See http://lua-users.org/wiki/GeneralizedPairsAndIpairs
        luaEnv.rawnxt = luaEnv.next
        luaEnv.next =   function( t, k )
                            local m = getmetatable(t)
                            local n = m and m.__next or luaEnv.rawnxt
                            return n( t, k )
                        end
        -- Redefining pairs() this way allows metamethod override for iteration.
        luaEnv.pairs =  function( t ) return luaEnv.next, t, nil end
        local mt = { }
        mt.__newindex = function(t, n, v)
            local what = debug.getinfo(2, "S")
            D("luaEnv.mt.__newindex(%1,%2,%3) new index; luaEnv=%4; debuginfo=%5", tostring(t), n, tostring(v), tostring(luaEnv), what)
            local dev = t.__reactor_getdevice()
            local fn = t.__reactor_getscript() or tostring(what.source)
            if type(v) == "function" then
                --[[
                    This special handling for functions allows luup callbacks to work.
                    The callbacks have to be defined in the plugin environment (outside
                    the sandbox) for Luup to find them by name later.
                --]]
                if t._RG[n] and t._RG[n] ~= v then
                    addEvent{ event="lua", dev=dev, script=fn, message="WARNING: Declaration of non-local function "..n.." overwrites previous definition" }
                end
                return rawset(t._RG, n, v)
            end
            if what.what ~= "C" and getVarNumeric( "SuppressLuaGlobalWarnings", 0, pluginDevice, MYSID ) == 0 then
                L({level=2,msg="%1 (%2) runLua action: %3 makes assignment to global %4 (missing 'local' declaration?) at %5"},
                    ( luup.devices[dev] or {}).description, dev, fn, n, what)
                addEvent{ event="lua", dev=dev, script=fn, message="WARNING: Assignment to global "..n.." (missing 'local' declaration?)" }
            end
            rawset(t, n, v) -- save in sandbox table
        end
        mt.__index = function(t, n) -- luacheck: ignore 212
            local v = t._RG[n]; if v then return v end -- quickly return something known to parent table.
            local what = debug.getinfo(2, "S")
            D("luaEnv.mt.__index(%1,%2) key miss; luaEnv=%3; debuginfo=%4", tostring(t), n, tostring(luaEnv), what)
            if ( ( ( t.package or {} ).loaded or {} )[n] ) then return t.package.loaded[n] end -- hmmm, Vera Luup
            if what.what ~= "C" and getVarNumeric( "SuppressLuaGlobalWarnings", 0, pluginDevice, MYSID ) == 0 then
                local dev = t.__reactor_getdevice()
                local fn = t.__reactor_getscript() or tostring(what.source)
                L({level=1,msg="%1 (%2) runLua action: %3 accesses undeclared/uninitialized global %4"},
                    ( luup.devices[dev] or {} ).description, dev, fn, n)
                addEvent{ event="lua", dev=dev, script=fn, message="ERROR: Using uninitialized global variable "..n }
            end
            return rawget(t, n) -- uhhh... isn't this always nil???
        end
        setmetatable( luaEnv, mt )
    end
    -- Set up reactor context. This creates three important maps: groups, trip
    -- and untrip. The groups map contains the state and time of each group.
    -- The trip and untrip maps contain those groups that most-recently changed
    -- (i.e. those that would cause an overall state change of the ReactorSensor).
    -- They are maps, rather than just arrays, for quicker access.
    local _R = { id=tdev, groups={}, trip={}, untrip={}, variables={},
        script=fname, version=_PLUGIN_VERSION }
    _R.dump = stringify -- handy
    for _,grp in ipairs( sensorState[tostring(tdev)].configData.conditions or {} ) do
        local gs = sensorState[tostring(tdev)].condState[grp.groupid] or {}
        _R.groups[grp.groupid] = { state=gs.evalstate, since=gs.evalstamp }
        if gs.changed then
            if gs.evalstate then _R.trip[grp.groupid] = _R.groups[grp.groupid]
            else _R.untrip[grp.groupid] = _R.groups[grp.groupid] end
        end
    end
    local vars = {}
    for n,_ in pairs( sensorState[tostring(tdev)].configData.variables or {} ) do
        D("execLua() presetting variable %1", n)
        vars[n] = luup.variable_get( VARSID, n, tdev )
    end
    -- Special metatable for Reactor.variables table. Uses a proxy table to that
    -- all access pass through __index/__newindex, but in 5.1 this makes the table
    -- "un-iterable" without additional work. That's why next() and pairs() are
    -- overriden above--they provide a way for this metatable to create its own
    -- iterator.
    local rmt = {}
    rmt.__newindex =    function(t, n, v) -- luacheck: ignore 212
                            addEvent{ dev=tdev, event="lua", script=fname, message="WARNING: Reactor.variables is read-only and cannot be modified! The attempt to modify key "..
                                n.." will be ignored!" }
                        end
    rmt.__index =   function(t, n)
                        -- Always fetch, because it could be changing dynamically
                        local v = luup.variable_get( VARSID, n, tdev )
                        if v == nil then
                            L({level=1,msg="%1 (%2) runLua action: your code accesses undeclared Reactor variable 'Reactor.variables."..n.."'"},
                                luup.devices[tdev].description, tdev, n)
                            addEvent{ dev=tdev, event="lua", script=fname, message="WARNING: Attempt to access undefined Reactor variable "..n }
                        else
                            rawset(getmetatable(t).__vars, n, v) -- store locally
                        end
                        return v
                    end
    -- Define __next meta so env-standard next() accesses proxy table.
    rmt.__next =    function(t, k) return luaEnv.rawnxt( getmetatable(t).__vars, k ) end
    rmt.__vars = vars -- this is the proxy table
    setmetatable( _R.variables, rmt )
    -- Finally. post our device environment and run the code.
    luaEnv.Reactor = _R
    luaEnv.__reactor_getdevice = function() return tdev end
    luaEnv.__reactor_getscript = function() return fname end
    local oldenv = getfenv(fnc)
    setfenv(fnc, luaEnv)
    local success, ret = pcall( fnc ) -- protect from runtime errors within
    setfenv(fnc, oldenv)
    luaEnv.Reactor = {} -- dispose of device context
    D("execLua() lua success=%3 return=(%2)%1", ret, type(ret), success)
    -- Scene return value must be exactly boolean false to stop scene.
    return ret, (not success) and ret or false
end

local runScene -- forward declaration

-- Resolve variable references. Recursion is allowed.
-- ??? Deprecate this resolver.
local function resolveVarRef( v, tdev, depth )
    if getVarNumeric( "RevertOldResolver", 0, pluginDevice, MYSID ) == 0 then
        return getValue( v, nil, tdev )
    end
    depth = depth or 1
    if type(v) ~= "string" then return v end
    local var = v:match( "%{([^}]+)%}" )
    if var == nil then return v end
    if depth > 8 then
        L({level=1,msg="%1 (%2) nesting too deep resolving variable references, stopped at %3"},
            luup.devices[tdev].description, tdev, v)
        return v
    end
    return resolveVarRef( luup.variable_get( VARSID, var, tdev ), tdev, depth+1 )
end

-- Run the next scene group(s), until we run out of groups or a group delay
-- restriction hasn't been met. Across reloads, scenes will "catch up," running
-- groups that are now past-due (native Luup scenes don't do this).
-- Return taskid if groups remain to run (delayed), or nil if scene is finished.
local function execSceneGroups( tdev, taskid, scd )
    D("execSceneGroups(%1,%2,%3)", tdev, taskid, type(scd) )
    assert(luup.devices[tdev].device_type == MYTYPE or luup.devices[tdev].device_type == RSTYPE)

    -- Get sceneState, make sure it's consistent with request.
    local sst = sceneState[taskid]
    D("execSceneGroups() scene state %1", sst)
    if sst == nil then
        scheduleTick( taskid, 0 )
        return nil
    end

    -- Reload the scene if it wasn't passed to us (from cache)
    if not scd then
        D("execSceneGroups() reloading scene data for %1", sst.scene)
        scd = getSceneData(sst.scene, tdev)
        if scd == nil then
            L({level=1,msg="Previously running scene %1 now not found/loaded. Aborting run."}, sst.scene)
            return stopScene( nil, taskid, tdev )
        end
    end

    -- Run next scene group (and keep running groups until no more or delay needed)
    local nextGroup = sst.lastgroup + 1
    while nextGroup <= #(scd.groups or {}) do
        D("execSceneGroups() now at group %1 of scene %2 (%3)", nextGroup, scd.id, scd.name)
        -- If scene group has a delay, see if we're there yet.
        local now = os.time() -- update time, as scene groups can take a long time to execute
        local delay = scd.groups[nextGroup].delay or 0
        if type(delay) == "string" then delay = resolveVarRef( delay, tdev ) end
        if type(delay) ~= "number" then
            L({level=1,msg="%1 (%2) delay at group %3 did not resolve to number; no delay!"},
                luup.devices[tdev].description, tdev, nextGroup)
            delay = 0
        end
        D("execSceneGroups() delay is %1 %2", delay, scd.groups[nextGroup].delaytype)
        if delay > 0 then
            local delaytype = scd.groups[nextGroup].delaytype or "inline"
            local tt
            -- Vera (7.x.x) scenes are always "start" delay type.
            if delaytype == "start" or not scd.isReactorScene then
                tt = sst.starttime + delay
            else
                tt = (sst.lastgrouptime or sst.starttime) + delay
            end
            if tt > now then
                -- It's not time yet. Schedule task to continue.
                D("execSceneGroups() scene group %1 must delay to %2", nextGroup, tt)
                addEvent{ dev=tdev, event="runscene", scene=scd.id, sceneName=scd.name or scd.id, notice="Scene delay until "..os.date("%X", tt) }
                scheduleTick( { id=sst.taskid, owner=sst.owner, func=execSceneGroups, args={ scd } }, tt )
                return taskid
            end
        end

        -- Run this group.
        addEvent{ dev=tdev, event="runscene", scene=scd.id, sceneName=scd.name or scd.id, notice="Starting scene group "..nextGroup }
        for ix,action in ipairs( scd.groups[nextGroup].actions or {} ) do
            if not scd.isReactorScene then
                -- Genuine Vera/Luup scene (just has device actions)
                local devnum = tonumber( action.device )
                if devnum == nil or luup.devices[devnum] == nil then
                    addEvent{ dev=tdev, event="runscene", scene=scd.id, sceneName=scd.name or scd.id, warning="Action skipped, device number invalid or does not exist: " .. tostring( action.device ) }
                    L({level=2,msg="%5 (%6): invalid device number (%4) in scene %1 (%2) group %3; skipping action."},
                        scd.id, scd.name, nextGroup, action.device, tdev, luup.devices[tdev].description)
                    D("execSceneGroups() action=%1, all group %2 actions=%3", action, nextGroup, scd.groups[nextGroup].actions)
                else
                    local param = {}
                    for k,p in ipairs( action.arguments or {} ) do
                        param[p.name or tostring(k)] = p.value
                    end
                    D("execSceneGroups() dev %4 (%5) do %1/%2(%3) for %6 (%7)",
                        action.service, action.action, param, devnum,
                        (luup.devices[devnum] or {}).description or "?unknown?",
                        scd.name or scd.id, scd.id )
                    -- If Lua HomeAutomationGateway RunScene action, run in Reactor
                    if action.service == "urn:micasaverde-com:serviceId:HomeAutomationGateway1" and
                            action.action == "RunScene" and devnum == 0 then
                        -- Overriding like this runs the scene as a job (so it doesn't start immediately)
                        D("execSceneGroups() overriding Vera RunScene with our own!")
                        action.service = RSSID
                        devnum = tdev
                        param.Options = { contextDevice=sst.options.contextDevice, stopPriorScenes=false }
                    end
                    luup.call_action( action.service, action.action, param, devnum )
                end
            else
                -- ReactorScene
                D("execSceneGroups() %3 step %1: %2", ix, action, scd.id)
                if action.type == "comment" then
                    -- If first char is asterisk, emit comment to log file
                    if ( action.comment or ""):byte(1) == 42 then
                        L("%2 (%1) %3 [%4:%5]", tdev, luup.devices[tdev].description,
                            action.comment, scd.id, ix)
                        addEvent{ dev=tdev, event="runscene", scene=scd.id, sceneName=scd.name or scd.id, message=action.comment or "" }
                    end
                elseif action.type == "device" then
                    local devnum = tonumber( action.device )
                    if devnum == nil or luup.devices[devnum] == nil then
                        addEvent{ dev=tdev, event="runscene", scene=scd.id, sceneName=scd.name or scd.id, warning="Action skipped, device number invalid or does not exist: " .. tostring( action.device ) }
                        L({level=1,msg="%5 (%6): invalid device (%4) in scene %1 (%2) group %3; skipping action."},
                            scd.name or "", scd.id, nextGroup, action.device, tdev, luup.devices[tdev].description)
                    else
                        local param = {}
                        for k,p in ipairs( action.parameters or {} ) do
                            -- Reactor behavior: omit if value not defined
                            if p.value ~= nil then
                                local val = resolveVarRef( p.value, tdev )
                                if val ~= nil then
                                    -- Vera action arguments are always strings. Boolean special.
                                    if type(val) == "boolean" then val = val and 1 or 0 end
                                    param[p.name or tostring(k)] = tostring(val)
                                end
                            end
                        end
                        D("execSceneGroups() dev %4 (%5) do %1/%2(%3) for %6 (%7)",
                            action.service, action.action, param, devnum,
                            (luup.devices[devnum] or {}).description or "?unknown?",
                            scd.name or "", scd.id )
                        luup.call_action( action.service, action.action, param, devnum )
                    end
                elseif action.type == "housemode" then
                    D("execSceneGroups() setting house mode to %1", action.housemode)
                    luup.call_action( "urn:micasaverde-com:serviceId:HomeAutomationGateway1",
                        "SetHouseMode", { Mode=action.housemode or "1" }, 0 )
                elseif action.type == "runscene" then
                    -- Run scene in same context as this one. Whoa... recursion... depth???
                    local scene = resolveVarRef( action.scene, tdev )
                    D("execSceneGroups() launching scene %1 (%2) from scene %3",
                        scene, action.scene, scd.id)
                    -- Not running as job here because we want in-line execution of scene actions (the Reactor way).
                    runScene( scene, tdev, { contextDevice=sst.options.contextDevice, stopPriorScenes=false } )
                elseif action.type == "runlua" then
                    local fname = string.format("rs%s_sc%s_gr%d_ac%d",
                        tostring(tdev), tostring(scd.id), nextGroup, ix )
                    D("execSceneGroups() running Lua for %1 (chunk name %2)", scd.id, fname)
                    local lua = action.lua
                    if ( action.encoded_lua or 0 ) ~= 0 then
                        lua = mime.unb64( lua )
                        if lua == nil then
                            addEvent{ dev=tdev, event="runscene", scene=scd.id, sceneName=scd.name or scd.id, ['error']="Aborting; unable to decode Lua for action #" .. tostring(ix) }
                            L({level=1,msg="Aborting scene %1 (%2) run, unable to decode scene Lua"}, scd.id, scd.name)
                            stopScene( tdev, nil, tdev ) -- stop all scenes in context.
                            return nil
                        end
                    end
                    local more, err = execLua( fname, lua, nil, tdev )
                    D("execSceneGroups() execLua returned %1,%2", more, err)
                    if err then
                        addEvent{ dev=tdev, event="runscene", scene=scd.id, sceneName=scd.name or scd.id, ['error']="Aborting; Lua error in action #" .. tostring(ix) .. ": " .. tostring(err) }
                        L({level=1,msg="%1 (%2) aborting scene %3 Lua execution at group step %4, Lua run failed: %5"},
                            luup.devices[tdev].description, tdev, scd.id, ix, err)
                        L{level=2,msg="Lua:\n"..lua} -- concat to avoid formatting
                        -- Throw on the brakes! (stop all scenes in context)
                        stopScene( tdev, nil, tdev )
                        return nil
                    elseif more == false then -- N.B. specific test to match exactly boolean type false (but not nil)
                        addEvent{ dev=tdev, event="runscene", scene=scd.id, sceneName=scd.name or scd.id, notice="Stopping; Run Lua action #" .. tostring(ix) .. " returned (" .. type(more) .. ")" .. tostring(more) }
                        L("%1 (%2) scene %3 Lua at step %4 returned (%5)%6, stopping actions.",
                            luup.devices[tdev].description, tdev, scd.id, ix, type(more), more)
                        stopScene( nil, taskid, tdev ) -- stop just this scene.
                        return nil
                    --[[
                    else
                        addEvent{ dev=tdev, event="runscene", scene=scd.id, sceneName=scd.name or scd.id, notice="Run Lua action #" .. tostring(ix) .. " OK, return value (" .. type(more) .. ")" .. tostring(more) }
                    --]]
                    end
                else
                    addEvent{ dev=tdev, event="runscene", scene=scd.id, sceneName=scd.name or scd.id, warning="Action #" .. tostring(ix) .. " unrecognized type: " .. tostring(action.type) .. ", ignored." }
                    L({level=1,msg="Unhandled action type %1 at %2 in scene %3 for %4 (%5)"},
                        action.type, ix, scd.id, tdev, luup.devices[tdev].description)
                end
            end
        end

        -- Finished this group. Save position.
        sceneState[taskid].lastgroup = nextGroup
        sceneState[taskid].lastgrouptime = os.time()
        luup.variable_set( MYSID, "runscene", json.encode(sceneState), pluginDevice )
        nextGroup = nextGroup + 1 -- ...and we're moving on...
    end

    -- We've run out of groups!
    addEvent{ dev=tdev, event="endscene", scene=scd.id, sceneName=scd.name or scd.id }
    D("execSceneGroups(%3) reached end of scene %1 (%2)", scd.id, scd.name, taskid)
    stopScene( nil, taskid, tdev )
    return nil
end

-- Execute a scene from scene data.
local function execScene( scd, tdev, options )
    D("execScene(%1(id),%2,%3)", scd.id, tdev, options )
    options = options or {}

    -- Check if scene running. If so, stop it.
    local ctx = tonumber( options.contextDevice ) or 0
    sceneSerial = sceneSerial + 1
    local taskid = string.format("ctx%s.sc%s.%x", tostring(ctx), tostring(scd.id), sceneSerial)
    if options.stopPriorScenes then
        stopScene( ctx, nil, tdev )
    end

    -- And here ve go...
    addEvent{ dev=tdev, event="startscene", scene=scd.id, sceneName=scd.name or scd.id}

    -- If there's (Luup) scene lua, try to run it.
    if ( scd.lua or "" ) ~= "" then
        D("execScene() handling scene (global) Lua")
        local luafragment
        if ( scd.encoded_lua or 0 ) ~= 0 then
            luafragment = mime.unb64( scd.lua )
            if luafragment == nil then
                addEvent{ dev=tdev, event="runscene", scene=scd.id, sceneName=scd.name or scd.id, ['error']="Aborting; unable to decode scene Lua" }
                L({level=1,msg="Aborting scene %1 (%2) run, unable to decode scene Lua"}, scd.id, scd.name)
                return
            end
        else
            luafragment = scd.lua or ""
        end
        -- Note name is context-free, because all runners of this scene use same
        -- code. Environment will reflect different context at runtime. Of course,
        -- this assumes it's a Luup/Vera scene, not a Reactor scene, but Reactor
        -- scenes don't have startup Lua.
        -- N.B. Scene loader has to reproduce this name, so be careful making changes here.
        local fname = string.format("scene%s_start", tostring(scd.id))
        local more,err = execLua( fname, luafragment, options.externalArgument, tdev )
        if err then
            addEvent{ dev=tdev, event="runscene", scene=scd.id, sceneName=scd.name or scd.id, ['error']="Aborting; Lua error in scene Lua: " .. tostring(err) }
            L({level=1,msg="%1 (%2) scene %3 scene Lua run failed: %4"},
                luup.devices[tdev].description, tdev, scd.id, err)
            L{level=2,msg="Lua:\n"..luafragment} -- concat to avoid formatting
            return
        end
        if more == false then -- N.B. specific test to match exactly boolean type false (but not nil)
            addEvent{ dev=tdev, event="runscene", scene=scd.id, sceneName=scd.name or scd.id, notice="Stopping; scene Lua returned (" .. type(more) .. ")" .. tostring(more) }
            L("%1 (%2) scene %3 Lua returned (%4)%5, scene run aborted.",
                luup.devices[tdev].description, tdev. scd.id, type(more), more)
            return
        end
    end

    -- We are going to run groups. Set up for it.
    D("execScene() setting up to run groups for scene")
    local now = os.time()
    sceneState[taskid] = {
        scene=scd.id,   -- scene ID
        starttime=now,  -- original start time for scene
        lastgroup=0,    -- last group to finish
        lastgrouptime=now,
        taskid=taskid,  -- timer task ID
        context=ctx,    -- context device (device requesting scene run)
        options=options,    -- options
        owner=tdev      -- parent device (always Reactor or ReactorSensor)
    }
    luup.variable_set( MYSID, "runscene", json.encode(sceneState), pluginDevice )

    -- execSceneGroups returns the taskid if delayed groups are pending, otherwise nil
    return execSceneGroups( tdev, taskid, scd )
end

-- Continue running scenes on restart.
local function resumeScenes()
    D("resumeScenes()")
    local d,err = getVarJSON( "runscene", {}, pluginDevice, MYSID )
    if err then
        L({level=1,msg="Can't resume scenes, failed to parse JSON for saved scene state: %1"},
            err)
        luup.variable_set( MYSID, "runscene", "{}", pluginDevice )
    end
    sceneState = d
    for _,data in pairs( sceneState ) do
        scheduleDelay( { id=data.taskid, owner=data.owner, func=execSceneGroups, args={} }, 1 )
    end
end

-- Start a Vera scene.
runScene = function( scene, tdev, options )
    D("runScene(%1,%2,%3)", scene, tdev, options )
    options = options or {}

    local scd = getSceneData( scene, tdev )
    if scd == nil then
        L({level=1,msg="%1 (%2) can't run scene %3, not found/loaded."}, tdev,
            luup.devices[tdev].description, scene)
        return
    end

    -- If using Luup scenes, short-cut
    if getVarNumeric("UseReactorScenes", 1, tdev, RSSID) == 0 and not options.forceReactorScenes
        and not scd.isReactorScene then
        D("runScene() handing-off scene run to Luup")
        luup.call_action( "urn:micasaverde-com:serviceId:HomeAutomationGateway1", "RunScene", { SceneNum=scene }, 0 )
        return
    end

    execScene( scd, tdev, options )
end

-- Set tripped state for a ReactorSensor. Runs scenes, if any.
local function trip( state, tdev )
    L("%2 (#%1) now %3", tdev, luup.devices[tdev].description, state and "tripped" or "untripped")
    luup.variable_set( SENSOR_SID, "Tripped", state and "1" or "0", tdev )
    luup.variable_set( SWITCH_SID, "Target", state and "1" or "0", tdev )
    luup.variable_set( SWITCH_SID, "Status", state and "1" or "0", tdev )
    addEvent{dev=tdev,event='sensorstate',state=state}
    -- Make sure condState is loaded/ready (may have been expired by cache)
    sensorState[tostring(tdev)].condState = loadCleanState( tdev )
    if not state then
        -- Luup keeps (SecuritySensor1/)LastTrip, but we also keep LastReset
        luup.variable_set( RSSID, "LastReset", os.time(), tdev )
        -- Run the reset scene, if we have one. Scene ID must be unique across sensors!
        stopScene( tdev, nil, tdev, 'root.true' ) -- stop contra-activity
        local scd = getSceneData( 'root.false', tdev )
        if scd then execScene( scd, tdev, { contextDevice=tdev, stopPriorScenes=false } ) end
    else
        -- Count a trip.
        luup.variable_set( RSSID, "TripCount", getVarNumeric( "TripCount", 0, tdev, RSSID ) + 1, tdev )
        -- Run the trip scene, if we have one. Scene ID must be unique across sensors!
        stopScene( tdev, nil, tdev, 'root.false' ) -- stop contra-activity
        local scd = getSceneData( 'root.true', tdev )
        if scd then execScene( scd, tdev, { contextDevice=tdev, stopPriorScenes=false } ) end
    end
end

-- Find a group in array
local function findConditionGroup( grpid, cdata )
    for ix,g in ipairs( cdata.conditions or {} ) do
        if g.groupid == grpid then return g,ix end
    end
    return nil
end

-- Find a condition hiding in a group (or is it?)
local function findCondition( condid, cdata )
    for _,g in ipairs( cdata.conditions or {} ) do
        for _,c in ipairs( g.groupconditions or {} ) do
            if c.id == condid then return c end
        end
    end
    return nil
end

-- Find device type name or UDN
local function finddevice( dev )
    local vn
    if type(dev) == "number" then
        return dev
    elseif type(dev) == "string" then
        dev = string.lower( dev )
        if devicesByName[ dev ] ~= nil then
            return devicesByName[ dev ]
        end
        if dev:sub(1,5) == "uuid:" then
            for n,d in pairs( luup.devices ) do
                if string.lower( d.udn ) == dev then
                    devicesByName[ dev ] = n
                    return n
                end
            end
        else
            for n,d in pairs( luup.devices ) do
                if string.lower( d.description ) == dev then
                    devicesByName[ dev ] = n
                    return n
                end
            end
        end
        vn = tonumber( dev )
    end
    return vn
end

-- Load sensor config
local function loadSensorConfig( tdev )
    local s = luup.variable_get( RSSID, "cdata", tdev ) or "{}"
    local cdata, pos, err = json.decode( s )
    if err then
        L("Unable to parse JSON data at %2, %1 in %3", pos, err, s)
        return error("Unable to load configuration")
    end

    -- Backport/downgrade attempt from future version?
    if cdata.version and cdata.version > 19012 then
        L({level=1,msg="Configuration loaded is format v%1, max compatible with this version of Reactor is 19012; upgrade Reactor or restore older config from backup."},
            cdata.version)
        error("Incompatible config format version. Upgrade Reactor or restore older config from backup.")
    end

    -- Special meta to control encode rendering when needed.
    local mt = { __jsontype="object" } -- empty tables render as object
    if debugMode then
        mt.__index = function(t, n) if debugMode then L({level=1,msg="access to %1 in cdata, which is undefined!"},n) end return rawget(t,n) end
        mt.__newindex = function(t, n, v) rawset(t,n,v) if debugMode then L({level=2,msg="setting %1=%2 in cdata"}, n, v) end end
    end
    setmetatable( cdata, mt )

    -- Check old-style scene runners, fix.
    s = luup.variable_get( RSSID, "Scenes", tdev ) or ""
    if s ~= "" then
        L({level=2,msg="%3 (%2) Upgrading old-style scene pair %1 to actions (one-time upgrade)"},
            s, tdev, luup.devices[tdev].description)

        local st = split( s, "," )
        if st[1] ~= "" then
            cdata.tripactions = { id='root.true', isReactorScene=true, groups={ { groupid=1, delay=0, actions={ { ['type']="runscene", scene=st[1] } } } } }
        end
        if #st > 1 and st[2] ~= "" then
            cdata.untripactions = { id='root.false', isReactorScene=true, groups={ { groupid=1, delay=0, actions={ { ['type']="runscene", scene=st[2] } } } } }
        end
        cdata.timestamp = os.time()
        luup.variable_set( RSSID, "cdata", json.encode( cdata ), tdev )
        luup.variable_set( RSSID, "Scenes", "", tdev )
    end
    -- Save to cache.
    sensorState[tostring(tdev)].configData = cdata
    -- When loading sensor config, dump luaFunc so that any changes to code
    -- in actions or scenes are honored immediately. This empties without
    -- changing metatable (which defines mode).
    local t = next( luaFunc )
    while t do
        luaFunc[t] = nil
        t = next( luaFunc )
    end
    return cdata
end

local function evaluateVariable( vname, ctx, cdata, tdev )
    D("evaluateVariable(%1,cdata,%2)", vname, tdev)
    local vdef = (cdata.variables or {})[vname]
    if vdef == nil then
        L({level=1,msg="%2 (%1) Invalid variable reference to %3, not configured"},
            tdev, luup.devices[tdev].description, vname)
        return
    end
    if luaxp == nil then
        -- Don't load luaxp unless/until needed.
        luaxp = require("L_LuaXP_Reactor")
    end
    -- if debugMode then luaxp._DEBUG = D end
    ctx.NULL = luaxp.NULL
    local result, err = luaxp.evaluate( vdef.expression or "?", ctx )
    if not ( err or luaxp.isNull(result) or string.find( ":number:string:boolean:", type(result) ) ) then
        -- Type we can't store in state variable.
        err = { message="Invalid result type for state variable storage (" .. type(result) .. ")" }
    end
    if not ( err or luaxp.isNull(result) ) then
        D("evaluateVariable() %2 (%1) %3 evaluates to %4", tdev, luup.devices[tdev].description,
            vdef.expression, result)
        -- Save on context for other evals
        ctx[vname] = result
        -- Canonify booleans by converting to number for storage as state variable
        if type(result) == "boolean" then result = result and "1" or "0" end
        if type(result) == "table" then
            for ix,v in ipairs( result ) do
                if type(v) ~= "number" then
                    result[ix] = string.format( "%q", tostring(v) )
                end
            end
            result = 'list(' .. table.concat( result, "," ) .. ')'
        end
        local oldVal = luup.variable_get( VARSID, vname, tdev )
        if oldVal == nil or oldVal ~= tostring(result or "") then
            addEvent{ dev=tdev, event="variable", variable=vname, oldval=oldVal, newval=result }
            luup.variable_set( VARSID, vname, tostring(result or ""), tdev )
            luup.variable_set( VARSID, vname .. "_Error", "", tdev )
        end
    else
        L({level=2,msg="%2 (%1) failed evaluation of %3: result=%4, err=%5"}, tdev, luup.devices[tdev].description,
            vdef.expression, result, err)
        ctx[vname] = luaxp.NULL
        local msg = (err or {}).message or "Failed"
        if (err or {}).location ~= nil then msg = msg .. " at " .. tostring(err.location) end
        addEvent{ dev=tdev, event="expression", variable=vname, ['error']=msg }
        luup.variable_set( VARSID, vname, "", tdev )
        luup.variable_set( VARSID, vname .. "_Error", msg, tdev )
        return nil, err
    end
    return result, false
end

local function getExpressionContext( cdata, tdev )
    local ctx = { __functions={}, __lvars={} }
    -- Create evaluation context
    ctx.__functions.finddevice = function( args )
        local selector = unpack( args )
        D("findDevice(%1) selector=%2", args, selector)
        local n = finddevice( selector )
        if n == nil then return luaxp.NULL end
        return n
    end
    ctx.__functions.getstate = function( args )
        local dev, svc, var = unpack( args )
        local vn = finddevice( dev )
        D("getstate(%1), dev=%2, svc=%3, var=%4, vn(dev)=%5", args, dev, svc, var, vn)
        if vn == luaxp.NULL or vn == nil or luup.devices[vn] == nil then
            addEvent{ dev=tdev, event="expression", context="getstate", ['error']="Device not found: " .. tostring(dev) }
            return luaxp.NULL
        end
        -- Create a watch if we don't have one.
        addServiceWatch( vn, svc, var, tdev )
        -- Get and return value
        return luup.variable_get( svc, var, vn ) or luaxp.NULL
    end
    ctx.__functions.setstate = function( args )
        local dev, svc, var, val = unpack( args )
        local vn = finddevice( dev )
        D("setstate(%1), dev=%2, svc=%3, var=%4, val=%5, vn(dev)=%6", args, dev, svc, var, val, vn)
        if vn == luaxp.NULL or vn == nil or luup.devices[vn] == nil then
            addEvent{ dev=tdev, event="expression", context="setstate", ['error']="Device not found: " .. tostring(dev) }
            return luaxp.NULL
        end
        -- Set value.
        local vv = val
        if vv == nil or luaxp.isNull(vv) then
            vv = ""
        elseif type(vv) == "table" then
            vv = table.concat( vv, "," )
        else
            vv = tostring(vv)
        end
        luup.variable_set( svc or "urn:upnp-org:serviceId:DefaultService", var or "Unnamed", vv, vn )
        if val == nil then return luaxp.NULL end
        return val
    end
    ctx.__functions.getattribute = function( args )
        local dev, attr = unpack( args )
        local vn = finddevice( dev )
        D("getattribute(%1), dev=%2, attr=%3, vn(dev)=%4", args, dev, attr, vn)
        if vn == luaxp.NULL or vn == nil or luup.devices[vn] == nil then
            addEvent{ dev=tdev, event="expression", context="getattribute", ['error']="Device not found: " .. tostring(dev) }
            return luaxp.NULL
        end
        -- Get and return value.
        return luup.attr_get( attr, vn ) or luaxp.NULL
    end
    ctx.__functions.getluup = function( args )
        local key = unpack( args )
        if key == nil or luup[key] == nil then return luaxp.NULL end
        local t = type(luup[key])
        if t == "string" or t == "number" then
            return luup[key]
        end
        return luaxp.NULL
    end
    ctx.__functions.stringify = function( args )
        local val = unpack( args )
        return json.encode( val )
    end
    ctx.__functions.unstringify = function( args )
        local str = unpack( args )
        local val,pos,err = json.decode( str )
        if err then
            luaxp.evalerror("Failed to unstringify at " .. pos .. ": " .. err)
        end
        return val
    end
    -- Implement LuaXP extension resolver as recursive evaluation. This allows expressions
    -- to reference other variables, makes working order of evaluation.
    ctx.__functions.__resolve = function( name, c2x )
        D("__resolve(%1,c2x)", name)
        if (c2x.__resolving or {})[name] then
            luaxp.evalerror("Circular reference detected (" .. name .. ")")
            return luaxp.NULL
        end
        if (cdata.variables or {})[ name ] == nil then
            -- If we don't recognize it, we can't resolve it.
            return nil
        end
        c2x.__resolving = c2x.__resolving or {}
        c2x.__resolving[name] = true
        local val = evaluateVariable( name, c2x, cdata, tdev )
        c2x.__resolving[name] = nil
        return val
    end
    return ctx
end

local function updateVariables( cdata, tdev )
    -- Make a list of variable names to iterate over. This also facilitates a
    -- quick test in case there are no variables, bypassing a bit of work.
    local vars = {}
    for n,_ in pairs(cdata.variables or {}) do table.insert( vars, n ) end
    D("updateVariables() updating vars=%1", vars)
    local ctx = getExpressionContext( cdata, tdev )
    -- Perform evaluations.
    for _,n in ipairs( vars ) do
        if not ctx[n] then -- not yet evaluated this run?
            evaluateVariable( n, ctx, cdata, tdev )
        end
    end
    -- Save the expression context for other uses.
    sensorState[tostring(tdev)].ctx = ctx
end

-- Helper to schedule next condition update. Times are MSM (mins since midnight)
local function doNextCondCheck( taskinfo, nowMSM, startMSM, endMSM )
    D("doNextCondCheck(%1,%2,%3)", nowMSM, startMSM, endMSM)
    local edge = 1440
    if nowMSM < startMSM then
        edge = startMSM
    end
    if endMSM ~= nil and nowMSM < endMSM then
        edge = math.min( edge, endMSM )
    end
    local delay = (edge - nowMSM) * 60
    -- Round the time to the start of a minute (more definitive)
    local tt = math.floor( ( os.time() + delay ) / 60 ) * 60
    D("doNextCondCheck() edge %3, scheduling next check for %1 (delay %2secs)", tt, delay, edge)
    scheduleTick( taskinfo, tt )
end

local function evaluateCondition( cond, grp, tdev )
    D("evaluateCondition(%1,%2,%3)", cond, grp.groupid, tdev)
    local now = sensorState[tostring(tdev)].timebase
    local ndt = sensorState[tostring(tdev)].timeparts

    assert( cond.laststate )

    if cond.type == "service" then
        -- Can't succeed if referenced device doesn't exist.
        if luup.devices[cond.device or -1] == nil then
            L({level=2,msg="%1 (%2) condition %3 refers to device %4 (%5), does not exist, skipped"},
                luup.devices[tdev].description, tdev, cond.id, cond.device, cond.devicename or "unknown")
            return nil,false,false
        end

        -- Add service watch if we don't have one
        addServiceWatch( cond.device, cond.service, cond.variable, tdev )

        -- Get state variable value.
        local vv = luup.variable_get( cond.service or "", cond.variable or "", cond.device or -1 ) or ""
        local vn = tonumber( vv )

        -- Get condition value
        local cv,cn = getValue( cond.value, nil, tdev )

        -- If case-insensitive, canonify to lowercase.
        if ( cond.nocase or 1 ) ~= 0 then
            vv = string.lower( vv )
            cv = string.lower( cv )
        end

        -- Evaluate conditions. Any failure is a bail-out.'
        local op = cond.operator
        D("evaluateCondition() %1: %2/%3 %4%5%6?", cond.type, cond.service, cond.variable, vv, op, cv)
        if op == "=" then
            if vv ~= cv then return vv,false end
        elseif op == "<>" then
            if vv == cv then return vv,false end
        elseif op == ">" then
            if vn == nil or cn == nil or vn <= cn then return vv,false end
        elseif op == "<" then
            if vn == nil or cn == nil or vn >= cn then return vv,false end
        elseif op == ">=" then
            if vn == nil or cn == nil or vn < cn then return vv,false end
        elseif op == "<=" then
            if vn == nil or cn == nil or vn > cn then return vv,false end
        elseif op == "contains" then
            if not string.find( vv, cv ) then return vv,false end
        elseif op == "notcontains" then
            if string.find( vv, cv ) then return vv,false end
        elseif op == "starts" then
            if not string.find( vv, "^" .. cv ) then return vv,false end
        elseif op == "notstarts" then
            if string.find( vv, "^" .. cv ) then return vv,false end
        elseif op == "ends" then
            if not string.find( vv, cv .. "$" ) then return vv,false end
        elseif op == "notends" then
            if string.find( vv, cv .. "$" ) then return vv,false end
        elseif op == "in" or op == "notin" then
            local lst = split( cv )
            local found = false
            for _,z in ipairs( lst ) do
                if z == vv then
                    found = true
                    break
                end
            end
            if op == "notin" and found then return vv,false end
            if op == "in" and not found then return vv,false end
        elseif op == "istrue" then
            if (vn or 0) == 0 and not TRUESTRINGS:find( ":" .. vv:lower() .. ":" ) then return vv,false end
        elseif op == "isfalse" then
            if (vn or 0) ~= 0 or TRUESTRINGS:find( ":" .. vv:lower() .. ":" ) then return vv,false end
        elseif op == "change" then
            if cv ~= "" and cv ~= "," then
                local ar = split( cv, "," )
                -- With terminal values. If value hasn't changed, consider as
                -- re-eval, go back further in history for prior value.
                local prior = ( cond.laststate.lastvalue == vv ) and
                    cond.laststate.priorvalue or cond.laststate.lastvalue
                D("evaluateCondition() service change op with terms, currval=%1, prior=%2, term=%3", vv, prior, ar)
                if #ar > 0 and ar[1] ~= "" then
                    cv = getValue( ar[1], nil, tdev )
                    if prior ~= cv then return vv,false end
                end
                if #ar > 1 and ar[2] ~= "" then
                    cv = getValue( ar[2], nil, tdev )
                    if vv ~= cv then return vv,false end
                end
                return vv,true
            end
            D("evaluateCondition() service change op without terms, currval=%1, prior=%2, term=%3",
                vv, cond.laststate.lastvalue, cv)
            if vv == cond.laststate.lastvalue then return vv,false end
            -- Changed without terminal values, pulse.
            scheduleDelay( { id=tdev, info="change "..cond.id },
                getVarNumeric( "ValueChangeHoldTime", 2, tdev, RSSID ) )
        else
            L({level=1,msg="evaluateCondition() unknown op %1 in cond %2"}, op, cv)
            return vv,false
        end
        D("evaluateCondition() default true exit for cond %1, new value=%2", cond.id, vv)
        return vv,true
    elseif cond.type == "housemode" then
        -- Add watch on parent if we don't already have one.
        usesHouseMode = true
        addServiceWatch( pluginDevice, MYSID, "HouseMode", tdev )
        local val = cond.value or ""
        local modes = split( val )
        local mode = getHouseMode( tdev )
        if cond.operator == "change" then
            if val ~= "" and val ~= "," then
                -- With terminal values. If value hasn't changed, consider as
                -- re-eval, go back further in history for prior value.
                local prior = ( cond.laststate.lastvalue == mode ) and cond.laststate.priorvalue or cond.laststate.lastvalue
                D("evaluateCondition() housemode change op, currval=%1, prior=%2, term=%3", mode, prior, modes)
                if #modes > 0 and modes[1] ~= "" and prior ~= modes[1] then return mode,false end
                if #modes > 1 and modes[2] ~= "" and mode ~= modes[2] then return mode,false end
                return mode,true
            end
            -- Simple change (any to any).
            D("evaluateCondition() housemode change op, currval=%1, prior=%2 (no term)", mode, cond.laststate.lastvalue)
            if mode == cond.laststate.lastvalue then return mode,false end
            -- Changed without terminal values, pulse.
            scheduleDelay( { id=tdev,info="change "..cond.id },
                getVarNumeric( "ValueChangeHoldTime", 2, tdev, RSSID ) )
        else
            -- Default "is" operator
            D("evaluateCondition() housemode %1 among %2?", mode, modes)
            if not isOnList( modes, mode ) then return mode,false end
        end
        return mode,true
    elseif cond.type == "weekday" then
        local val = ndt.wday
        -- Weekday; Lua 1=Sunday, 2=Monday, ..., 7=Saturday
        local nextDay = os.time{year=ndt.year,month=ndt.month,day=ndt.day+1,hour=0,['min']=0,sec=0}
        D("evaluateCondition() weekday condition, setting next check for %1", nextDay)
        scheduleTick( { id=tdev, info="weekday "..cond.id }, nextDay )
        local wd = split( cond.value )
        local op = cond.operator or ""
        D("evaluateCondition() weekday %1 among %2", val, wd)
        if not isOnList( wd, tostring( ndt.wday ) ) then return val,false end
        -- OK, we're on the right day of the week. Which week?
        if op ~= "" then -- blank means "every"
            D("evaluateCondition() is today %1 %2-%3 the %4th?", val, ndt.month,
                ndt.day, op)
            if op == "last" then
                -- Must be last of this day of the week. If we add a week
                -- to current date, the new date should be next month.
                local nt = os.date( "*t", now + ( 7 * 86400 ) )
                D("evaluateCondition() weekday %1 %2? today=%3, nextweek=%4", val, op, ndt, nt)
                if nt.month == ndt.month then return val,false end -- same
            else
                local nth = tonumber( op )
                if nth == nil then
                    L({level=2,msg="Invalid op %1 in weekday condition %2 for %3 (%4)"},
                        op, cond.id, (luup.devices[tdev] or {}).description, tdev)
                    return val,false -- never met
                end
                -- Move back N-1 weeks; we should still be in same month. Then
                -- move back one more week, should be in prior month.
                local pt, ref
                ref = now
                if nth > 1 then
                    ref = ref - ( (nth-1) * 7 * 86400 )
                    pt = os.date( "*t", ref )
                    if pt.month ~= ndt.month then return val,false end
                end
                pt = os.date( "*t", ref - ( 7 * 86400 ) )
                if pt.month == ndt.month then return val,false end
            end
            D("evaluateCondition() yes, today %1 %2-%3 IS #%4 in month", val,
                ndt.month, ndt.day, op)
        end
        return val, true
    elseif cond.type == "sun" then
        -- Sun condition (sunrise/set)
        -- Figure out sunrise/sunset. Keep cached to reduce load.
        local usingTestTime = getVarNumeric( "TestTime", 0, tdev, RSSID ) ~= 0
        local stamp = ndt.year * 1000 + ndt.yday
        local sundata = getVarJSON( "sundata", {}, pluginDevice, MYSID )
        if ( sundata.stamp or 0 ) ~= stamp or usingTestTime then
            if getVarNumeric( "UseLuupSunrise", 0, pluginDevice, MYSID ) ~= 0 then
                L({level=2,msg="Reactor is configured to use Luup's sunrise/sunset calculations; twilight times cannot be correctly evaluated and will evaluate as dawn=sunrise, dusk=sunset"})
                sundata = { sunrise=luup.sunrise(), sunset=luup.sunset() }
            else
                -- Compute sun data
                sundata = sun( luup.longitude, luup.latitude,
                    getVarNumeric( "Elevation", 0.0, pluginDevice, MYSID ), now )
                D("evaluationCondition() location (%1,%2) computed %3", luup.longitude, luup.latitude, sundata)
            end
            sundata.longitude = luup.longitude
            sundata.latitude = luup.latitude
            if not usingTestTime then
                -- Only write if not testing.
                sundata.stamp = stamp
                luup.variable_set( MYSID, "sundata", json.encode(sundata), pluginDevice )
            end
        end
        local nowMSM = ndt.hour * 60 + ndt.min
        local op = cond.operator or "bet"
        local tparam = split( cond.value or "sunrise+0,sunset+0" )
        local cp,boffs = string.match( tparam[1], "^([^%+%-]+)(.*)" )
        boffs = tonumber( boffs or "0" ) or 0
        local stt = ( sundata[cp or "sunrise"] or sundata.sunrise ) + boffs*60
        local sdt = os.date("*t", stt)
        local startMSM = sdt.hour * 60 + sdt.min
        if op == "bet" or op == "nob" then
            local ep,eoffs = string.match( tparam[2] or "sunset+0", "^([^%+%-]+)(.*)" )
            eoffs = tonumber( eoffs or 0 ) or 0
            local ett = ( sundata[ep or "sunset"] or sundata.sunset ) + eoffs*60
            sdt = os.date("*t", ett)
            local endMSM = sdt.hour * 60 + sdt.min
            D("evaluateCondition() cond %1 check %2 %3 %4 and %5", cond.id, nowMSM, op, startMSM, endMSM)
            doNextCondCheck( { id=tdev,info="sun "..cond.id }, nowMSM, startMSM, endMSM )
            local between
            if endMSM <= startMSM then
                between = nowMSM >= startMSM or nowMSM < endMSM
            else
                between = nowMSM >= startMSM and nowMSM < endMSM
            end
            if ( op == "bet" and not between ) or
                ( op == "nob" and between ) then
                return now,false
            end
        elseif cond.operator == "before" then
            D("evaluateCondition() cond %1 check %2 before %3", cond.id, nowMSM, startMSM)
            doNextCondCheck( { id=tdev,info="sun "..cond.id }, nowMSM, startMSM )
            if nowMSM >= startMSM then return now,false end
        else
            D("evaluateCondition() cond %1 check %2 after %3", cond.id, nowMSM, startMSM)
            doNextCondCheck( { id=tdev,info="sun "..cond.id }, nowMSM, startMSM )
            if nowMSM < startMSM then return now,false end -- after
        end
        return now,true
    elseif cond.type == "trange" then
        -- Time, with various components specified, or not.
        local op = cond.operator or "bet"
        -- Split, pad, and complete date. Any missing parts are filled in with the
        -- current date/time's corresponding part.
        local tparam = split( cond.value, ',' )
        for ix = #tparam+1, 10 do tparam[ix] = "" end -- pad
        local tpart = {}
        tpart[1] = ( tparam[1] == "" ) and ndt.year or tonumber( tparam[1] )
        tpart[2] = ( tparam[2] == "" ) and ndt.month or tonumber( tparam[2] )
        tpart[3] = ( tparam[3] == "" ) and ndt.day or tonumber( tparam[3] )
        tpart[4] = ( tparam[4] == "" ) and ndt.hour or tonumber( tparam[4] )
        tpart[5] = ( tparam[5] == "" ) and ndt.min or tonumber( tparam[5] )
        tpart[6] = ( tparam[6] == "" ) and tpart[1] or tonumber( tparam[6] )
        tpart[7] = ( tparam[7] == "" ) and tpart[2] or tonumber( tparam[7] )
        tpart[8] = ( tparam[8] == "" ) and tpart[3] or tonumber( tparam[8] )
        tpart[9] = ( tparam[9] == "" ) and tpart[4] or tonumber( tparam[9] )
        tpart[10] = ( tparam[10] == "" ) and tpart[5] or tparam[10]
        -- Sanity check year to avoid nil dates coming from os.time()
        if tpart[1] < 1970 then tpart[1] = 1970 elseif tpart[1] > 2037 then tpart[1] = 2037 end
        if tpart[6] < 1970 then tpart[6] = 1970 elseif tpart[6] > 2037 then tpart[6] = 2037 end
        D("evaluationCondition() clean tpart=%1", tpart)
        if tparam[2] == "" then
            -- No date specified, only time components. Magnitude comparison.
            D("evaluateCondition() time-only comparison, now is %1, ndt is %2", now, ndt)
            local nowMSM = ndt.hour * 60 + ndt.min
            local startMSM = tpart[4] * 60 + tpart[5]
            if op == "after" then
                D("evaluateCondition() time-only comparison %1 after %2", nowMSM, startMSM)
                doNextCondCheck( { id=tdev,info="trangeHM "..cond.id }, nowMSM, startMSM )
                if nowMSM < startMSM then return now,false end
            elseif op == "before" then
                D("evaluateCondition() time-only comparison %1 before %2", nowMSM, startMSM)
                doNextCondCheck( { id=tdev,info="trangeHM "..cond.id }, nowMSM, startMSM )
                if nowMSM >= startMSM then return now,false end
            else
                -- Between, or not
                local endMSM = tpart[9] * 60 + tpart[10]
                local between
                if endMSM <= startMSM then
                    between = nowMSM >= startMSM or nowMSM < endMSM
                else
                    between = nowMSM >= startMSM and nowMSM < endMSM
                end
                D("evaluateCondition() time-only comparison %1 %2 %3 %4 (between=%5)",
                    nowMSM, op, startMSM, endMSM, between)
                doNextCondCheck( { id=tdev,info="trangeHM "..cond.id }, nowMSM, startMSM, endMSM )
                if ( op == "nob" and between ) or
                    ( op == "bet" and not between ) then
                    return now,false
                end
            end
        elseif tparam[1] == "" then
            -- No-year given, just M/D H:M. We can do comparison by magnitude,
            -- which works better for year-spanning ranges.
            local nowz = ndt.month * 100 + ndt.day
            local stz = tpart[2] * 100 + tpart[3]
            nowz = nowz * 1440 + ndt.hour * 60 + ndt.min
            stz = stz * 1440 + tpart[4] * 60 + tpart[5]
            if op == "before" then
                D("evaluateCondition() M/D H:M test %1 %2 %3", nowz, op, stz)
                doNextCondCheck( { id=tdev,info="trangeMDHM " .. cond.id }, nowz % 1440, stz % 1440 )
                if nowz >= stz then return now,false end
            elseif op == "after" then
                D("evaluateCondition() M/D H:M test %1 %2 %3", nowz, op, stz)
                doNextCondCheck( { id=tdev,info="trangeMDHM " .. cond.id }, nowz % 1440, stz % 1440 )
                if nowz < stz then return now,false end
            else
                local enz = tpart[7] * 100 + tpart[8]
                enz = enz * 1440 + tpart[9] * 60 + tpart[10]
                D("evaluateCondition() M/D H:M test %1 %2 %3 and %4", nowz, op, stz, enz)
                doNextCondCheck( { id=tdev,info="trangeMDHM " .. cond.id }, nowz % 1440, stz % 1440, enz % 1440 )
                local between
                if stz < enz then -- check for year-spanning
                    between = nowz >= stz and nowz < enz
                else
                    between = nowz >= stz or nowz < enz
                end
                if ( op == "bet" and not between ) or
                    ( op == "nob" and between ) then
                    return now,false
                end
            end
        else
            -- Full spec (Y-M-D H:M). Compare actual times (minute resolution).
            local tmnow = math.floor( now / 60 ) * 60
            local stt, ett
            stt = os.time{ year=tpart[1], month=tpart[2], day=tpart[3], hour=tpart[4], min=tpart[5] }
            stt = math.floor( stt / 60 ) * 60
            D("evaluateCondition() time start %1", os.date( "%x.%X", stt ))
            ett = os.time{ year=tpart[6], month=tpart[7], day=tpart[8], hour=tpart[9], min=tpart[10] }
            ett = math.floor( ett / 60 ) * 60
            D("evaluateCondition() time end %1", os.date( "%x.%X", ett ))
            if stt == ett then ett = ett + 60 end -- special case
            D("evaluateCondition() compare tmnow %1 %2 %3 and %4", tmnow, op, stt, ett)
            -- Before doing condition check, schedule next time for condition check
            local edge = ( tmnow < stt ) and stt or ( ( tmnow < ett ) and ett or nil )
            if edge ~= nil then
                scheduleTick( { id=tdev,info="trangeFULL "..cond.id }, edge )
            else
                D("evaluateCondition() cond %1 past end time, not scheduling further checks", cond.id)
            end
            local cp = op
            if cp == "bet" then
                if tmnow < stt or tmnow >= ett then return now,false end
            elseif cp == "nob" then
                if tmnow >= stt and tmnow < ett then return now,false end
            elseif cp == "before" then
                if tmnow >= stt then return now,false end
            elseif cp == "after" then
                if tmnow < stt then return now,false end
            else
                L({level=1,msg="Unrecognized condition %1 in time spec for cond %2 of %3 (%4)"},
                    cp, cond.id, tdev, luup.devices[tdev].description)
                return now,false
            end
        end
        return now,true
    elseif cond.type == "comment" then
        -- Shortcut. Comments are always true.
        return cond.comment,true
    elseif cond.type == "reload" then
        -- True when loadtime changes. Self-resetting.
        local loadtime = tonumber( ( luup.attr_get("LoadTime", 0) ) ) or 0
        local lastload = getVarNumeric( "LastLoad", 0, tdev, RSSID )
        local reloaded = loadtime ~= lastload
        D("evaluateCondition() loadtime %1 lastload %2 reloaded %3", loadtime, lastload, reloaded)
        luup.variable_set( RSSID, "LastLoad", loadtime, tdev )
        -- Return timer flag true when reloaded is true, so we get a reset shortly after.
        return reloaded,reloaded,reloaded
    elseif cond.type == "interval" then
        local _,nmins = getValue( cond.mins, nil, tdev )
        local _,nhours = getValue( cond.hours, nil, tdev )
        local _,ndays = getValue( cond.days, nil, tdev )
        local interval = 60 * ((ndays or 0) * 1440 + (nhours or 0) * 60 + (nmins or 0))
        if interval < 60 then interval = 60 end -- "can never happen" (yeah, hold my beer)
        -- Get our base time and make it a real time
        local pt = split( ( getValue( cond.basetime, nil, tdev ) ) or "" )
        if #pt == 2 then
            ndt.hour = tonumber(pt[1]) or 0
            ndt.min = tonumber(pt[2]) or 0
        else
            ndt.hour = 0
            ndt.min = 0
        end
        ndt.sec = 0
        local baseTime = os.time( ndt )
        D("evaluateCondition() interval %1 secs baseTime %2", interval, baseTime)
        local cs = sensorState[tostring(tdev)].condState[cond.id]
        D("evaluateCondition() condstate %1", cs)
        if cs ~= nil then
            -- Not the very first run...
            local lastTrue = cs.lastvalue or 0
            -- Our next true relative to lastTrue considers both interval and baseTime
            -- For example, if interval is 4 hours, and baseTime is 3:00pm, the condition
            -- fires at 3am, 7am, 11am, 3pm, 7pm, 11pm (interval goes through baseTime).
            local offs = lastTrue - baseTime
            local nint = math.floor( offs / interval ) + 1
            local nextTrue = baseTime + nint * interval
            -- An interval is considered missed if we're a minute or more late.
            local missed = now >= ( nextTrue + 60 )
            D("evaluateCondition() current state is %1 as of %2, next %3, missed %4", cs.laststate, lastTrue, nextTrue, missed)
            if cs.laststate then
                -- We are currently true (in a pulse); schedule next interval.
                while nextTrue <= now do nextTrue = nextTrue + interval end -- ??? use maths
                D("evaluateCondition() resetting, next %1", nextTrue)
                scheduleTick( { id=tdev, info="interval "..cond.id }, nextTrue )
                return lastTrue,false
            end
            -- Not in a pulse. Announce a missed interval if that happened.
            if missed then
                local late = now - nextTrue
                D("evaluateCondition() missed interval %2 by %1!", late, nextTrue)
                addEvent{ dev=tdev, event="notify", cond=cond.id, delay=late,
                    message="Detected missed interval " .. os.date("%c", nextTrue ) ..
                    ( cond.skipmissed and " (skipped)" or "" )
                }
                -- If we skip missed interval, just reschedule.
                if cond.skipmissed then
                    scheduleTick( { id=tdev, info="interval "..cond.id }, nextTrue )
                    return lastTrue,false
                end
            end
            -- Is it time yet?
            if now < nextTrue then
                -- No...
                local delay = nextTrue - now
                D("evaluateCondition() too early, delaying %1 seconds", delay)
                scheduleDelay( { id=tdev,info="interval "..cond.id }, delay )
                return lastTrue,false
            end
        else
            -- First run. Delay until the first interval.
        end
        -- Go true.
        D("evaluateConditions() triggering interval condition %1", cond.id)
        -- On time greater of 15 seconds or duty cycle as % of interval, but never more than interval-5 seconds.
        scheduleDelay( { id=tdev,info="interval "..cond.id }, math.min( math.max( 15, interval * (cond.duty or 0) / 100 ), interval-5 ) )
        return now,true
    elseif cond.type == "ishome" then
        -- Geofence, is user home?
        -- Add watch on parent if we don't already have one.
        addServiceWatch( pluginDevice, MYSID, "IsHome", tdev )
        local op = cond.operator or "is"
        local ishome = getVarJSON( "IsHome", {}, pluginDevice, MYSID )
        if ishome.version ~= 2 then
            geofenceMode = -1 -- force full update
            L{level=2,msg="Geofence data needs update; deferring evaluation until master device updates."}
            return "not-ready",false
        end
        local userlist = split( cond.value or "" )
        D("evaluateCondition() ishome op=%1 %3; ishome=%2", op, ishome, userlist)
        if op == "at" or op == "notat" then
            if geofenceMode ~= -1 then geofenceMode = -1 end
            local userid,location = unpack(userlist)
            if (ishome.users[userid] or {}).tags and ishome.users[userid].tags[location] then
                local val = ishome.users[userid].tags[location].status or ""
                return val,val==( op=="at" and "in" or "out" )
            end
            -- Don't have data for this location or user.
            return "",false
        else
            -- We could just traverse IsHome, but we want to show
            if geofenceMode == 0 then geofenceMode = 1 end -- don't change -1
            if #userlist < 1 or (#userlist == 1 and userlist[1] == "") then
                -- Empty userlist.
                for k,v in pairs( ishome.users ) do
                    D("evaluateCondition() any op %1, checking %2 ishome=%3", op, k, v.ishome)
                    if v.ishome == 0 and op == "is not" then return k,true end
                    if v.ishome == 1 and op == "is" then return k,true end
                end
            else
                -- Check listed users
                for _,v in ipairs( userlist ) do
                    -- Note that if we have no data for the user, it counts as "not home".
                    local uh = ( ( ishome.users[v] or {} ).ishome or 0 ) ~= 0
                    if op == "is not" and not uh then return v,true end
                    if op == "is" and uh then return v,true end
                end
            end
            return "",false
        end
    else
        L({level=2,msg="Sensor %1 (%2) unknown condition type %3 for cond %4 in group %5 (%6); fails."},
            tdev, luup.devices[tdev].description, cond.type, cond.id, grp.name or grp.groupid, grp.groupid)
        return "",false
    end

    return cond.laststate.lastvalue, cond.laststate.state -- luacheck: ignore 511
end

-- Evaluate conditions within group. Return overall group state (all conditions met).
local function evaluateGroup( grp, cdata, tdev )
    D("evaluateGroup(%1,cdata,%2)", grp.groupid, tdev)
    if grp.groupconditions == nil or #grp.groupconditions == 0 then return false end -- empty group always false
    local hasTimer = false;
    local passed = true; -- innocent until proven guilty
    local skey = tostring(tdev)
    local now = sensorState[skey].timebase
    sensorState[skey].condState[grp.groupid] = sensorState[skey].condState[grp.groupid] or {}
    local gs = sensorState[skey].condState[grp.groupid]
    local latched = {}
    for _,cond in ipairs( grp.groupconditions or {} ) do
        if cond.type ~= "comment" then
            -- Fetch prior state/value
            local cs = sensorState[skey].condState[cond.id]
            if cs == nil then
                -- First time this condition is being evaluated.
                D("evaluateGroup() new condition state for %1", cond.id)
                cs = { id=cond.id, statestamp=0, stateedge={}, valuestamp=0 }
                sensorState[skey].condState[cond.id] = cs
            end
            cond.laststate = cs

            -- Evaluate for state and value
            local newvalue, state, condTimer = evaluateCondition( cond, grp, tdev )
            D("evaluateGroup() eval group %1 cond %2 result is state %3 timer %4", grp.groupid,
                cond.id, state, condTimer)

            hasTimer = condTimer or hasTimer

            -- Preserve the result of the condition eval. We are edge-triggered,
            -- so only save changes, with timestamp.
            if state ~= cs.laststate then
                D("evaluateGroup() condition %1 value state changed from %1 to %2", cs.laststate, state)
                -- ??? At certain times, Vera gets a time that is in the future, or so it appears. It looks like the TZ offset isn't applied, randomly.
                -- Maybe if call is during ntp update, don't know. Investigating... This log message helps detection and analysis.
                if now < cs.statestamp then L({level=1,msg="Time moved backwards! Sensor %4 cond %1 last change at %2, but time now %3"}, cond.id, cs.statestamp, now, tdev) end
                addEvent{dev=tdev,event='condchange',cond=cond.id,oldState=cs.laststate,newState=state}
                cs.laststate = state
                cs.statestamp = now
                cs.stateedge = cs.stateedge or {}
                cs.stateedge[state and 1 or 0] = now
                if state and ( cond.repeatcount or 0 ) > 1 then
                    -- If condition now true and counting repeats, append time to list and prune
                    cs.repeats = cs.repeats or {}
                    table.insert( cs.repeats, now )
                    while #cs.repeats > cond.repeatcount do table.remove( cs.repeats, 1 ) end
                end
            end

            -- Save actual current value if changed (for status display), and when it changed.
            if newvalue ~= cs.lastvalue then
                cs.priorvalue = cs.lastvalue
                cs.lastvalue = newvalue
                cs.valuestamp = now
            end

            -- Check for predecessor/sequence
            if state and ( cond.after or "" ) ~= "" then
                -- Sequence; this condition must become true after named sequence becomes true
                local predCond = findCondition( cond.after, cdata )
                D("evaluateCondition() sequence predecessor %1=%2", cond.after, predCond)
                if predCond == nil then
                    state = false
                else
                    local predState = sensorState[skey].condState[ predCond.id ]
                    D("evaluateCondition() testing predecessor %1 state %2", predCond, predState)
                    if predState == nil then
                        state = false
                        L({level=2,msg="Condition %1 can't meet sequence requirement, condition %2 missing!"}, cond.id, cond.after);
                    else
                        local age = cs.statestamp - predState.statestamp
                        local window = cond.aftertime or 0
                        -- To clear, pred must be true, pred's true precedes our true, and if window, age within window
                        D("evaluateCondition() pred %1, window %2, age %3", predCond.id, window, age)
                        if not ( predState.evalstate and age >= 0 and ( window==0 or age <= window ) ) then
                            D("evaluateCondition() didn't meet sequence requirement %1 after %2(=%3) within %4 (%5 ago)",
                                cond.id, predCond.id, predState.evalstate, cond.aftertime or "any", age)
                            state = false
                        end
                    end
                end
            end

            if state and ( cond.repeatcount or 0 ) > 1 then
                -- Repeat count over duration (don't need hasTimer, it's leading-edge-driven)
                -- The repeats array contains the most recent repeatcount (or fewer) timestamps
                -- of when the condition was met. If (a) the array has the required number of
                -- events, and (b) the delta from the first to now is <= the repeat window, we're
                -- true.
                D("evaluateGroup() cond %1 repeat check %2x in %3s from %4", cond.id,
                    cond.repeatcount, cond.repeatwithin, cond.repeats)
                if #( cs.repeats or {} ) < cond.repeatcount then
                    -- Not enough samples yet
                    state = false
                elseif ( now - cs.repeats[1] ) > ( cond.repeatwithin or 60 ) then
                    -- Gap between first sample and now too long
                    D("evaluateGroup() cond %1 repeated %2x in %3s--too long!",
                        cond.id, #cs.repeats, now - cs.repeats[1])
                    state = false
                else
                    D("evaluateGroup() cond %1 repeated %2x in %3s (seeking %4 within %5, good!)",
                        cond.id, #cs.repeats, now-cs.repeats[1], cond.repeatcount, cond.repeatwithin)
                end
            elseif ( cond.duration or 0 ) > 0 then
                -- Duration restriction?
                -- Age is seconds since last state change.
                local op = cond.duration_op or "ge"
                if op == "lt" then
                    -- If duration < X, then eval is true only if last true interval
                    -- lasted less than X seconds, meaning, we act when the condition goes
                    -- false, checking the "back interval".
                    if not state then
                        local age = (cs.stateedge[0] or now) - (cs.stateedge[1] or 0)
                        state = age < cond.duration
                        D("evaluateGroup() cond %1 was true for %2, limit is %3, state now %4", cond.id,
                            age, cond.duration, state)
                    else
                        -- Not ready yet.
                        D("evaluateGroup() cond %1 duration < %2, not ready yet", cond.id, cond.duration)
                        state = false
                    end
                elseif state then
                    -- Handle "at least" duration. Eval true only when sustained for period
                    local age = now - cs.statestamp
                    if age < cond.duration then
                        D("evaluateGroup() cond %1 suppressed, age %2, has not yet met duration %3",
                            cond.id, age, cond.duration)
                        state = false
                        local rem = math.max( 1, cond.duration - age )
                        scheduleDelay( tostring(tdev), rem )
                    else
                        D("evaluateGroup() cond %1 age %2 (>=%3) success", cond.id, age, cond.duration)
                    end
                end
            end

            -- Latching option. When latched, a condition that goes true remains true until the
            -- ReactorSensor untrips (another non-latched condition goes false), even if its
            -- other test conditions are no longer met.
            if ( cond.latch or 0 ) ~= 0 and cs.evalstate and not state then
                -- Attempting to transition from true to false with latch option set. Check ReactorSensor.
                if ( gs.evalstate or false ) then
                    -- Group is tripped, so this condition is forced to remain true.
                    D("evaluateGroup() cond %1 state %2 overriding to true, latched condition!",
                        cond.id, state)
                    state = true
                    table.insert( latched, cond.id )
                end
            end

            -- Save the final determination of state for this condition.
            passed = state and passed
            if state ~= cs.evalstate then
                addEvent{dev=tdev,event='evalchange',cond=cond.id,oldState=cs.evalstate,newState=state}
                cs.evalstate = state
                cs.evalstamp = now
            end

            D("evaluateGroup() cond %1 %2 final %3, group now %4", cond.id, cond.type, state, passed)
        end
    end

    -- Save group state (create or change only).
    if grp.invert then passed = not passed end
    D("evaluateGroup() grp %1 conditions invert %3; new group state %2, previous %4",
        grp.groupid, passed, grp.invert and "yes" or "no", gs.evalstate)
    if gs.evalstate == nil or gs.evalstate ~= passed then
        addEvent{dev=tdev,event='groupchange',group=grp.groupid,name=grp.name,oldState=gs.evalstate,newState=passed}
        gs.evalstate = passed
        gs.evalstamp = now
        gs.changed = true
        if not gs.evalstate then
            -- Reset latched conditions when group resets
            for _,l in ipairs(latched) do
                local cs = sensorState[skey].condState[l]
                cs.evalstate = cs.laststate
                cs.evalstamp = now
            end
        end
    else
        gs.changed = false
    end
    gs.hastimer = hasTimer

    return passed, hasTimer
end

-- Loop through condition groups and evaluate, determine overall state.
local function evaluateConditions( cdata, tdev )
    -- Evaluate all groups. Any group match is a pass.
    local hasTimer = false
    local passed = false
    local changed = {}
    for _,grp in ipairs( cdata.conditions or {}) do
        if not grp.disabled then
            local match, t = evaluateGroup( grp, cdata, tdev )
            passed = match or passed
            hasTimer = t or hasTimer
            D("evaluateConditions() group %1 eval %2, timer %3, overall state %4 timer %5, continuing",
                grp.groupid, match, t, passed, hasTimer)
            -- can't shortcut until we've gotten rid of hasTimer -- if pass then break end
        else
            D("evaluateConditions() group %1 disabled, skipped", grp.groupid)
        end
    end

    D("evaluateConditions() sensor %1 overall state now %1, hasTimer %2", passed, hasTimer)
    return passed, hasTimer, changed
end

-- Perform update tasks
local function updateSensor( tdev )
    D("updateSensor(%1) %2", tdev, luup.devices[tdev].description)
    local skey = tostring(tdev)

    -- If not enabled, no work to do.
    if not isEnabled( tdev ) then
        D("updateSensor() disabled; no action")
        return
    end

    -- Reload sensor state if cache purged
    sensorState[skey].condState = loadCleanState( tdev )

    -- Check throttling for update rate
    local hasTimer = false -- luacheck: ignore 311/hasTimer
    local maxUpdate = getVarNumeric( "MaxUpdateRate", 30, tdev, RSSID )
    local _, _, rate60 = rateLimit( sensorState[skey].updateRate, maxUpdate, false )
    if maxUpdate == 0 or rate60 <= maxUpdate then
        rateBump( sensorState[skey].updateRate )
        sensorState[skey].updateThrottled = false

        -- Fetch the condition data.
        local cdata = sensorState[skey].configData

        -- Mark a stable base of time
        local tt = getVarNumeric( "TestTime", 0, tdev, RSSID )
        sensorState[skey].timebase = tt == 0 and os.time() or tt
        sensorState[skey].timeparts = os.date("*t", sensorState[skey].timebase)
        D("updateSensor() base time is %1 (%2)", sensorState[skey].timebase,
            sensorState[skey].timeparts)

        -- Update state (if changed)
        updateVariables( cdata, tdev )
        local currTrip = getVarNumeric( "Tripped", 0, tdev, SENSOR_SID ) ~= 0
        local retrig = getVarNumeric( "Retrigger", 0, tdev, RSSID ) ~= 0
        local invert = getVarNumeric( "Invert", 0, tdev, RSSID ) ~= 0
        local newTrip
        newTrip, hasTimer = evaluateConditions( cdata, tdev )
        if invert then newTrip = not newTrip end
        D("updateSensor() trip %4was %1 now %2, retrig %3", currTrip, newTrip,
            retrig, invert and "(inverted) " or "" )

        -- Update runtime based on last status
        local now = os.time()
        if currTrip then
            -- Update accumulated trip time
            local delta = now - getVarNumeric( "lastacc", now, tdev, RSSID )
            luup.variable_set( RSSID, "Runtime", getVarNumeric( "Runtime", 0, tdev, RSSID ) + delta, tdev )
        end
        luup.variable_set( RSSID, "lastacc", now, tdev )

        -- Pass through groups again, and run activities for any changed groups.
        for _,gc in ipairs( cdata.conditions or {} ) do
            local gs = sensorState[skey].condState[ gc.groupid ]
            if gs and gs.changed then
                local activity = gc.groupid .. ( gs.evalstate and ".true" or ".false" )
                D("updateSensor() group %1 state changed to %2, looking for activity %3",
                    gc.groupid, gs.evalstate, activity)
                -- Run per-group state-driven activity. Before starting new activity,
                -- stop any contra-activity (i.e. before run true actions, stop
                -- the false actions.
                local alter = gc.groupid .. ( gs.evalstate and ".false" or ".true" )
                stopScene( tdev, nil, tdev, alter )
                local scd = getSceneData( activity, tdev )
                if scd then
                    D("updateSensor() running %1 activities", activity)
                    execScene( scd, tdev, { contextDevice=tdev, stopPriorScenes=false } )
                end
            end
        end

        -- Set tripped state based on change in status.
        if currTrip ~= newTrip or ( newTrip and retrig ) then
            -- Changed, or retriggerable.
            local maxTrip = getVarNumeric( "MaxChangeRate", 5, tdev, RSSID )
            _, _, rate60 = rateLimit( sensorState[skey].changeRate, maxTrip, false )
            if maxTrip == 0 or rate60 <= maxTrip then
                rateBump( sensorState[skey].changeRate )
                sensorState[skey].changeThrottled = false
                trip( newTrip, tdev )
            else
                if not sensorState[skey].changeThrottled then
                    L({level=2,msg="%2 (#%1) trip state changing too fast (%4 > %3/min)! Throttling..."},
                        tdev, luup.devices[tdev].description, maxTrip, rate60)
                    sensorState[skey].changeThrottled = true
                    addEvent{dev=tdev,event='throttle',['type']='change',rate=rate60,limit=maxTrip}
                    setMessage( "Throttled! (high change rate)", tdev )
                end
                hasTimer = true -- force, so sensor gets checked later
            end
        end
        if not sensorState[skey].changeThrottled then
            setMessage( newTrip and "Tripped" or "Not tripped", tdev )
        end

        -- Save the condition state.
        sensorState[skey].condState.lastSaved = os.time()
        luup.variable_set( RSSID, "cstate", json.encode(sensorState[skey].condState), tdev )
    else
        if not sensorState[skey].updateThrottled then
            L({level=2,msg="%2 (#%1) updating too fast (%4 > %3/min)! Throttling..."},
                tdev, luup.devices[tdev].description, maxUpdate, rate60)
            setMessage( "Throttled! (high update rate)", tdev )
            sensorState[skey].updateThrottled = true
            addEvent{dev=tdev,event='throttle',['type']='update',rate=rate60,limit=maxUpdate}
        end
        hasTimer = true -- force, so sensor gets checked later.
    end

    -- No need to reschedule timer if no demand. Condition may have rescheduled
    -- itself (no need to set hasTimer), so at the moment, hasTimer is only used
    -- for throttle recovery.
    if hasTimer or getVarNumeric( "ContinuousTimer", 0, tdev, RSSID ) ~= 0 then
        D("updateSensor() hasTimer or ContinuousTimer, scheduling update")
        local v = ( 60 - ( os.time() % 60 ) ) + TICKOFFS
        scheduleDelay( {id=skey,info="hasTimer"}, v )
    end
end

local function sensorTick(tdev)
    D("sensorTick(%1)", tdev)

    -- updateSensor will schedule next tick if needed
    if isEnabled( tdev ) then
        updateSensor( tdev )
    else
        setMessage("Disabled", tdev)
    end
end

-- Get the house mode tracker. If it doesn't exist, create it (child device).
-- No HMT on openLuup because it doesn't have native device file to support it.
local function getHouseModeTracker( createit, pdev )
    if not isOpenLuup then
        local children = {}
        for k,v in pairs( luup.devices ) do
            if v.device_num_parent == pdev then
                if v.id == "hmt" then
                    return k, v
                end
                table.insert( children, k )
                if dfMap[v.device_type] == nil then
                    -- Early detection and error exit prevents accidental destruction of children.
                    error( "Device " .. tostring( v.description ) .. " (#" .. k ..
                        ") type "..v.device_type.." not found in dfMap!" )
                end
            end
        end
        -- Didn't find it. At this point, we have a list of children.
        if createit then
            -- Didn't find it. Need to create a new child device for it. Sigh.
            L{level=2,msg="Did not find house mode tracker; creating. This will cause a Luup reload."}
            local ptr = luup.chdev.start( pdev )
            luup.variable_set( MYSID, "Message", "Adding house mode tracker, please wait...", pdev )
            for _,k in ipairs( children ) do
                local v = luup.devices[ k ]
                local df = dfMap[ v.device_type ]
                D("getHouseModeTracker() appending existing device %1 (%2)", v.id, v.description)
                luup.chdev.append( pdev, ptr, v.id, v.description, "", df.device_file, "", "", false )
            end
            D("getHouseModeTracker() creating hmt child; final step before reload.")
            luup.chdev.append( pdev, ptr, "hmt", "Reactor Internal HMT", "", "D_DoorSensor1.xml", "", "", false )
            luup.chdev.sync( pdev, ptr )
            -- Should cause reload immediately. Drop through.
        end
    end
    return false
end

-- Tick handler for master device
local function masterTick(pdev)
    D("masterTick(%1)", pdev)
    assert(pdev == pluginDevice)
    local now = os.time()
    local nextTick = math.floor( now / 60 + 1 ) * 60
    scheduleTick( tostring(pdev), nextTick )

    -- Check and update house mode (by polling, always).
    setVar( MYSID, "HouseMode", luup.attr_get( "Mode", 0 ) or "1", pdev )
    if usesHouseMode and not isOpenLuup then
        -- Find housemode tracking child. Create it if it doesn't exist.
        local hmt = getHouseModeTracker( true, pdev )
        if hmt then
            addServiceWatch( hmt, "urn:micasaverde-com:serviceId:SecuritySensor1", "Armed", pdev )
        end
    end

    -- Vera Secure has battery, check it.
    if hasBattery then
        pcall( checkSystemBattery, pdev )
    end

    -- Check DST change. Re-eval all conditions if changed, just to be safe.
    local dot = os.date("*t").isdst and "1" or "0"
    local lastdst = initVar( "LastDST", dot, pdev, MYSID )
    D("masterTick() current DST %1, last %2", dot, lastdst)
    if dot ~= lastdst then
        L({level=2,msg="DST change detected! Re-evaluating all children."})
        luup.variable_set( MYSID, "LastDST", dot, pdev )
        for k,v in pairs(luup.devices) do
            if v.device_type == RSTYPE then
                luup.call_action( RSSID, "Restart", {}, k ) -- runs as job
            end
        end
    end

    -- Geofencing. If flag on, at least one sensor is using geofencing.
    if geofenceMode ~= 0 then
        -- Getting geofence data can be a long-running task because of handling
        -- userdata, so run as a job.
        D("masterTick() geofence mode %1, launching geofence update job", geofenceMode)
        local rc,rs,rj,ra = luup.call_action( MYSID, "UpdateGeofences", {}, pdev ) -- luacheck: ignore 211
    end

    -- See if any cached state has expired
    local expiry = getVarNumeric( "StateCacheExpiry", 600, pdev, MYSID )
    if expiry > 0 then
        for td,cx in pairs( sensorState or {} ) do
            -- If save time not there, the cache entry never expires.
            if ( ( cx.condState or {} ).lastSaved or now ) + expiry <= now then
                D("masterTick() expiring state cache for %1", td)
                cx.condState = nil
            end
        end
    end
end

-- Start an instance
local function startSensor( tdev, pdev )
    D("startSensor(%1,%2)", tdev, pdev)

    -- Device one-time initialization
    sensor_runOnce( tdev )

    -- Initialize instance data; take care not to scrub eventList
    local skey = tostring( tdev )
    sensorState[skey] = sensorState[skey] or {}
    sensorState[skey].eventList = sensorState[skey].eventList or {}
    sensorState[skey].configData = {}
    sensorState[skey].condState = {}
    sensorState[skey].updateRate = initRate( 60, 15 )
    sensorState[skey].updateThrottled = false
    sensorState[skey].changeRate = initRate( 60, 15 )
    sensorState[skey].changeThrottled = false

    math.randomseed( os.time() )

    -- Load the config data.
    loadSensorConfig( tdev )

    -- Clean and restore our condition state.
    sensorState[tostring(tdev)].condState = nil
    sensorState[tostring(tdev)].condState = loadCleanState( tdev )

    addEvent{ dev=tdev, event='start' }

    -- Watch our own cdata; when it changes, re-evaluate.
    -- NOTE: MUST BE *AFTER* INITIAL LOAD OF CDATA
    luup.variable_watch( "reactorWatch", RSSID, "cdata", tdev )

    setMessage("Starting...", tdev)

    -- Start the sensor's tick.
    scheduleDelay( { id=tostring(tdev), func=sensorTick, owner=tdev }, 5 )

    luup.set_failure( false, tdev )
    return true
end

local function waitSystemReady( pdev )
    D("waitSystemReady(%1)", pdev)
    for n,d in pairs(luup.devices) do
        if d.device_type == "urn:schemas-micasaverde-com:device:ZWaveNetwork:1" then
            local sysStatus = luup.variable_get( "urn:micasaverde-com:serviceId:ZWaveNetwork1", "NetStatusID", n )
            if sysStatus ~= nil and sysStatus ~= "1" then
                -- Z-Wave not yet ready
                L("Waiting for Z-Wave ready, status %1", sysStatus)
                luup.variable_set( MYSID, "Message", "Waiting for Z-Wave ready", pdev )
                scheduleDelay( { id=tostring(pdev), func=waitSystemReady, owner=pluginDevice }, 5 )
                return
            end
            break
        end
    end

    -- System is now ready. Finish initialization and start timers.
    L("Z-Wave ready, starting ReactorSensors.")
    luup.variable_set( MYSID, "Message", "Starting ReactorSensors...", pdev )

    -- Start the master tick
    local tt = math.floor( os.time() / 60 + 1 ) * 60 -- next minute
    scheduleTick( { id=tostring(pdev), func=masterTick, owner=pdev }, tt, { replace=true } )

    -- Resume any scenes that were running prior to restart
    resumeScenes( pdev )

    -- Ready to go. Start our children.
    local count = 0
    local started = 0
    for k,v in pairs(luup.devices) do
        if v.device_type == RSTYPE and v.device_num_parent == pdev then
            count = count + 1
            L("Starting sensor %1 (%2)", k, luup.devices[k].description)
            local status, err = pcall( startSensor, k, pdev )
            if not status then
                L({level=2,msg="Failed to start %1 (%2): %3"}, k, luup.devices[k].description, err)
                addEvent{ dev=k, event="error", message="Startup failed", reason=err }
                setMessage( "Failed (see log)", k )
                luup.set_failure( 1, k ) -- error on timer device
            else
                started = started + 1
            end
        elseif v.device_num_parent == pdev and v.id == "hmt" then
            D("waitSystemReady() adding watch for hmt device #%1", k)
            luup.attr_set( "invisible", 1, k )
            luup.attr_set( "hidden", 1, k )
            luup.variable_set( "urn:micasaverde-com:serviceId:HaDevice1", "ModeSetting", "1:;2:A;3:A;4:A", k )
            addServiceWatch( k, "urn:micasaverde-com:serviceId:SecuritySensor1", "Armed", pdev )
        end
    end
    luup.variable_set( MYSID, "NumChildren", count, pdev )
    luup.variable_set( MYSID, "NumRunning", started, pdev )
    if count == 0 then
        luup.variable_set( MYSID, "Message", "Open control panel!", pdev )
    else
        luup.variable_set( MYSID, "Message", string.format("Started %d of %d at %s", started, count, os.date("%x %X")), pdev )
    end
end

-- Start plugin running.
function startPlugin( pdev )
--[[
    local uilang = luup.attr_get('ui_lang', 0) or "en"
    local plang = luup.variable_get( MYSID, "lang", pdev ) or ""
    if plang ~= "" then uilang = plang end
    i18n.loadFile("T_Reactor_i18n.json") -- Load default language package
    if uilang ~= "en" then
        local f = io.open("T_Reactor_i18n-" .. uilang .. ".json", "r")
        if not f then
            os.execute("curl -s https://raw.githubusercontent.com/toggledbits/Reactor/master/{T_Reactor_i18n-"..uilang..".json} -o '#1'");
        else f:close() end
        local success, err = pcall( i18n.loadFile, "T_Reactor_i18n-" .. uilang .. ".json" )
        if success then
            i18n.setLocale( uilang )
        end
    end
--]]

    L("Plugin version %2, device %1 (%3)", pdev, _PLUGIN_VERSION, luup.devices[pdev].description)

    luup.variable_set( MYSID, "Message", "Initializing...", pdev )
    luup.variable_set( MYSID, "NumRunning", "0", pdev )

    -- Early inits
    pluginDevice = pdev
    isALTUI = false
    isOpenLuup = false
    sensorState = {}
    watchData = {}
    sceneData = {}
    luaFunc = {}
    if getVarNumeric( "SuppressWeakLuaFunc", 0, pdev, MYSID ) == 0 then
        setmetatable( luaFunc, { __mode="v" } ) -- weak values
    end
    sceneWaiting = {}
    sceneState = {}
    luaEnv = nil
    runStamp = 1
    geofenceMode = 0
    usesHouseMode = false

    -- Debug?
    if getVarNumeric( "DebugMode", 0, pdev, MYSID ) ~= 0 then
        debugMode = true
        D("startPlugin() debug enabled by state variable DebugMode")
    end

    -- Check for ALTUI and OpenLuup
    local failmsg = false
    for k,v in pairs(luup.devices) do
        if not isALTUI and v.device_type == "urn:schemas-upnp-org:device:altui:1" and v.device_num_parent == 0 then
            D("startPlugin() detected ALTUI at %1", k)
            isALTUI = k
            local rc,rs,jj,ra = luup.call_action("urn:upnp-org:serviceId:altui1", "RegisterPlugin",
                {
                    newDeviceType=RSTYPE,
                    newScriptFile="J_ReactorSensor_ALTUI.js",
                    newDeviceDrawFunc="ReactorSensor_ALTUI.deviceDraw",
                    -- newControlPanelFunc="ReactorSensor_ALTUI.controlPanelDraw",
                    newStyleFunc="ReactorSensor_ALTUI.getStyle"
                }, k )
            D("startPlugin() ALTUI's RegisterPlugin action for %5 returned resultCode=%1, resultString=%2, job=%3, returnArguments=%4", rc,rs,jj,ra, RSTYPE)
            rc,rs,jj,ra = luup.call_action("urn:upnp-org:serviceId:altui1", "RegisterPlugin",
                {
                    newDeviceType=MYTYPE,
                    newScriptFile="J_Reactor_ALTUI.js",
                    newDeviceDrawFunc="Reactor_ALTUI.deviceDraw",
                    newStyleFunc="Reactor_ALTUI.getStyle"
                }, k )
            D("startPlugin() ALTUI's RegisterPlugin action for %5 returned resultCode=%1, resultString=%2, job=%3, returnArguments=%4", rc,rs,jj,ra, MYTYPE)
        elseif not isOpenLuup and v.device_type == "openLuup" then
            D("startPlugin() detected openLuup")
            isOpenLuup = k
            local vv = getVarNumeric( "Vnumber", 0, k, v.device_type )
            if vv < 181121 then
                L({level=1,msg="OpenLuup version must be at least 181121; you have %1. Can't continue."}, vv)
                luup.variable_set( MYSID, "Message", "Unsupported firmware " .. tostring(vv), pdev )
                luup.set_failure( 1, pdev )
                failmsg = "Incompatible openLuup ver " .. tostring(vv)
            end
            vv = (_G or {})._VERSION or ""
            D("startPlugin() Lua interpreter is %1", vv)
            local n = vv:match( "^Lua +(.*)$")
            if type(n) == "string" and not n:match( "^5.1" ) then
                L({level=1,msg="Invalid Lua version: %1"}, vv)
                luup.variable_set( MYSID, "Message", "Unsupported Lua interpreter " .. tostring(vv), pdev )
                luup.set_failure( 1, pdev )
                failmsg = "Incompatible Lua interpreter " .. tostring(vv)
            else
                L({level=2,msg="Can't check Lua interpreter version, returned version string is %1"}, vv)
            end
        elseif v.device_type == RSTYPE then
            luup.variable_set( RSSID, "Message", "Stopped", k )
        end
    end
    if failmsg then
        return false, failmsg, _PLUGIN_NAME
    end

    -- Check UI version
    if not checkVersion( pdev ) then
        L({level=1,msg="This plugin does not run on this firmware."})
        luup.variable_set( MYSID, "Message", "Unsupported firmware "..tostring(luup.version), pdev )
        luup.set_failure( 1, pdev )
        return false, "Incompatible firmware " .. luup.version, _PLUGIN_NAME
    end

    -- One-time stuff
    plugin_runOnce( pdev )

    -- More inits
    maxEvents = getVarNumeric( "MaxEvents", 50, pdev, MYSID )

    -- Queue all scenes cached for refresh
    local sd = luup.variable_get( MYSID, "scenedata", pdev ) or "{}"
    sceneData = json.decode( sd ) or {}
    for _,scd in pairs( sceneData ) do
        refreshScene( scd.id )
    end

    -- Do this after scene queue refresh for optimal timer handling.
    scheduleDelay( { id=tostring(pdev), func=waitSystemReady, owner=pdev }, 5 )

    -- Return success
    luup.set_failure( 0, pdev )
    return true, "Ready", _PLUGIN_NAME
end

-- Add a child (used as both action and local function)
function actionAddSensor( pdev )
    D("addSensor(%1)", pdev)
    luup.variable_set( MYSID, "Message", "Adding sensor, please hard-refresh your browser.", pdev )
    -- Safe child add.
    local children = {}
    for k,v in pairs( luup.devices ) do
        if v.device_num_parent == pdev then
            if dfMap[ v.device_type ] == nil then
                error( "Device " .. tostring( v.description ) .. " (#" .. k ..
                    ") type "..v.device_type.." not found in dfMap!" )
            end
            table.insert( children, k )
        end
    end
    local ptr = luup.chdev.start( pdev )
    local highd = 0
    for _,k in ipairs( children ) do
        local v = luup.devices[ k ]
        D("addSensor() appending existing device %1 (%2)", v.id, v.description)
        if v.device_type == RSTYPE then
             local dd = tonumber( string.match( v.id, "s(%d+)" ) )
             if dd == nil then highd = highd + 1 elseif dd > highd then highd = dd end
        end
        local df = dfMap[ v.device_type ]
        luup.chdev.append( pdev, ptr, v.id, v.description, "", df.device_file, "", "", false )
    end
    highd = highd + 1    D("addSensor() creating child r%1s%2", pdev, highd)
    luup.chdev.append( pdev, ptr, string.format("r%ds%d", pdev, highd),
        "Reactor Sensor " .. highd, "", "D_ReactorSensor.xml", "", "", false )
    luup.chdev.sync( pdev, ptr )
    -- Should cause reload immediately.
    return true
end

-- Remove all child devices.
function actionMasterClear( dev )
    local ptr = luup.chdev.start( dev )
    luup.chdev.sync( dev, ptr )
    -- Should cause reload immediately.
end

-- Update geofence data. This is long-running, so runs as a job from the master tick.
function actionUpdateGeofences( pdev )
    local now = os.time()
    -- Geofencing. If flag on, at least one sensor is using geofencing. Fetch
    -- userdata, which can be very large. Shame that it comes back as JSON-
    -- formatted text that we need to decode; I'm sure the action had to encode
    -- it that way, and all we're going to do is decode back.
    local forcedMode = getVarNumeric( "ForceGeofenceMode", 0, pdev, MYSID )
    if forcedMode ~= 0 then
        geofenceMode = forcedMode
    end
    L("Checking geofences (%1)...", geofenceMode >= 0 and "quick" or "long")
    local ishome = getVarJSON( "IsHome", {}, pdev, MYSID )
    if type(ishome) ~= "table" then
        D("actionUpdateGeofences() IsHome data type invalid (%1)", type(ishome))
        L{level=2,msg="IsHome data invalid/corrupt; resetting."}
        ishome = {}
    end
    -- ??? pre-release data upgrade, remove at/after 2.5
    if not ishome.users then
        ishome.users = {}
        for k,v in pairs(ishome) do
            if tonumber(k) ~= nil then -- user IDs are always numeric
                ishome.users[tostring(k)] = v
            end
        end
        -- Separate pass, because modifying subject of iterator goes poorly.
        for k,_ in pairs(ishome.users) do
            ishome[k] = nil
        end
        ishome.version = 2
    end
    if ishome.version ~= 2 then
        L({level=2,msg="resetting IsHome data, old version %1"}, ishome.version)
        ishome = { users={} }
    end
    local rc,rs,rj,ra = luup.call_action( "urn:micasaverde-com:serviceId:HomeAutomationGateway1", "GetUserData", { DataFormat="json" }, 0 ) -- luacheck: ignore 211
    -- D("actionUpdateGeofences() GetUserData action returned rc=%1, rs=%2, rj=%3, ra=%4", rc, rs, rj, ra)
    if rc ~= 0 or (ra or {}).UserData == nil then
        L({level=2,msg="Unable to fetch userdata for geofence check! rc=%1, ra=%2"}, rc, ra)
        return 2,0
    else
        local ud
        -- If mode > 0, we're only using home condition, so only need short
        -- decode of that we need, rather than all of user_data, which is
        -- massive even on small installations.
        ra = tostring( ra.UserData )
        if geofenceMode >= 0 then
            local mm = ra:match( '("users_settings": *%[[^]]*%])' )
            if mm then
                D("actionUpdateGeofences() found element in UserData (%1 bytes); using short decode", #ra)
                ud = json.decode( '{' .. mm .. '}' )
            end
        end
        if ud == nil then
            D("actionUpdateGeofences() doing full decode on UserData, %1 bytes", #ra)
            ud = json.decode( ra )
        end
        ra = nil -- luacheck: ignore 311
        if ud then
            -- For now, we keep it simple: just a list of users (ids) that are home.
            -- ud.users is array of usergeofence, which is { id, Name, Level, IsGuest }
            -- ud.usergeofences is array of { iduser, geotags } and geotags is
            --     { PK_User (same as id), id (of geotag), accuracy, ishome, notify, radius, address, color (hex6), latitude, longitude, name (of geotag), status, and poss others? }
            -- ud.user_settings contains the "ishome" we care about, though.
            local changed = false
            if geofenceMode < 0 then
                -- Long form geofence check.
                D("actionUpdateGeofences() doing long form geofence check with %1", ud.usergeofences)
                for _,v in ipairs( ud.usergeofences or {} ) do
                    if not ishome.users[tostring(v.iduser)] then
                        -- New user listed
                        L("Detected geofence change: new user %1", v.iduser)
                        ishome.users[tostring(v.iduser)] = { ishome=0, tags={} }
                        changed = true
                    end
                    local urec = ishome.users[tostring(v.iduser)]
                    local inlist = {}
                    if urec.tags == nil then urec.tags = {} end
                    local oldtags = shallowCopy( urec.tags )
                    urec.homeid = nil -- clear it every time
                    for _,g in ipairs( v.geotags or {} ) do
                        local st = ( { ['enter']='in',['exit']='out' } )[tostring( g.status ):lower()] or g.status or ""
                        local tag = urec.tags[tostring(g.id)]
                        if tag then
                            -- Update known geotag
                            if st ~= tag.status then
                                L("Detected geofence change: user %1 status %2 for %3 (%4) %5",
                                    v.iduser, st, g.name, g.id, g.ishome)
                                tag.status = st
                                tag.since = now
                                changed = true
                            end
                            -- Update remaining fields, but don't mark changed.
                            tag.name = g.name
                            tag.homeloc = g.ishome
                            oldtags[tostring(g.id)] = nil -- remove from old
                        else
                            -- New geotag
                            urec.tags[tostring(g.id)] = { id=g.id, name=g.name, homeloc=g.ishome, status=st, since=now }
                            L("Detected geofence change: user %1 has added %2 (%3) %4 %5",
                                v.iduser, g.name, g.id, g.ishome, st)
                            changed = true
                        end
                        if g.ishome then urec.homeid = g.id end
                        if st == "in" then table.insert( inlist, g.id ) end
                    end
                    urec.inlist = inlist
                    -- Handle geotags that have been removed
                    for k,g in pairs( oldtags ) do
                        L("Detected geofence change: user %1 deleted %2 (%3) %4",
                            v.iduser, g.name, g.id, g.ishome)
                        urec.tags[k] = nil
                        changed = true
                    end
                    urec.since = now
                end
            else
                -- If not in long mode, clear minimal data, in case mode switches
                -- back. This can happen if groups temporarily disabled, etc. Since
                -- This preserves timestamps and data.
                for _,v in pairs( ishome.users or {} ) do
                    v.inlist = nil -- not relevant in short mode, safe to clear.
                end
            end
            D("actionUpdateGeofences() user home status=%1", ud.users_settings)
            -- Short form check stands alone or amends long form for home status.
            local ulist = map( getKeys( ishome.users ) )
            for _,v in ipairs( ud.users_settings or {} ) do
                local urec = ishome.users[tostring(v.id)]
                if urec then
                    local newhome = v.ishome or 0
                    if urec.ishome ~= newhome then
                        L("Detected geofence change: user %1 now " ..
                            ( ( newhome ~= 0 ) and "home" or "not home"), v.id)
                        urec.since = now
                        changed = true
                    end
                    urec.ishome = newhome
                    ulist[tostring(v.id)] = nil
                else
                    L("Detected geofence change: new user %1 ishome %2", v.id, v.ishome)
                    urec = { ishome=v.ishome, tags={}, since=now }
                    ishome.users[tostring(v.id)] = urec
                    changed = true
                end
            end
            -- Handle users that weren't listed (treat as not home)
            for v,_ in pairs( ulist ) do
                if ishome.users[v].ishome ~= 0 then
                    D("actionUpdateGeofences() user %1 not in users_settings, marking not home", v)
                    ishome.users[v].ishome = 0
                    ishome.users[v].since = now
                    changed = true
                end
            end
            -- Force update if geofenceMode has changed since last update.
            changed = changed or ishome.lastmode ~= geofenceMode
            ishome.lastmode = geofenceMode
            ishome.version = 2
            ishome.since = now
            D("actionUpdateGeofences() geofence data changed=%1, data=%2", changed, ishome)
            if changed then
                setVar( MYSID, "IsHome", json.encode( ishome ), pdev )
            end
        else
            L({level=2,msg="Failed to decode userdata for geofence check!"})
            return 2,0
        end
    end
    return 4,0
end

-- Enable or disable debug
function actionSetDebug( state, tdev ) -- luacheck: ignore 212
    debugMode = state or false
    if debugMode then
        D("Debug enabled")
    end
end

-- Set enabled state of ReactorSensor
function actionSetEnabled( enabled, tdev )
    D("setEnabled(%1,%2)", enabled, tdev)
    if type(enabled) == "string" then
        if enabled:lower() == "false" or enabled:lower() == "disabled" or enabled == "0" then
            enabled = false
        else
            enabled = true
        end
    elseif type(enabled) == "number" then
        enabled = enabled ~= 0
    elseif type(enabled) ~= "boolean" then
        return
    end
    local wasEnabled = isEnabled( tdev )
    if wasEnabled ~= enabled then
        -- changing
        addEvent{ dev=tdev, event="action", action="SetEnabled", state=enabled and 1 or 0 }
        luup.variable_set( RSSID, "Enabled", enabled and "1" or "0", tdev )
        -- If disabling, do nothing else, so current actions complete/expire.
        if enabled then
            -- Kick off a new timer thread, which will also re-eval.
            scheduleDelay( { id=tostring(tdev), func=sensorTick, owner=tdev }, 2 )
            setMessage( "Enabling...", tdev )
        else
            setMessage( "Disabled", tdev )
        end
    end
end

-- Force trip a ReactorSensor
function actionTrip( dev )
    L("Sensor %1 (%2) trip action!", dev, luup.devices[dev].description)
    addEvent{ dev=dev, event="action", action="Trip" }
    trip( true, dev )
    setMessage("Tripped", dev);
end

-- Force reset (untrip) a ReactorSensor
function actionReset( dev )
    L("Sensor %1 (%2) reset action!", dev, luup.devices[dev].description)
    addEvent{ dev=dev, event="action", action="Reset" }
    trip( false, dev )
    setMessage("Not tripped", dev)
end

-- Set arming state of ReactorSensor
function actionSetArmed( armedVal, dev )
    L("Sensor %1 (%2) set armed to %4", dev, luup.devices[dev].description, armedVal)
    local armed = ( tonumber( armedVal ) or 0 ) ~= 0
    luup.variable_set( SENSOR_SID, "Armed", armed and "1" or "0", dev )
    addEvent{ dev=dev, event="action", action="SetArmed", state=armed and 1 or 0 }
end

-- Restart a ReactorSensor (reload config and force re-evals)
function actionRestart( dev )
    dev = tonumber( dev )
    assert( dev ~= nil )
    assert( luup.devices[dev] ~= nil and luup.devices[dev].device_type == RSTYPE )
    L("Restarting sensor %1 (%2)", dev, luup.devices[dev].description)
    addEvent{ dev=dev, event="action", action="Restart" }
    local success, err = pcall( startSensor, dev, luup.devices[dev].device_num_parent )
    if not success then
        L({level=2,msg="Failed to start %1 (%2): %3"}, dev, luup.devices[dev].description, err)
        setMessage( "Failed (see log)", dev )
        luup.set_failure( 1, dev ) -- error on timer device
    else
        luup.set_failure( 0, dev )
    end
end

-- Run a scene. By default, it's assumed this action is being called from outside
-- Reactor, so starting a scene does not stop prior started scenes, and ReactorScenes
-- are forced (if you don't want ReactorScenes, call the HomeAutomationGateway1
-- service action on device 0).
function actionRunScene( scene, options, dev )
    L("RunScene action request, scene %1", scene)
    if luup.devices[dev].device_type == RSTYPE then dev = luup.devices[dev].device_num_parent end
    if type(scene) == "string" then
        local ln = scene:lower()
        for k,v in pairs( luup.scenes ) do
            if v.name:lower() == ln then
                scene = k
                break
            end
        end
    end
    scene = tonumber( scene or "-1" ) or -1
    if scene <= 0 then
        L({level=1,msg="RunScene action failed, scene %1 not found."}, scene)
        return false
    end
    options = options or {}
    options.forceReactorScenes = true -- If we use this action, this is how we do it
    if options.stopPriorScenes == nil then options.stopPriorScenes = false end
    if options.contextDevice == nil then options.contextDevice = 0 end
    addEvent{ dev=dev, event="action", action="RunScene", scene=scene, options=options }
    runScene( scene, dev, options )
    return true
end

-- Stop running scene. If scene is not provided or 0, all scenes are stopped.
-- ctx is the context device, or 0 (global context) if not specified.
function actionStopScene( ctx, scene, dev )
    L("StopScene action, scene %1", scene)
    if luup.devices[dev].device_type == RSTYPE then dev = luup.devices[dev].device_num_parent end
    -- Treat blank/empty as nil
    if (ctx or "") ~= "" then ctx = tonumber( ctx ) or 0 else ctx = nil end
    if scene == "" then scene = nil end
    addEvent{ dev=dev, event="action", action="StopScene", contextDevice=ctx or "(all)", scene=scene or "(all)" }
    stopScene( ctx, nil, dev, scene )
end

-- Set group enabled state (job).
function actionSetGroupEnabled( grpid, enab, dev )
    D("actionSetGroupEnabled(%1,%2,%3)", grpid, enab, dev)
    -- Load a clean copy of the configuration.
    local cdata = loadSensorConfig( dev )
    local grp = findConditionGroup( grpid, cdata )
    if grp then
        if type(enab) == "string" then
            -- Lean towards enabled; only small set of strings disables.
            enab = string.find( ":no:n:false:f:0:", ":" .. enab:lower() .. ":" ) == nil
        else
            enab = ( tonumber(enab) or 1 ) ~= 0
        end
        grp.disabled = (not enab) and 1 or nil
        grp.enabled = nil
        L("%1 (%2) SetGroupEnabled %3 (%4) now %5", luup.devices[dev].description,
            dev, grp.name or grp.groupid, grp.groupid, grp.disabled and "disabled" or "enabled")
        addEvent{ dev=dev, event="action", action="SetGroupEnabled", group=grpid, enabled=enab and 1 or 0 }
        -- No need to call updateSensor here, modifying cdata does it
        luup.variable_set( RSSID, "cdata", json.encode( cdata ), dev )
        return 4,0
    end
    L({level=1,msg="%1 (%2) action SetGroupEnabled %3 failed, group not found in config"},
        luup.devices[dev].description, dev, grpid)
    return 2,0,"Invalid group"
end

-- Plugin timer tick. Using the tickTasks table, we keep track of
-- tasks that need to be run and when, and try to stay on schedule. This
-- keeps us light on resources: typically one system timer only for any
-- number of devices.
local functions = { [tostring(masterTick)]="masterTick", [tostring(sensorTick)]="sensorTick",
    [tostring(loadWaitingScenes)]="loadWaitingScenes", [tostring(execSceneGroups)]="execSceneGroups" }
function tick(p)
    D("tick(%1) pluginDevice=%2", p, pluginDevice)
    local stepStamp = tonumber(p,10)
    assert(stepStamp ~= nil)
    if stepStamp ~= runStamp then
        D( "tick() stamp mismatch (got %1, expecting %2), newer thread running. Bye!",
            stepStamp, runStamp )
        return
    end

    local now = os.time()
    local nextTick = nil
    tickTasks._plugin.when = 0 -- marker

    -- Since the tasks can manipulate the tickTasks table (via calls to
    -- scheduleTick()), the iterator is likely to be disrupted, so make a
    -- separate list of tasks that need service (to-do list).
    local todo = {}
    for t,v in pairs(tickTasks) do
        if t ~= "_plugin" and v.when ~= nil and v.when <= now then
            -- Task is due or past due
            D("tick() inserting eligible task %1 when %2 now %3", v.id, v.when, now)
            v.when = nil -- clear time; timer function will need to reschedule
            table.insert( todo, v )
        end
    end

    -- Run the to-do list tasks.
    D("tick() to-do list is %1", todo)
    for _,v in ipairs(todo) do
        local fname = functions[tostring(v.func)] or tostring(v.func)
        D("tick() calling %3(%4,%5) for %1 (task %2 %3)", v.owner,
            (luup.devices[v.owner] or {}).description, fname, v.owner, v.id,
            v.info)
        -- Call timer function with arguments ownerdevicenum,taskid[,args]
        -- The extra arguments are set up when the task is set/updated.
        local success, err = pcall( v.func, v.owner, v.id, unpack(v.args or {}) )
        if not success then
            L({level=1,msg="Reactor device %1 (%2) tick failed: %3"}, v.owner, (luup.devices[v.owner] or {}).description, err)
            addEvent{ dev=v.owner, event="error", message="tick failed", reason=err }
        else
            D("tick() successful return from %2(%1)", v.owner, fname)
        end
    end

    -- Things change while we work. Take another pass to find next task.
    for t,v in pairs(tickTasks) do
        if t ~= "_plugin" and v.when ~= nil then
            if nextTick == nil or v.when < nextTick then
                nextTick = v.when
            end
        end
    end

    -- Figure out next master tick, or don't resched if no tasks waiting.
    if nextTick ~= nil then
        D("tick() next eligible task scheduled for %1", os.date("%x %X", nextTick))
        now = os.time() -- Get the actual time now; above tasks can take a while.
        local delay = nextTick - now
        if delay < 1 then delay = 1 end
        tickTasks._plugin.when = now + delay
        D("tick() scheduling next tick(%3) for %1 (%2)", delay, tickTasks._plugin.when,p)
        luup.call_delay( "reactorTick", delay, p )
    else
        D("tick() not rescheduling, nextTick=%1, stepStamp=%2, runStamp=%3", nextTick, stepStamp, runStamp)
        tickTasks._plugin = nil
    end
end

-- Handle the sensor-specific watch (dispatched from the watch callback)
local function sensorWatch( dev, sid, var, oldVal, newVal, tdev, pdev )
    D("sensorWatch(%1,%2,%3,%4,%5,%6,%7)", dev, sid, var, oldVal, newVal, tdev, pdev)
    -- Watched variable has changed. Re-evaluate conditons.
    if dev == pdev then
        addEvent{ dev=tdev, event='devicewatch', device=dev,
            name=(luup.devices[dev] or {}).description, var=var }
    else
        addEvent{ dev=tdev, event='devicewatch', device=dev,
            name=(luup.devices[dev] or {}).description, var=sid .. "/" .. var,
            old=string.format("%q", tostring(oldVal):sub(1,64)),
            new=string.format("%q", tostring(newVal):sub(1,64)) }
    end
    updateSensor( tdev )
end

-- Watch callback. Dispatches to sensor-specific handling.
function watch( dev, sid, var, oldVal, newVal )
    D("watch(%1,%2,%3,%4,%5)", dev, sid, var, oldVal, newVal)
    assert(var ~= nil) -- nil if service or device watch (can happen on openLuup)

    if sid == RSSID and var == "cdata" then
        -- Sensor configuration change. Immediate update.
        L("Child %1 (%2) configuration change, updating!", dev, luup.devices[dev].description)
        addEvent{ dev=dev, event="configchange" }
        stopScene( dev, nil, dev ) -- Stop all scenes in this device context.
        loadSensorConfig( dev )
        updateSensor( dev )
    elseif (luup.devices[dev] or {}).id == "hmt" and
            luup.devices[dev].device_num_parent == pluginDevice and
            sid == "urn:micasaverde-com:serviceId:SecuritySensor1" and
            var == "Armed" then
        -- Arming state changed on HMT, update house mode.
        local mode = luup.attr_get( "Mode", 0 ) or "1"
        D("watch() HMT device arming state changed, updating HouseMode to %1", mode)
        setVar( MYSID, "HouseMode", mode, pluginDevice )
    else
        local key = string.format("%d:%s/%s", dev, sid, var)
        if watchData[key] then
            for t in pairs(watchData[key]) do
                local tdev = tonumber(t, 10)
                if tdev ~= nil then
                    D("watch() dispatching to %1 (%2)", tdev, luup.devices[tdev].description)
                    local success,err = pcall( sensorWatch, dev, sid, var, oldVal, newVal, tdev, pluginDevice )
                    if not success then
                        L({level=1,msg="watch() dispatch error: %1"}, err)
                    end
                end
            end
        else
            L("Watch callback for unregistered key %1", key)
        end
    end
end

local EOL = "\r\n"

local function getDevice( dev, pdev, v )
    if v == nil then v = luup.devices[dev] end
    if json == nil then json = require("dkjson") end
    local devinfo = {
          devNum=dev
        , ['type']=v.device_type
        , description=v.description or ""
        , room=v.room_num or 0
        , udn=v.udn or ""
        , id=v.id
        , parent=v.device_num_parent or pdev
        , ['device_json'] = luup.attr_get( "device_json", dev )
        , ['impl_file'] = luup.attr_get( "impl_file", dev )
        , ['device_file'] = luup.attr_get( "device_file", dev )
        , manufacturer = luup.attr_get( "manufacturer", dev ) or ""
        , model = luup.attr_get( "model", dev ) or ""
    }
    local rc,t,httpStatus,uri
    if isOpenLuup then
        uri = "http://localhost:3480/data_request?id=status&DeviceNum=" .. dev .. "&output_format=json"
    else
        uri = "http://localhost/port_3480/data_request?id=status&DeviceNum=" .. dev .. "&output_format=json"
    end
    rc,t,httpStatus = luup.inet.wget(uri, 15)
    if httpStatus ~= 200 or rc ~= 0 then
        devinfo['_comment'] = string.format( 'State info could not be retrieved, rc=%s, http=%s', tostring(rc), tostring(httpStatus) )
        return devinfo
    end
    local d = json.decode(t)
    local key = "Device_Num_" .. dev
    if d ~= nil and d[key] ~= nil and d[key].states ~= nil then d = d[key].states else d = nil end
    devinfo.states = d or {}
    return devinfo
end

local function getLuaSummary( lua, encoded, fmt )
    if ( encoded or 0 ) ~= 0 then
        lua = mime.unb64( lua )
        if lua == nil then return string.format( fmt, 0, "Can't unb64 lua block" ) .. EOL end
    end
    local r = ""
    lua = lua:gsub( "\r\n", "\n" ):gsub( "\r", "\n" )
    local lines = split( lua, "\n" )
    for ix=1,#lines do
        r = r .. string.format( fmt, ix, lines[ix] ) .. EOL
    end
    return r
end

local function getReactorScene( t, s, tdev, runscenes )
    runscenes = runscenes or {}
    local resp = "    " .. t .. ( s and "" or " (none)" ) .. EOL
    local pfx = "        "
    if s then
        for _,gr in ipairs( s.groups or {}) do
            if (gr.delay or 0) > 0 then
                resp = resp .. pfx .. "Delay " .. gr.delay .. " " .. (gr.delaytype or "inline") .. EOL
            end
            for _,act in ipairs( gr.actions or {} ) do
                if act.type == "comment" then
                    resp = resp .. pfx .. "Comment: " .. tostring(act.comment) .. EOL
                elseif act.type == "runlua" then
                    resp = resp .. pfx .. "Run Lua:" .. EOL
                    resp = resp .. getLuaSummary( act.lua, act.encoded_lua, pfx .. "%6d: %s" )
                elseif act.type == "runscene" then
                    resp = resp .. pfx .. "Run scene " .. tostring(act.scene) .. " " .. ((luup.scenes[act.scene] or {}).description or (act.sceneName or "").."?") .. EOL
                    runscenes[tostring(act.scene)] = getSceneData( act.scene, tdev )
                elseif act.type == "device" then
                    local p = {}
                    for _,pp in ipairs( act.parameters or {} ) do
                        table.insert( p, pp.name .. "=" .. tostring(pp.value) )
                    end
                    p = table.concat( p, ", " )
                    resp = resp .. pfx .. "Device " .. (act.device or "?") .. " (" ..
                        ((luup.devices[act.device or 0] or {}).description or (act.deviceName or "").."?") ..
                        ") action " .. (act.service or "?") .. "/" ..
                        (act.action or "?") .. "( " .. p .. " )"
                    resp = resp .. EOL
                elseif act.type == "housemode" then
                    resp = resp .. pfx .. "Change house mode to " .. tostring(act.housemode) .. EOL
                else
                    resp = resp .. pfx .. "Action type " .. act.type .. "?"
                    local arr = {}
                    for k,v in pairs(act) do
                        if k ~= "type" then
                            table.insert( arr, k + "=" + tostring(v) )
                        end
                    end
                    if #arr then resp = resp .. " " .. table.concat( arr, ", " ) end
                    resp = resp .. EOL
                end
            end
        end
    end
    return resp, runscenes
end

local function getEvents( deviceNum )
    if deviceNum == nil or luup.devices[deviceNum] == nil or luup.devices[deviceNum].device_type ~= RSTYPE then
        return "no events: device does not exist or is not ReactorSensor"
    end
    local resp = "    Events" .. EOL
    for _,e in ipairs( ( sensorState[tostring(deviceNum)] or {}).eventList or {} ) do
        resp = resp .. string.format("        %15s ", os.date("%x %X", e.when or 0) )
        resp = resp .. ( e.event or "event?" ) .. ": "
        local d = {}
        for k,v in pairs(e) do
            if not ( k == "time" or k == "when" or k == "event" or ( k == "dev" and tostring(v)==tostring(deviceNum) ) ) then
                table.insert( d, string.format("%s=%s", tostring(k), tostring(v)) )
            end
        end
        resp = resp .. table.concat( d, ", " ) .. EOL
    end
    return resp
end

-- A "safer" JSON encode for Lua structures that may contain recursive refereance.
-- This output is intended for display ONLY, it is not to be used for data transfer.
local function alt_json_encode( st, seen )
    seen = seen or {}
    str = "{"
    local comma = false
    for k,v in pairs(st) do
        str = str .. ( comma and "," or "" )
        comma = true
        str = str .. '"' .. k .. '":'
        if type(v) == "table" then
            if seen[v] then str = str .. '"(recursion)"'
            else
                seen[v] = k
                str = str .. alt_json_encode( v, seen )
            end
        else
            str = str .. stringify( v, seen )
        end
    end
    str = str .. "}"
    return str
end

-- Stringify a primitive type
stringify = function( v, seen )
    if v == nil then
        return "(nil)"
    elseif type(v) == "number" or type(v) == "boolean" then
        return tostring(v)
    elseif type(v) == "table" then
        return alt_json_encode( v, seen )
    end
    return string.format( "%q", tostring(v) )
end

local function shortDate( d )
    d = tonumber(d) or 0
    if d == 0 then return "n/a" end
    local delta = math.abs( os.time() - d )
    if delta < 86400 then
        return os.date("%X", d)
    elseif delta < (86400*364) then
        return os.date("%m-%d.%X", d)
    end
    return os.date("%Y-%m-%d.%X", d)
end

local function getLuupSceneSummary( scd )
    local r = EOL
    if ( scd.lua or "" ) ~= "" then
        r = r .. "    Scene Lua:" .. EOL
        r = r .. getLuaSummary( scd.lua, scd.encoded_lua, "      %6d: %s" )
    end
    for ix,gr in ipairs( scd.groups or {} ) do
        r = r .. string.format( "    Group %d", ix )
        if ( gr.delay or 0 ) > 0 then
            r = r .. string.format( " delay %d", gr.delay )
        end
        r = r .. EOL
        for _,ac in ipairs( gr.actions or {} ) do
            r = r .. string.format( " action dev #%d (%s) action %s/%s ",
                ac.device,
                (luup.devices[ac.device] or {}).description or "?missing?",
                ac.service, ac.action )
            local pp = {}
            for iz,p in ipairs( ac.arguments or {} ) do
                table.insert( pp, "%s=%q", p.name or tostring(iz), tostring(p.value) )
            end
            r = r .. table.concat( pp, "," ) .. EOL
        end
    end
    return r
end

local function showStartupLua()
    local lua = luup.attr_get( "StartupCode", 0 ) or ""
    if lua == "" then return "" end
    local encoded = luup.attr_get( "encoded_lua", 0 ) or 0
    local r = "Startup Lua:" .. EOL
    r = r .. getLuaSummary( lua, encoded, "  %6d: %s" )
    return r
end

local function showGeofenceData( r )
    r = r or ""
    local data = getVarJSON( "IsHome", {}, pluginDevice, MYSID )
    r = r .. "  Geofence: running in " .. (geofenceMode < 0 and "long" or "quick") .. " mode" ..
        ", last update " .. shortDate( data.since ) ..
        ", data version " .. tostring(data.version) ..
        EOL
    for user,udata in pairs( data.users or {} ) do
        r = r .. "            User " .. tostring(user) .. " ishome=" .. tostring(udata.ishome) ..
            " inlist=" .. table.concat( udata.inlist or {} ) .. " since=" .. shortDate( udata.since ) .. EOL
        for _,tdata in pairs( udata.tags or {} ) do
            r = r .. "            " .. string.format("|%5d %q type=%q status=%q since=%s",
                tdata.id, tdata.name or "",
                (tdata.homeloc or 0)~=0 and "home" or "other",
                tdata.status or "",
                tdata.since ~= nil and shortDate( tdata.since ) or "n/a") ..
                EOL
        end
    end
    return r
end

function request( lul_request, lul_parameters, lul_outputformat )
    D("request(%1,%2,%3) luup.device=%4", lul_request, lul_parameters, lul_outputformat, luup.device)
    local action = lul_parameters['action'] or lul_parameters['command'] or ""
    local deviceNum = tonumber( lul_parameters['device'], 10 )
    if action == "debug" then
        if lul_parameters.debug ~= nil then
            debugMode = TRUESTRINGS:match( lul_parameters.debug )
        else
            debugMode = not debugMode
        end
        D("debug set %1 by request", debugMode)
        return "Debug is now " .. ( debugMode and "on" or "off" ), "text/plain"

    elseif action == "preloadscene" then
        -- Preload scene used by a ReactorSensor. Call by UI during edit.
        if ( lul_parameters.flush or 0 ) ~= 0 then
            -- On demand, flush all scene data.
            sceneData = {}
            luup.variable_set( MYSID, "scenedata", "{}", pluginDevice )
        end
        local status, msg = pcall( loadScene, tonumber(lul_parameters.scene or 0), pluginDevice )
        return json.encode( { status=status,message=msg } ), "application/json"

    elseif action == "summary" then
        -- ??? Need to show startup Lua, and scene data (incl lua) for scenes named
        local r = ""
        r = r .. string.rep("*", 51) .. " REACTOR LOGIC SUMMARY REPORT " .. string.rep("*", 51) .. EOL
        r = r .. "   Version: " .. tostring(_PLUGIN_VERSION) .. " config " .. tostring(_CONFIGVERSION) .. " pluginDevice " .. pluginDevice .. EOL
        r = r .. "    System:"
        if isOpenLuup then
            local v = getVarNumeric( "Vnumber", 0, isOpenLuup, "openLuup" )
            r = r .. " openLuup version " .. tostring(v)
            local p = io.popen( "uname -a" )
            if p then
                v = p:read("*l")
                p:close()
                r = r .. " on " .. tostring(v)
            end
        else
            r = r .. " Vera " .. tostring(luup.attr_get("model",0)) .. " firmware " .. tostring(luup.version)
        end
        if isALTUI then
            r = r .. "; ALTUI"
            local v = luup.variable_get( "urn:upnp-org:serviceId:altui1", "Version", isALTUI )
            r = r .. " " .. tostring(v)
        end
        r = r .. "; " .. tostring((_G or {})._VERSION)
        r = r .. EOL
        r = r .. "Local time: " .. os.date("%Y-%m-%dT%H:%M:%S%z") .. ", DST=" .. tostring(luup.variable_get( MYSID, "LastDST", pluginDevice ) or "") .. EOL
        r = r .. "House mode: tracking " .. ( usesHouseMode and "off" and "on" ) .. "; current mode " .. tostring(luup.variable_get( MYSID, "HouseMode", pluginDevice ) or "") .. EOL
        r = r .. "  Sun data: " .. tostring(luup.variable_get( MYSID, "sundata", pluginDevice ) or "") .. EOL
        if geofenceMode ~= 0 then
            local status, p = pcall( showGeofenceData )
            if status then
                r = r .. p
            else
                r = r .. "  Geofence: parse error, " .. tostring(p) .. EOL
            end
        else
            r = r .. "  Geofence: not running" .. EOL
        end
        if hasBattery then
            r = r .. "     Power: " .. tostring(luup.variable_get( MYSID, "SystemPowerSource", pluginDevice ) or "")
            r = r .. ", battery level " .. tostring(luup.variable_get( MYSID, "SystemBatteryLevel", pluginDevice ) or "") .. EOL
        end
        local scenesUsed = {}
        for n,d in pairs( luup.devices ) do
            if d.device_type == RSTYPE and ( deviceNum==nil or n==deviceNum ) then
                sensorState[tostring(n)].condState = loadCleanState( n )
                local status = ( ( getVarNumeric( "Armed", 0, n, SENSOR_SID ) ~= 0 ) and " armed" or "" )
                status = status .. ( ( getVarNumeric("Tripped", 0, n, SENSOR_SID ) ~= 0 ) and " tripped" or "" )
                r = r .. string.rep( "=", 132 ) .. EOL
                r = r .. string.format("%s (#%d)%s", tostring(d.description), n, status) .. EOL
                local cdata,err = getVarJSON( "cdata", {}, n, RSSID )
                if err then
                    r = r .. "**** UNPARSEABLE CONFIGURATION: " .. err .. EOL
                    cdata = {}
                end
                r = r .. string.format("    Version %d.%d %s", cdata.version or 0, cdata.timestamp or 0, os.date("%x %X", cdata.timestamp or 0)) .. EOL
                r = r .. string.format("    Message/status: %s", luup.variable_get( RSSID, "Message", n ) or "" ) .. EOL
                local s = getVarNumeric( "TestTime", 0, n, RSSID )
                if s ~= 0 then
                    r = r .. string.format("    Test time set: %s", os.date("%Y-%m-%d %H:%M", s)) .. EOL
                end
                s = getVarNumeric( "TestHouseMode", 0, n, RSSID )
                if s ~= 0 then
                    r = r .. string.format("    Test house mode set: %d", s) .. EOL
                end
                local first = true
                for _,vv in pairs( cdata.variables or {} ) do
                    if first then
                        r = r .. "    Variable/expressions" .. EOL
                        first = false
                    end
                    local lv = luup.variable_get( VARSID, vv.name, n ) or "(no value)"
                    local le = luup.variable_get( VARSID, vv.name .. "_Error", n ) or ""
                    r = r .. string.format("        %s=%s (last %q)", vv.name or "?", vv.expression or "?", lv) .. EOL
                    if le ~= "" then r = r .. "        ******** Error: " .. le .. EOL end
                end
                for ng,gc in ipairs( cdata.conditions or {} ) do
                    local gs = (sensorState[tostring(n)].condState or {})[gc.groupid] or {}
                    r = r .. "    Group #" .. ng .. ": " .. ( gc.name or "unnamed" )  ..
                        ( gs.evalstate and "; true" or "; false" ) .. " as of " .. shortDate( gs.evalstamp ) ..
                        ( gc.invert and "; INVERTED" or "" ) ..
                        ( gc.disabled and "; DISABLED" or "" ) ..
                        " <" .. gc.groupid .. ">" .. EOL
                    for _,cond in ipairs( gc.groupconditions or {} ) do
                        local cs = (sensorState[tostring(n)].condState or {})[cond.id] or {}
                        r = r .. "        =" .. ( cs.evalstate and "T" or "f" )
                        r = r .. " (" .. ( cond.type or "?type?" ) .. ") "
                        if cond.type == "service" then
                            r = r .. string.format("%s (%d) ", ( luup.devices[cond.device]==nil ) and ( "*** missing " .. ( cond.devicename or "unknown" ) ) or
                                luup.devices[cond.device].description, cond.device )
                            r = r .. string.format("%s/%s %s %s", cond.service or "?", cond.variable or "?", cond.operator or cond.condition or "?",
                                cond.value or "")
                            if cond.nocase == 0 then r = r .. " (match case)" end
                            if cond.duration then
                                r = r .. " for " .. ( cond.duration_op or "ge" ) ..
                                    " " .. cond.duration .. "s"
                            end
                            if cond.after then
                                if ( cond.aftertime or 0 ) > 0 then
                                    r = r .. " within " .. tostring(cond.aftertime) .. "s"
                                end
                                r = r .. " after " .. cond.after
                            end
                            if cond.repeatcount then
                                r = r .. " repeat " .. cond.repeatcount ..
                                    " within " .. ( cond.repeatwithin or 60 ).. "s"
                            end
                            if (cond.latch or 0) ~= 0 then
                                r = r .. " (latching)"
                            end
                        elseif cond.type == "comment" then
                            r = r .. string.format("%q", cond.comment)
                        elseif cond.type == "housemode" then
                            r = r .. "in " .. ( cond.value or "" )
                        elseif cond.type == "sun" then
                            r = r .. ( cond.operator or cond.condition or "?" ) .. " " .. ( cond.value or "" )
                        elseif cond.type == "trange" then
                            r = r .. ( cond.operator or cond.condition or "?" ) .. " " .. ( cond.value or "" )
                        elseif cond.type == "ishome" then
                            r = r .. ( cond.operator or "is" ) .. " " .. ( cond.value or "" )
                        elseif cond.type == "reload" then
                        else
                            r = r .. json.encode(cond)
                        end
                        r = r .. " ["
                        r = r .. ( cs.laststate and "true" or "false" ) .. "/" .. (cs.evalstate and "true" or "false" )
                        r = r .. " as of " .. shortDate( cs.statestamp ) .. "/" .. shortDate( cs.evalstamp ) .. "; "
                        if cs.priorvalue then r = r .. tostring(cs.priorvalue) .. " => " end
                        r = r .. tostring(cs.lastvalue) .. " at " .. shortDate( cs.valuestamp ) .. "]"
                        r = r .. " <" .. cond.id .. ">"
                        r = r .. EOL
                    end
                end
                local t
                t, scenesUsed = getReactorScene( "Trip Actions", cdata.tripactions, n, scenesUsed )
                r = r .. t
                t, scenesUsed = getReactorScene( "Untrip Actions", cdata.untripactions, n, scenesUsed )
                r = r .. t
                r = r .. getEvents( n )
            end
        end
        r = r .. string.rep( "=", 132 ) .. EOL
        for scid, scd in pairs( scenesUsed ) do
            r = r .. 'Scene #' .. scid .. " " .. tostring(scd.name)
            local success, t = pcall( getLuupSceneSummary, scd )
            if success and t then
                r = r .. t
            else
                r = r .. " - summary not available: " .. tostring(t) .. EOL
            end
        end
        r = r .. showStartupLua()
        return r, "text/plain"

    elseif action == "tryexpression" then
        if luup.devices[deviceNum] == nil or luup.devices[deviceNum].device_type ~= RSTYPE then
            return json.encode{ status=false, message="Invalid device number" }, "application/json"
        end
        local expr = lul_parameters['expr'] or "?"
        local ctx = getExpressionContext( sensorState[tostring(deviceNum)].configData, deviceNum )
        if luaxp == nil then luaxp = require("L_LuaXP_Reactor") end
        -- if debugMode then luaxp._DEBUG = D end
        ctx.NULL = luaxp.NULL
        local result, err = luaxp.evaluate( expr, ctx )
        local ret = { status=true, resultValue=result, err=err or false, expression=expr }
        return json.encode( ret ), "application/json"

    elseif action == "testlua" then
        local _,err = loadstring( lul_parameters.lua or "" )
        if err then
            return json.encode{ status=false, message=err }, "application/json"
        end
        return json.encode{ status=true, message="Lua OK" }, "application/json"

    elseif action == "infoupdate" then
        -- Fetch and install updated deviceinfo file; these will change more frequently than the plugin.
        -- Updates are user-driven from the UI, and the user is advised that the version of firmware is
        -- sent to my server to ensure that the correct file is received (if per-version exceptions are
        -- needed). The version info and any other data collected by the process are not stored except
        -- in temporary logs that are periodically purged, and not for any analytical purpose.
        local targetPath = "/etc/cmh-ludl/D_ReactorDeviceInfo.json"
        local tmpPath = "/tmp/D_ReactorDeviceInfo.tmp"
        if isOpenLuup then
            local loader = require "openLuup.loader"
            if loader.find_file == nil then return json.encode{ status=false, message="Your openLuup is out of update; please update." } end
            targetPath = loader.find_file( "D_ReactorDeviceInfo.json" )
            tmpPath = targetPath:gsub( ".json.*$", ".tmp" )
        end
        local http = require("socket.http")
        local https = require("ssl.https")
        local ltn12 = require("ltn12")
        local f = io.open( tmpPath , "w" )
        if not f then return json.encode{ status=false, message="A temporary file could not be opened", path=tmpPath }, "application/json" end
        local body = "action=fetch&fv=" .. luup.version .. "&pv=" .. _PLUGIN_VERSION
        local req =  {
            method = "POST",
            url = "https://www.toggledbits.com/deviceinfo/latest.php",
            redirect = false,
            headers = { ['Content-Length']=string.len( body ), ['Content-Type']="application/x-www-form-urlencoded" },
            source = ltn12.source.string( body ),
            sink = ltn12.sink.file( f ),
            verify = luup.variable_get( MYSID, "SSLVerify", pluginDevice ) or "none",
            protocol = luup.variable_get( MYSID, "SSLProtocol", pluginDevice ) or 'tlsv1',
            options = luup.variable_get( MYSID, "SSLOptions", pluginDevice ) or 'all'
        }
        http.TIMEOUT = 30
        https.TIMEOUT = 30
        local cond, httpStatus, httpHeaders = https.request( req )
        D("doMatchQuery() returned from request(), cond=%1, httpStatus=%2, httpHeaders=%3", cond, httpStatus, httpHeaders)
        -- No need to close f, the sink does it for us.
        -- Handle special errors from socket library
        if tonumber(httpStatus) == nil then
            respBody = httpStatus
            httpStatus = 500
        end
        if httpStatus == 200 then
            os.execute( "rm -f -- " .. targetPath .. ".lzo" )
            local es = os.execute( "mv -f " .. tmpPath .. " " .. targetPath )
            if es ~= 0 then
                return json.encode{ status=false, exitStatus=es,
                    message="The download was successful but the updated file could not be installed;" ..
                    " please move " .. tmpPath .. " to " .. targetPath },
                    "application/json"
            end
            return json.encode{ status=true, message="Device info updated" }, "application/json"
        end
        return json.encode{ status=false, message="Download failed (" .. tostring(httpStatus) .. ")" }, "application/json"

    elseif action == "submitdevice" then

        D("request() submitdevice with data %1", lul_parameters.data)
        local http = require("socket.http")
        local https = require("ssl.https")
        local ltn12 = require("ltn12")
        local body = lul_parameters.data
        local resp = {}
        local req =  {
            method = "POST",
            url = "https://www.toggledbits.com/deviceinfo/submitdevice.php",
            redirect = false,
            headers = { ['Content-Length']=string.len( body ), ['Content-Type']="application/json" },
            source = ltn12.source.string( body ),
            sink = ltn12.sink.table(resp),
            verify = luup.variable_get( MYSID, "SSLVerify", pluginDevice ) or "none",
            protocol = luup.variable_get( MYSID, "SSLProtocol", pluginDevice ) or 'tlsv1',
            options = luup.variable_get( MYSID, "SSLOptions", pluginDevice ) or 'all'
        }
        http.TIMEOUT = 30
        https.TIMEOUT = 30
        local cond, httpStatus, httpHeaders = https.request( req )
        D("doMatchQuery() returned from request(), cond=%1, httpStatus=%2, httpHeaders=%3", cond, httpStatus, httpHeaders)
        -- Handle special errors from socket library
        if tonumber(httpStatus) == nil then
            respBody = httpStatus
            httpStatus = 500
        end
        if httpStatus == 200 then
            return json.encode( { status=true, message="OK" } ), "application/json"
        end
        return json.encode( { status=false, message="Can't send device info, status " .. httpStatus } ), "application/json"

    elseif action == "config" or action == "backup" then
        local st = { _comment="Reactor configuration " .. os.date("%x %X"), timestamp=os.time(), version=_PLUGIN_VERSION, sensors={} }
        for k,v in pairs( luup.devices ) do
            if v.device_type == RSTYPE then
                st.sensors[tostring(k)] = { name=v.description, devnum=k }
                local c,err = getVarJSON( "cdata", {}, k, RSSID )
                if not c or err then
                    st.sensors[tostring(k)]._comment = "Unable to parse configuration: " .. tostring(err)
                else
                    st.sensors[tostring(k)].config = c
                end
            end
        end
        local bdata = json.encode( st )
        if action == "backup" then
            local bfile
            if isOpenLuup then
                local loader = require "openLuup.loader"
                if loader.find_file == nil then return json.encode{ status=false, message="Your openLuup is out of date; please update to 2018.11.21 or higher." } end
                bfile = loader.find_file( "L_Reactor.lua" ):gsub( "L_Reactor.lua$", "" ) .. "reactor-config-backup.json"
            else
                bfile = "/etc/cmh-ludl/reactor-config-backup.json"
            end
            local f = io.open( bfile, "w" )
            if f then
                f:write( bdata )
                f:close()
            else
                error("ERROR can't write " .. bfile)
            end
            return json.encode( { status=true, message="Done!", file=bfile } ), "application/json"
        end
        return bdata, "application/json"

    elseif action == "purge" then
        luup.variable_set( MYSID, "scenedata", "{}", pluginDevice )
        scheduleDelay( { id="reload", func=luup.reload, owner=pluginDevice }, 2 )
        return  "Purged; reloading Luup.", "text/plain"

    elseif action == "status" then
        local st = {
            name=_PLUGIN_NAME,
            plugin=_PLUGIN_ID,
            version=_PLUGIN_VERSION,
            configversion=_CONFIGVERSION,
            author="Patrick H. Rigney (rigpapa)",
            url=_PLUGIN_URL,
            ['type']=MYTYPE,
            responder=luup.device,
            timestamp=os.time(),
            system = {
                version=luup.version,
                isOpenLuup=isOpenLuup,
                isALTUI=isALTUI,
                hardware=luup.attr_get("model",0),
                lua=tostring((_G or {})._VERSION)
            },
            devices={}
        }
        for k,v in pairs( luup.devices ) do
            if v.device_type == MYTYPE or v.device_type == RSTYPE then
                local devinfo = getDevice( k, pluginDevice, v ) or {}
                if v.device_type == RSTYPE then
                    devinfo.sensorState = sensorState[tostring(k)]
                elseif k == pluginDevice then
                    devinfo.watchData = watchData
                    devinfo.tickTasks = tickTasks
                    devinfo.sceneData = sceneData
                    devinfo.sceneState = sceneState
                    devinfo.sceneWaiting = sceneWaiting
                end
                table.insert( st.devices, devinfo )
            end
        end
        return alt_json_encode( st ), "application/json"

    elseif action == "serviceinfo" then
        error("not yet implemented")

    else
        error("Not implemented: " .. action)
    end
end<|MERGE_RESOLUTION|>--- conflicted
+++ resolved
@@ -11,11 +11,7 @@
 
 local _PLUGIN_ID = 9086
 local _PLUGIN_NAME = "Reactor"
-<<<<<<< HEAD
-local _PLUGIN_VERSION = "2.4stable-19051"
-=======
-local _PLUGIN_VERSION = "2.4develop-19058"
->>>>>>> b93365ac
+local _PLUGIN_VERSION = "2.4stable-19059"
 local _PLUGIN_URL = "https://www.toggledbits.com/reactor"
 local _CONFIGVERSION = 00206
 
