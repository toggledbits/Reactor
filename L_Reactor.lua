--- conflicted
+++ resolved
@@ -11,11 +11,7 @@
 
 local _PLUGIN_ID = 9086
 local _PLUGIN_NAME = "Reactor"
-<<<<<<< HEAD
 local _PLUGIN_VERSION = "1.6develop"
-=======
-local _PLUGIN_VERSION = "1.6stable-180918"
->>>>>>> 93d2bd3b
 local _PLUGIN_URL = "https://www.toggledbits.com/reactor"
 local _CONFIGVERSION = 00108
 
@@ -749,7 +745,6 @@
 end
 
 -- Continue running scenes on restart.
-<<<<<<< HEAD
 local function resumeScenes()
     D("resumeScenes()")
     local s = luup.variable_get( MYSID, "runscene", pluginDevice ) or "{}"
@@ -760,14 +755,6 @@
         luup.variable_set( MYSID, "runscene", "{}", pluginDevice )
     end
     sceneState = d or {}
-    -- Push through getKeys and iterate over result because runSceneGroups may
-    -- remove elements of sceneState while running.
-=======
-local function resumeScenes( pdev )
-    D("resumeScenes(%1)", pdev)
-    local s = luup.variable_get( MYSID, "runscene", pdev ) or "{}"
-    sceneState = json.decode(s) or {}
->>>>>>> 93d2bd3b
     for _,data in pairs( sceneState ) do
         scheduleDelay( { id=data.taskid, owner=data.owner, func=runSceneGroups }, 1 )
     end
@@ -955,7 +942,6 @@
 -- Returns result as string and number
 local function getValue( val, ctx, tdev )
     val = val or ""
-<<<<<<< HEAD
     if #val >=2 and val:byte(1) == 34 and val:byte(-1) == 34 then
         -- Dequote quoted string and return
         return val:sub( 2, -2 ), nil
@@ -966,11 +952,6 @@
         if luaxp == nil then
             luaxp = require("L_LuaXP_Reactor")
         end
-=======
-    local mp = val:match( "^=(.*)$" )
-    if mp ~= nil then
-        luaxp = require("L_LuaXP_Reactor")
->>>>>>> 93d2bd3b
         local result,err = luaxp.evaluate( mp, ctx )
         if err then
             L({level=2,msg="Error evaluating %1: %2"}, mp, err)
@@ -1927,10 +1908,7 @@
     options = options or {}
     options.forceReactorScenes = true -- If we use this action, this is how we do it
     if options.stopPriorScenes == nil then options.stopPriorScenes = false end
-<<<<<<< HEAD
     if options.contextDevice == nil then options.contextDevice = 0 end
-=======
->>>>>>> 93d2bd3b
     runScene( scene, dev, options )
     return true
 end
@@ -2236,13 +2214,8 @@
             if v.device_type == RSTYPE then
                 st.sensors[tostring(k)] = { name=v.description }
                 local x = luup.variable_get( RSSID, "cdata", k ) or "{}"
-<<<<<<< HEAD
                 local c = json.decode( x )
                 if not c then
-=======
-                local c,_,err = json.decode( x )
-                if err then
->>>>>>> 93d2bd3b
                     st.sensors[tostring(k)]._comment = "Unable to parse configuration"
                 else
                     st.sensors[tostring(k)].config = c
