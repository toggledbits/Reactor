--- conflicted
+++ resolved
@@ -1,23 +1,10 @@
 # Change Log #
 
-<<<<<<< HEAD
 ## Version 1.8develop (development) ##
-
-## Version 1.7 (released) ##
-=======
-## Version 1.7+stable181106 (stable branch) ##
 
 * Add civil, nautical, and astronomical dawn/dusk timing to sunrise/sunset conditions. This is by request from several users at relatively extreme latitudes, for whom the offsets to sunrise/sunset are insufficient to accurately represent light/dark conditions throughout the year with continuous tweaking.
 
 ## Version 1.7 (released) ##
-
-* Address issue with rescheduling condition check when span and crossing midnight (cond doing right thing, rescheduler not following).
-* Provide additional information in "Summary" request for more comprehensive diagnostics.
-* Improve rescheduling of M/D H:M format time conditions.
-* "After" sequencing condition now allows an interval in which sequence must be met (e.g. A must follow B within X seconds).
-
-## Version 1.6 (released) ##
->>>>>>> 005b5376
 
 * Address issue with rescheduling condition check when span and crossing midnight (cond doing right thing, rescheduler not following).
 * Provide additional information in "Summary" request for more comprehensive diagnostics.
