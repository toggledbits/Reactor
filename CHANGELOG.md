--- conflicted
+++ resolved
@@ -2,14 +2,10 @@
 
 NOTE TO OPENLUUP USERS: All current versions of Reactor REQUIRE openLuup 2018.11.21 or higher.
 
-## Version 2.4stable-19051 (stable)
+## Version 2.4stable-19059 (stable)
 
-<<<<<<< HEAD
-* Incorporate prep to handle downgrade of plugin configuration for next release.
-=======
 * Enhancement: The response time for house mode changes into and out of "Home" mode has been dramatically improved (without increased polling).
 * Enhancement: Reactor now uses a weak table to cache compiled Lua. This allows the system to purge the compiled fragments if the memory is needed elsewhere. This can be disabled by setting SuppressWeakLuaFunc to 1 in the Reactor master device (+reload).
->>>>>>> b93365ac
 * Enhancement: The restore facility can now restore a configuration to a selected ReactorSensor, rather than only to an RS with the same name; this makes it possible to copy Reactor configuration between devices. Incorporates hotfix-19044-01.
 * Fix hotfix-19044-01: Restore of configuration not being written to device correctly, so restore appears to succeed, but device is unchanged.
 * Fix hotfix-19040-01: Fix missing pre-init of context variable that causes later spurious error (reported on openLuup).
