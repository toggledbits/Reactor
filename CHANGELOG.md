--- conflicted
+++ resolved
@@ -1,16 +1,10 @@
 # Change Log #
 
-## Version 1.5 (stable branch 180823) ##
+## Version 1.5 (stable branch 180824) ##
 
 * Reactor now has the ability to trigger scenes itself, rather than requiring the user to implement a native scene device trigger.
-<<<<<<< HEAD
-* Reactor now can run scenes internally, and tracks the progress of a scene, so that Luup reload or Vera restart does not interrupt the completion of the scene (the scene resumes execution upon restart of the plugin). An "RunScene" action in the Reactor service also allows Lua users to use Reactor's scene runner rather than the Vera native one (and thus also be protected from restarts/reloads).
-* Master device now checks power source and battery level for Vera Secure, and stores the values for access via expressions. Reacting to power loss (Vera on battery power) and battery level should now be possible, on VeraSecure only. These values will be blank on all other platforms.
-* The deprecated form of time test (from 1.1) has been removed; if a user config still contains a reference to this condition type, it will throw an error.
-=======
 * Reactor now can run scenes internally, and tracks the progress of a scene, so that Luup reload or Vera restart does not interrupt the completion of the scene (the scene resumes execution upon restart of the plugin). An "RunScene" action in the Reactor service also allows Lua users to use Reactor's scene runner rather than the Vera native one (and thus also be protected from restarts/reloads). A "StopScene" action allows any or all scenes to be stopped.
 * Master device now checks power source and battery level for Vera Secure, and stores the values for access via expressions. Reacting to power loss (Vera on battery power) and battery level should now be possible, on VeraSecure only. These values will be blank on all other platforms.
->>>>>>> 345b83d2
 * Considerable optimization of time handling, to further reduce CPU load when time-related conditions (including weekday and sun) are used.
 * The deprecated form of time test (from 1.1) has been removed; if a user config still contains a reference to this condition type, it will throw an error.
 
