--- conflicted
+++ resolved
@@ -6,15 +6,12 @@
 ( Nothing -- all planned items for this release have been completed )
 At this point, if it's not on the above TO-DO list, it's probably not going into 2.0. Time to button it up and ship it!
 
-<<<<<<< HEAD
-=======
-beta1811xx01:
+beta18112501:
 * (internal) Fix bug/omission reported by Forzaalfa where scene Lua wasn't coming over with "scene import" function.
 * (internal) Fix bug reported by Forzaalfa where initial run of 2.0 wasn't correctly upgrading trip/untrip scenes to actions. Not enough indirection creating array of actions; fixed!
 * (internal) Smooth out updating of device database and submission of device data.
 * (internal) Finalize support for openLuup. This requires users to upgrade to development version 2018.11.21 or higher (Github "development" branch).
 
->>>>>>> ba8b0bfd
 beta18112201:
 * (feature) Allow renaming of groups, so you can give them functional names rather than the unique IDs automatically assigned. Valid group names must start with a letter with alphanumeric (and underscore) allowed to follow.
 * (feature) Make sure each action logs a message to ReactorSensor's event log, and preserve the log across sensor restarts. Also add a new MaxEvents start variable on the master device to override the default of 50 events (per sensor, applies to all).
