# Change Log #

NOTE TO OPENLUUP USERS: All current versions of Reactor REQUIRE openLuup 2020.04.14b or higher.

**DEPRECATION NOTICE:** The expression functions `arraypush()`, `arraypop()`, `arrayunshift()` and `arrayshift()` have been made first-class functions in the LuaXP module under the names `push()`, `pop()`, `unshift()` and `shift()` respectively. The `array...()` versions are now deprecated, and will be removed from a future release. Please convert to the new functions, which for all practical purposes are identical (so you just need to change the names in your expressions and it's done).

## Version 3.8 (20228)

* Improve job scheduling in the scene/activity executive. This is an extensive overhaul...
* Enhancement: The functions `b64()` and `unb64()` are now available in expressions to (respectively) Base64 encode and decode a string.
* Enhancement: Loadable functions can be used to create user-specific/custom functions for expressions. See the docs.
* Internal: restart now clears LuaXP context.
* Internal: correct function name in log message.
* Internal: update directly from Github (via request).
<<<<<<< HEAD
* Internal: fix setvar action display in Logic Summary.
=======
* Internal: change default WatchResponseHoldOff to 0; watch responses now run in zero-task timing.
>>>>>>> 64ead6dc
* Hotfix 20245-01: The parameter name for the `RepairDevice` action introduced in 3.7 has been changed to `RepairTarget` for better compatibility with Luup requests.
* Hotfix 20225-01: Fix a small issue that makes creation of new RS require additional Luup reload.

## Version 3.7 (20190)

* Enhancement: Tools tab now has a "Device Repair" section that appears when missing/suspect devices are detected. This tool should be especially handy for migrating ReactorSensors between systems, or after device replacements, etc.
* Added `RepairDevice` action (in master service ID) to repair broken device IDs on any device.
* Detect duplicate master devices (prevent startup of duplicates).
* Fix an issue with backup/restore not marking success on ALTUI (apparent ALTUI oddness, same as 20049-02).
* Remove device ID on Logic Summary link on master device; shouldn't be there/copy-paste error.
* Hotfix 20185-01: Fix crash generating Logic Summary when activity delay uses variable reference.
* Hotfix 20169-01: (openLuup only) fix error logged when cleaning state variables on RS (non-critical).
* Hotfix 20145-01: Fix field redraw/reload problem with "not between" operator on date/time conditions.
* Hotfix 20135-01: Fix special message parameter not correctly substituted in *UserURL* notification method.

## Version 3.6 (released)

* **BREAKING CHANGE**: The previously-permitted but inconsistently-supported ability to use variable substitution embedded within strings (e.g. `The time is {now}`) is no longer supported. Some places could handle expressions, others could handle only variable names, and the embedding within a string was also not consistently supported. In order to make the behavior consistent throughout, a new formatting rule applies. Now, variable/expression substitutions are performed only when the string/parameter/operand begins with a `{` (left curly brace) and ends with a `}` (right curly brace). The text between the curly braces may be a variable name or an expression (a variable name alone is, in fact, an expression unto itself). Concatenation operators can be used to build strings from both text and multiple values, as well as any of the functions available. So where previously one might have used `The time is {nowtime} and the weather is {weatherwords}`, it is now necessary to use `{ "The time is " .. nowtime .. " and the weather is " .. weatherwords }`. This was necessary to support consistent form and use of expression substitution in more places where possible.
* Enhancement: **IMPORTANT! PLEASE READ!** As of 3.6, Reactor attempts to check the validity of the system clock at startup and during operation. Clock problems are relatively rare, but can be quite severe in their effect on the system's and Reactor's behavior. There are two specific cases now handled as follows:

   1. **Clock Invalid at Startup:** Since current Vera hardware does not have a battery-backed hardware real time clock, they rely on the Network Time Protocol (NTP) and Internet-based servers to set and maintain synchronization of the current time. If a system starts up at a time when Internet access is unavailable (which is not terribly rare when recovering from a power failure, for example), the system time will be wildly off (technically, this also applies to openLuup systems running on hardware that doesn't have a real time clock). This invalid clock with then cause all kinds of problems, as Reactor may think that it's midnight on January 1, 2000 when it's actually 2pm at a much later date. At startup, Reactor now does a simple check of the system's clock, and if the check fails, Reactor marks the clock invalid and shows a message to that effect on the Reactor master device. The Reactor master state variable `ClockValid` will be set to 0 (this can be tested from a ReactorSensor; it is normally 1 when the clock is valid). See the "Reactor says CLOCK INVALID" topic in the [Reactor documentation's FAQ](https://www.toggledbits.com/static/reactor/docs/FAQ/) for important additional details.
   2. **Clock Adjustments During Operation:** In normal operation, the system clock is adjusted using the Network Time Protocol (NTP), and these are normally very small, frequent adjustments. Large adjustments of the clock, say more than 60 seconds in either direction, can have deliterious effects on condition delays, sequences, and activity or scene delayed actions. If Reactor detects a large adjustment of the system clock while running, it will mark the system clock "unstable" and issue messages to that effect in the "Events" log of your ReactorSensors when they are re-evaluated. An "unstable" clock *causes notifications only*; Reactor does not otherwise change or disable any behaviors, and the system time is used as presented even if that results in errors in the flow of logic (e.g. a large adjustment forward may cause delays to be severely shortened or skipped altogether). See the "RS says CLOCK UNSTABLE" topic in the [Reactor documentation's FAQ](https://www.toggledbits.com/static/reactor/docs/FAQ/) for important additional details.
* Enhancement: Reactor now checks that Internet access is operating by periodic checks (default: every five minutes). Once a check fails, two additional checks at one minute intervals are performed. If three consecutive checks fail, Internet is marked down. The current network status is available by checking the `NetworkStatus` state variable on the Reactor master device, and it may be used in *Device State* conditions (or `getstate()` expressions) to test and react to changes in network status.
* Enhancement: The *Request* action has been added to activities to make an HTTP GET or POST request to a remove service as an action. The URL, headers, and (for POST) body data may be specified, and variable substitutions using the usual `{expr}` syntax work. When using POST, it is highly recommended that a correct "Content-Type" header be included.
* Enhancement: The status display shows missing devices more clearly;
* Enhancement: The Conditions editor more clearly shows missing devices on the initial presentation;
* Enhancement: The Activity editor now works much harder to preserve data when (a) a missing device is fixed to a new device, (b) the device is changed to another that supports the same action. This addresses the issue where having a missing device in an action would cause the action and parameters to be lost when you try to fix it--they are now preserved.
* Enhancement: All actions run by activities are not logged individually before they are performed, so that messages in the LuaUPnP log can be more closely correlated to each individual step. The log entries use the form `"Alarm Demo" (#84) Performing "Device Action" ("root.true" group 1 index 1)`.
* Enhancement: Notify action fields now allow variable references in more places: SMTP recipient and subject, UserURL URL parameters.
* Enhancement: functions `urlencode(string)` and `urldecode(string)` added to expressions.
* Enhancement: Turnaround rescans, the rescans of conditions and expressions that are requested while a scan is already in progress (usually caused by a watched device being modified by an activity), are now scheduled more aggressively. Huh? Reactor is even faster.
* Enhancement: Some users have asked that all conditions start collapsed in the Conditions editor; I view this as a behavior for advanced users, so it's now available by setting `DefaultCollapseConditions` on the Reactor master device to 1 (default 0).
* Enhancement: Add "is NULL" operator for Expression Variable condition to test specifically for null; this improves over the prior recommendation (test for empty string, which meant you could not differntiate between empty string and null).
* Enhancement: Conditions with running timing (delay reset, sustained, etc.) will show green pulsing animated highlight, to draw attention.
* Enhancement: Upgraded LuaXP to 1.0.2, which adds the missing `replace()` string function, and provides `indexof()` and the new `push()`, `pop()`, `unshift()`, and `shift()` functions. The Reactor-specific `arrayPush()`, `arrayPop()`, `arrayUnshift()` and `arrayShift()` functions are now deprecated.
* Enhancement: Warning icons are now displayed in the Activities tab if any activity/action has an error or warning highlight.
* Enhancement: The Reactor (master device/service) action `SendSMTP` has been added (thank sebby). This allows facilities outside Reactor to use Reactor's SMTP messaging capabilities. Parameters: `To`, `Subject`, `Body`, and optionally `From`, `Cc` and `Bcc`. If `From` is not given, the system default "from" address is used. The `To`, `Cc` and `Bcc` fields all accept comma-separated lists of email addresses, which can be given in the simply `test@example.com` form, or the more nominative `Patrick Rigney <test@example.com>`.
* Enhancement: The Reactor (master device/service) action `SendSyslog` has been added to allow other system facilities to easily log Syslog datagrams to a Syslog server. Parameters `ServerIP`, `Application` and `Message` are required. The optional `Facility` parameter allows the setting of the Syslog facility (0-23, default 23=local7); the optional `Severity` parameter allows the setting of the severity (0-7, default 5=notice). Ref: https://en.wikipedia.org/wiki/Syslog
* Fix: Really nasty bug when cloning activities that contain notifications: the notification IDs weren't reassigned in the copy, so the source and copy were forever linked and editing one (message field and users) would change the other. Very nice catch right before release by @sebby.
* Fix: Fix consistency of advisory alert regarding filtering of activities.
* Fix: api.performActionOnDevice() has some kind of inconsistent URL-encoding discipline, and rather than spend a bunch of time reverse engineering it, bypass it and just make the Ajax action request directly myself.
* Fix: The "Stop Group Activity" action was failing to correctly reselect the "(all activities)" option when loading an existing action; fixed.
* Fix: Work around Vera Lua's broken `tonumber()` that returns `nil` for `tonumber(".5")`.
* Fix: UI issue where "Expression Variable" condition would not insert a "missing" option for a non-existent variable.
* Fix: UI doesn't throw exception when "Run Group Activity" or "Stop Group Activity" action with non-existent RS is encountered.
* Fix: Fixed a minor error in the list of severities in the Notify action method for syslog (7=debug was missing).
* Fix: Downloading of updated device information databases for Vera3/Lite works again (TLS issue).
* Fix: Formatting improvements and doc links on master's "Backup and Restore" tab.
* Fix: Make DST change "softer" by using scheduled sensor tick rather than Refresh action.
* Fix: Make sure non-existent scene is removed from scene cache, so we don't try to refetch it on subsequent reloads.
* Fix: Update LuaXP to 1.0.2 for access to `indexof()` function; also fixes `pow()` with negative base (first argument).
* Fix: Fix "leak" of LuaXP null atom structure on Status display.
* Hotfix 20127-01: Fix bug that causes incomplete output in _Run Lua_ action `print()` statements.
* Hotfix 20103-01: Prevent odd jump to Dashboard from event list (Conditions tab, Device State condition) on older UI7 (at least 1040 and below).
* Hotfix 20080-01: Allow device 0 in expression `getattribute()` function, so you can fetch system attributes.
* Hotfix 20078-01: Fix a missing selector constraint that may affect conditions when pulse mode is used.
* Hotfix 20072-01: openLuup only: Suppress "unsafe lua" warnings correctly on openLuup.
* Hotfix 20070-02: Deviceinfo updates now stored as compressed, and remove any uncompressed file found, to remove ambiguity as to which file may be loaded.
* Hotfix 20070-01: Fix display of floating point values in condition descriptions on Status tab.
* Hotfix 20069-01: openLuup only: do not attempt compression of backup files on openLuup (L_Reactor.lua)
* Hotfix 20051-01: Make sure "action try" button re-enables after save.
* Hotfix 20049-02: Address incompatibility in APIs between Vera UI and ALTUI causing "Save" to abort post-save cleanup.
* Hotfix 20049-01: Improve test for certain older version of LuaSec in fetching SSL param defaults for SMTP notifications.
* Hotfix 20048-01: Make sure group focus button stays hidden while experimental.
* Hotfix 20048-02: Fix broken links to Vera community forum.

## Version 3.5 (released) [20045]

* POTENTIAL BREAKING: ReactorSensors no longer support the "Invert" state variable to reverse the sense of logic output to the Tripped state of the ReactorSensor. The better (and now required) choice is to apply "NOT" to the "root" group if needed. I doubt anybody has used the "Invert" flag, though.
* POTENTIAL BREAKING: Until 3.5, tripping the ReactorSensor "manually" (e.g. with the UI buttons, or calling the "Trip" or "Reset" actions on the ReactorSensor, would run the root group's corresponding activity. This is a legacy behavior from before Reactor had groups. As of 3.5, "Tripped" state is just a flag, and will no longer run any activity when changed. However, changes in the root group's logic state will still drive the "Tripped" value ("root" true == Tripped, "root" false == Not Tripped/Reset), and the root group's activities will run in response to logic changes as they would for any other group. The reverse path, however, is no longer true--forcing the ReactorSensor to trip or untrip doesn't run the root's activities. I doubt anybody actually relies on this behavior, and it actually creates more problems than it solves, which is why I'm removing it. If you must have the behavior, you should redo your logic, but while you're figuring out how, you can set `UseLegacyTripBehavior` = 1 on any ReactorSensor that requires it. This flag and the ability to use the legacy behavior will be removed for 4.0. Also note that this change only affects Reactor activities; it does not change the behavior of Vera scenes using a ReactorSensor as a device trigger.
* Enhancement: Added a "Stop Group Activity" to stop a specific activity, or all activities, running on the current ReactorSensor or another.
* Enhancement: The "Run Group Activity" action now allows you to force-stop all other running activities before launching the selected activity. This is a short-cut for using a separate "Stop Group Activity" before.
* Enhancement: "Pulse" output mode for conditions now allows repeat pulses with a configurable *off/false* period between and a limit on the number of pulses.
* Enhancement: The new *Expression Variable* condition type allows direct condition testing of an expression's most recent result value without using a self-referencing *Device State* condition.
* Enhancement: The new *Set Variable* activity allows direct setting of a variable without using a self-directed *Device State* activity with a *SetVariable* service action. The target variable must be "expression-less" (that is, its configured expression is blank/empty).
* Enhancement: New "Run Activity" button on each activity allows the entire activity to be tested. This does not stop other running activities, including contra-activities (i.e. if you run the "is TRUE" activity for a group it does not stop the group's "is FALSE" activity if it is currently running).
* Enhancement: Make event log entries more human-readable.
* Enhancement: `Reactor` table in "Run Lua" actions now publishes state for all conditions (in table `Reactor.conditions`; keys are condition IDs). This makes the current condition states and values accessible directly in Lua without additional "gets".
* Enhancement: `Reactor` table in "Run Lua" actions now publishes group states (in `Reactor.groups`) by name as well as by ID. Previously the keys were group IDs. Now you can use either in "Run Lua" actions.
* Enhancement: Do not check firmware version in debug mode, specifically for allowing testing on any firmware, including alpha/unblessed.
* Enhancement: The Activities tab now can filter the display by "true" and "false" activities (suggestion by tunnus).
* Enhancement: Update LuaXP to latest version (1.0.1); adds `date()` and `map()` functions, more trig; see https://github.com/toggledbits/luaxp
* Enhancement: The new `getstatetime()` expression function is now available to return Luup's last-modified timestamp for a state variable.
* Enhancement: In places where variable substitution is allowed (i.e. where you can use `{variablename}`), you can now use an expression (same syntax as Expressions tab, just surround the expression in curly braces).
* Enhancement: The "Device Spy" on the Tools tab reports changes in state variables (dynamically) on a selected device. This is intended to help users find state variables that change as the device is used/updated.
* Enhancement: Add option for sequence ("after") condition restriction to ignore current state of predecessor (so timing is based only on last true edge of predecessor).
* Enhancement: When a ReactorSensor is disabled, its Status view will show all gray (as if all groups were disabled, which they effectively are).
* Enhancement: Features that require the "Allow Unsafe Lua" flag now generate an alert if the flag is not enabled.
* Internal: Clean up mechanism for determining SSL parameters for SMTP connections.
* Internal: Upgrade of configuration is only done by core now; no duplication of effort on the JS side.
* Fix: Improve the list contents for the "relative to" conditions on Interval conditions.
* Fix: Fix color of text for ALTUI users using dark themes.
* Fix: Fix reinitialization issue when switching between tabs without saving and user elects to abandon changes.
* Fix: Do not clear operands when changing operators.
* Fix: Condition value field IDs "unique-ified" similar to hotfix 19318-01 for some Mac browsers.
* Fix: Delay input fields need same unique ID treatment, similar to hotfix 19318-01, for some Mac browsers.
* Fix: "try" action operating in Activity editor was not substituting variables correctly; partly a limitation introduced by the evolation of variable, and partly bug, but in any case, fixed.
* Fix: After clearing condition state, make sure initial update/restart runs all activities eligible (esp. root).
* Fix: Try to reduce complexity of the interaction with VeraAlerts for notifications; fixes some issues in scene handling that create odd side-effects for users, and allows editing of recipients in the Activities tab. Messages on VA-controlled notifications are still required to be edited in VA. Recipient changes still require user to enter VA's "Edit" tab to get those changes to take effect. It is what it is.
* Fix: Cosmetic bug in the appearance of scene list for Run Scene activity.
* Fix: Cosmetic bug--"updates" action does not need "ignore case" checkbox.
* 19240-01: SMTP notifications to Google/Gmail fail with `555 5.5.2 Syntax error` (L_Reactor.lua)
* 19273-01: Using a variable reference in a delay doesn’t work properly. (L_Reactor.lua)
* 19288-01: It appears certain Unicode characters can make the ancient JSON library that is standard in current Vera firmware hiccup and produce empty results, erasing a ReactorSensor’s configuration. Several different approaches to preventing damage to the config are implemented in this hotfix. (J_ReactorSensor_UI7.js, L_Reactor.lua)
* 19317-01: Fix variable substitution in "Try" action operation in Activity editor (J_ReactorSensor_UI7.js)
* 19317-02: Fix action editor incorrectly reselecting currently configured value (J_ReactorSensor_UI7.js)
* 19318-01: Work around issue with Chrome getting confused when multiple data-list fields have same ID (minor but apparently really annoying)
* 19337-01: Attempt to deal with inconsistencies in variable handling in Vera's JS API
* 19354-01: Fixes for VeraAlerts notifications mentioned above were backported to 3.4.

## Version 3.4 (released)

* Enhancement: new *Notify* action will send a notification to the selected users with a custom message. See [the Wiki](https://github.com/toggledbits/Reactor/wiki/Notify-Action).
* Enhancement: Add new device condition operators "between" and "not between", an additional numeric comparison. Seems obvious, yet I never thought to add it, and somebody finally asked.
* Enhancement: The *Run Scene* action, which runs a Vera scene, now has the option to run the scene in Reactor (default), or hand the scene off to Vera/Luup. Previously, all Vera scenes run by a *Run Scene* action could be handed off to Vera only if the `UseReactorScenes` state variable was set to 0; now it is explicitly controllable on a per-scene basis. The `UseReactorScenes` state variable still serves to override the default (i.e. if you have an RS with `UseReactorScenes=0` its behavior is not changed by this enhancement). Technically, this means `UseReactorScenes` is actually of minimal use going forward, and so is now deprecated, and will be removed from a future release. The setting on the *Run Scene* action should be used instead.
* Enhancement: The new *Run Group Activity* action in group state activities can be used to run another activity from the current or another ReactorSensor.
* Enhancement: The `RunScene` service action has been extended to allow running of group state activities (specify the activity ID in `SceneNum`).
* Enhancement: When exporting a variable, the underlying device state variables are created on save; previously, it would take an update of the expression result to get the state variable created (and thus was not immediately available in the Conditions editor, for example).
* Enhancement: The transition of a sensor from *disabled* to *enabled* state clears all prior condition state data; this starts with a clean slate, in case the sensor has been disabled for some time. There was also no easy way to clear the state, and doing it on plain "Restart" proved a little aggressive in testing.
* Enhancement: Add "Reset Latched" action for activites to reset latched conditions in a specific group or for the entire RS (adding new way to reset latched conditions).
* Enhancement: Condition and group logic output is now distinctly settable in three modes: follow (maintains *true* output while underlying condition is true), pulse (pulse of configurable length starting when underlying condition goes true), and latch (go true when underlying condition goes true and holds until reset). The default is follow, which is also the legacy behavior. The output type is settable in the options pane for the condition.
* Fix: The default device selected for *Group State* conditions is now the "(this device)" virtual device.
* Fix: more attractive checkboxes, and fix a number of appearance issues under ALTUI.
* Fix (hotfix 19217-01): When interval was longer than a day, condition was triggering daily anyway.
* Fix (hotfix 19178-01): Address boundary condition where isEmpty() may be passed null/non-string (treat as non-empty).
* Misc: trying various things to improve the performance of geofence data parsing (dkjson is naturally slow).

## Version 3.3 (released)

* Enhancement: Condition options can now be applied to groups.
* Enhancement: New "updates" device state operator pulses true when the state variable is rewritten. Note that this is only valid/correct for use in Luup variables where the Luup watch mechanism calls the callback on a same-value rewrite (i.e. when setting a variable to "1" when its value is already "1")--Luup does not do this for most variables, but notably does for a handful that begin with `sl_`; for example, `sl_SceneActivated` (scene controllers), `sl_UserCode` (locks), `sl_TamperAlarm` (security sensors), etc.
* Enhancement: Condition transitions delayed by "sustained for" and "delay reset" options now show timers on the status display when timing is in effect.
* Enhancement: Device menus now have "self" selection to refer to current ReactorSensor.
* Enhancement: Make timing of watch-driven updates configurable, and make new default immediate evaluation to mitigate race condition in fast-changing states (like RFXtrx switches).
* Enhancement: Allow user control of export of variable/expression results; exported values (default, for backward compatibility) are written to state variables.
* Enhancement: Allow the getluup() expression function to return tables (such as luup.devices).
* Enhancement: House mode changes will now force re-eval of geofence state as well, to speed coordinated response to conditions involving both house mode and geofences.
* Enhancement: Most trouble messages in the event log are now prefixed with "TROUBLE" to make them easy to find (exception: throttling messages).
* Enhancement: SetVariable now forces an additional evaluation of the RS to ensure that any conditions that reference it display correctly.
* Fix: When editing a condition, selecting an item from the scene/events dropdown menu was causing a scroll to top; this is idiopathic, and seems to only occur on Bootstrap dropdown elements, and is reactive with the setting of the enabled state of the "Save" and "Revert" buttons; work around by saving scroll position and restoring after update.
* Fix: Make sure all condition types display options data in Logic Summary, not just device state.
* Fix: Unrecognized services (not in device data base) were not always handled with full parameters.
* Fix: Do a full RS restart on enable, which fixes problem of config changes not detected on a sensor that was disabled at plugin startup time.
* Fix: Faster response to name change of geofence location (geotag)--previously only updated when in/out state changed.
* Fix: When using ResetRuntime, make sure reference point is moved to reset time as well (only affects measurement if RS is tripped at time ResetRuntime is called).
* Fix: Use Vera-defined date/time format in display (reported by sm2117).
* Fix: Timing issue on delay reset hold time across reloads due to poor round-trip through dkjson (stringifying keys in array--ouch).
* Fix: LuaXP updated to latest (0.9.9); fixes excessive strictness of parser not allowing whitespace between function name and arg list.

## Version 3.2 (released)

* Enhancement: Allow interval condition's base time to be true-edge time of another condition (Github issue #35).
* Fix (attempt): Add CSS for optgroup tag in attempt to address dJOS' valid complaint of poor default browser presentation on Chrome/Mac Mini. Browser support for CSS on this element and "select" elements in general is poor currently, but we can try.
* Enhancement: Allow user option to rename device on restore to match restored configuration (when restoring a single config to a targeted device; Github issue #33).
* Enhancement: The Reactor master device's Backup/Restore tab now facilitates the simulantaneous creation of up to 16 ReactorSensors (Github issue #34).
* Enhancement: On the "after" sequence option menu, if the condition description is truncated to length, use a tooltip to display the full description on hover.
* Enhancement: The "after" sequence option menu now allows non-ancestor groups of the current condition.
* Fix: The "Ignore Case" checkbox was sometimes presented when not needed (e.g. <= and >= operators).
* Fix: Variable with no expression isn't created as state variable until non-blank/non-null value assigned; it is now created regardless.
* Hotfix 19140-01: Fix expression field (Expressions tab) not enabled on draw.

## Version 3.1 (released)

* Fix: Interval condition stomping on needed value, disrupting any subsequent time-related conditions.
* Fix: New Variable/Expression is created in the wrong container so it wasn't immediately sortable.
* Enhancement: The `getstate()` expression function now accepts an empty string for the device argument, which means the current ReactorSensor (self-reference).
* Fix: Ensure activities for group are removed when group deleted.
* Fix: When the root group is NUL, every eval looks like a change to the throttling algorithm and erroneously change-throttles the RS too soon. Logically, an RS with a NUL root group should never change-throttle, it can only update-throttle.
* Hotfix-19127-01: Fix condition/group drag/drop within same parent group not saving (inter-group is OK).

## Version 3.0 (released)

* Enhancement: The device-defined conditions normally seen in the Vera scene editor are now offered as shortcuts for creating conditions;
* Enhancement: Loading of action data from Vera now retries automatically--improves remote user experience.
* Fix: an issue allowing multiple system watches for a single variable; benign, but not perfectly efficient, and causes repetitious (and therefore confusing) event log messages [issue #26].
* Enhancement: New "Delay reset" option allows false state of condition to be delayed by the specified number of seconds (this can be used to debounce device states, or as an "off" delay for motion sensing, for example) [issue #16];
* Fix: Apply timezone fix from LuaXP distribution (applies to parsing dates/times with embedded TZ spec only).
* Enhancement: Activities are now collapsable, and since the number of activities is equal to the number of groups plus two, it's possible to hide unused groups as well (this is a persistent state/choice that operates plugin-wide) [issue#24];
* Enhancement: New "Group State" condition allows the user to condition upon the state of another group in the same or another ReactorSensor.
* Enhancement: Reporting of errors (such as reference to a device or scene that no longer exists) in conditions and activities is improved through the use of the (notification-capable) `Trouble` state variable. Related diagnostic information is written to the Logic Summary events list. A new icon with a yellow warning triangle superimposed calls attention to ReactorSensors reporting trouble.
* Enhancement: The new expression function `trouble( msg [, title] )` has been added to allow expressions to signal trouble for any purpose. The *msg* argument is written to the Logic Summary event list, along with the optional *title*. The default title is simply "trouble()".
* Enhancement: The `finddevice()` expression function now takes an optional second boolean argument that determines if an error is thrown (and thus trouble is reported) if the referenced device is not found. If not provided or *false*, `null` is returned (the legacy behavior); if *true*, an eval error is thrown and trouble is signalled.
* Enhancement: The `getstate()` expression function now takes an option fourth boolean argument that determines if an error is thrown (and trouble is reported) if the referenced device is not found. If not provided or *true*, an error is thrown and trouble is signalled (the legacy behavior); if *false*, `null` is returned.
  > Note: The default *legacy* behaviors (i.e. when the new optional argument is not provided) described above for `getstate()` and `finddevice()` are different; this is intentional and consistent with their operation prior to this enhancement (so the behavior of existing expressions does not change). The new argument is, however, consistent, in that when a device cannot be found and *true* has been explicitly passed, an error will be thrown and trouble signalled by both functions, or if *false* is passed, `null` will be returned by both functions.
* Enhancement: The status display now highlights errors and changed values.
* Enhancement: The expressions editor now shows the most recent sensor evaluation result for each expression.
* Enhancement: **POSSIBLE BREAKING CHANGE** As of this version, the evaluation order of expressions is explicitly sequential. Previously, the order was system-determined. By going to sequential evaluation, it is possible for variable to store the previous value of another (e.g. by the expression "OldVal=Val" preceding the expression/calculation of Val). In addition, the values stored in state variables are no longer the primary values used in evaluations. Now, the actual returned values from LuaXP are stored on the ReactorSensor state and saved between sensor updates, and across restarts and reboots (that is, they are now persistent).
* Enhancement: Condition groups are now a hierarchical construct, and group logic is user-settable (AND/OR/XOR + NOT). This adds considerable flexibility to the condition logic for users, at the expense of some complexity in the UI (implementation/operation is not significantly different).
* Enhancement: Users may now create Activities for each condition group, not just the over trip/untrip of the sensor.
* Enhancement: It is now possible to copy the contents of one activity to another.

## Version 2.5 (released)

* Hotfix-19094-01: Fix validation crash in interval condition parameter check, loses hour and minute data on edit.
* Fix: an issue allowing multiple system watches for a single variable; benign, but not perfectly efficient, and causes repetitious (and therefore confusing) event log messages [issue #26].

## Version 2.4 (released)

* Change: Embedded URLs to Vera community forums updated to new Discourse-based community.
* Fix: fix an issue with Safari 12 user not being able to edit "sustained for" time on service conditions.
* Enhancement: The response time for house mode changes has been dramatically improved (without increased polling).
* Enhancement: Reactor now uses a weak table to cache compiled Lua. This allows the system to purge the compiled fragments if the memory is needed elsewhere. This can be disabled by setting SuppressWeakLuaFunc to 1 in the Reactor master device (+reload).
* Enhancement: The restore facility can now restore a configuration to a selected ReactorSensor, rather than only to an RS with the same name; this makes it possible to copy Reactor configuration between devices. Incorporates hotfix-19044-01.
* Fix hotfix-19044-01: Restore of configuration not being written to device correctly, so restore appears to succeed, but device is unchanged.
* Fix hotfix-19040-01: Fix missing pre-init of context variable that causes later spurious error (reported on openLuup).
* Change: Remove deprecated execLua context values "reactor_device" and "reactor_ext_arg"

## Version 2.3 (released)

* Fix (hotfix19032-02): a problem where the delay type is not restoring to the UI properly when editing existing action (reported by Vpow).
* Fix (hotfix19032-01): an initial "inline" delay can lose it's time reference and go into a loop, never executing the actions (only when the delay starts the activity; also reported by Vpow).
* Fix (hotfix19029-03): Revert eventList2 back to prior order until we can properly sort out how to handle making the scene trigger list more user-friendly without disrupting existing scene triggers (which I did; reported by dJOS).
* Fix (hotfix19029-02): if the usergeofences array contained a reference to a user not in the users array of user_data, the UI would crash attempting to load (reported by Fanan).
* Fix (hotfix19029-01): fix to geofence condition so that first-time users don't have sensor crash before master device has properly populated the initial data (reported by connormacleod).

## Version 2.3 (released)

* Fix (hotfix19032-02): a problem where the delay type is not restoring to the UI properly when editing existing action (reported by Vpow).
* Fix (hotfix19032-01): an initial "inline" delay can lose it's time reference and go into a loop, never executing the actions (only when the delay starts the activity; also reported by Vpow).
* Fix (hotfix19029-03): Revert eventList2 back to prior order until we can properly sort out how to handle making the scene trigger list more user-friendly without disrupting existing scene triggers (which I did; reported by dJOS).
* Fix (hotfix19029-02): if the usergeofences array contained a reference to a user not in the users array of user_data, the UI would crash attempting to load (reported by Fanan).
* Fix (hotfix19029-01): fix to geofence condition so that first-time users don't have sensor crash before master device has properly populated the initial data (reported by connormacleod).

## Version 2.2 (released)

* Enhancement: Allow invert of group state (i.e. return false when all conditions are met); makes some logic simpler for users.
* Enhancement: Groups can now be moved up and down (like conditions), just for organizational purposes (order has no meaning to the logic). It's also possible to delete a group directly (previously you had to delete all of its conditions one-by-one, and that would then delete the group). The enable/disable control was made an icon in the same control group as the foregoing tools for consistency and better appearance.
* Enhancement: When editing variable expressions, a new "insert getstate" tool is available to more easily fetch device state variable values into the expression.
* Enhancement: Reactor will check "Run Lua" fragments by putting them through Lua loadstring(), as an early check for syntax errors.
* Enhancement: Reactor now implements service SwitchPower1, which mirrors the SecuritySensor1 state (i.e. the binary light is on when the ReactorSensor is tripped; off when it is untripped); this allows facilities that don't support SecuritySensor1 but can support SwitchPower1 to sense and manipulate the ReactorSensor.
* Enhancement: New condition type "geofence" lets you react to one or more users being home, or not at home, or in one of the user's configured locations.
* Enhancement: Show current value of state variable when selecting configuring service conditions (conditions that test service state variables). The display value will be truncated to 64 characters. Hovering over the displayed value or "Current value" label will display the entire string.
* Enhancement: RunLua actions can now use Reactor.dump() to display the content of tables (e.g. `print(Reactor.dump(luup.scenes))`).
* Enhancement: attempt to load the ACE editor if it is not loaded, so it can be used to edit RunLua code with syntax highlighting under both UI7 and AltUI (AltUI loads ACE for us). Note: ACE is disabled by default currently on UI7, as there is some issue with Chrome/Mac; it seems to work for other browsers, so if you want to try/use it, set the `UseACE` state variable to "1" on the Reactor master device.
* Enhancement: "change" operator now supports "from" and "to" values, so a condition can test more than just if the value changes at all, but also if it changes from/to specific value (e.g. house mode changes from Away to Home).
* Fix an issue where cache expiry of condition state data may cause trip/untrip manual action buttons to fail to execute Lua fragments in the activities. This does not affect the normal, automatic operation of trip/untrip in response to conditions, only manual.

## Version 2.1 (released)

This is primarily a fix release that corrects a number of UI errors that people have run into.

* Enhancement: Use datalist on browsers that support it for entry of allowed value list (menu) fields, which creates more flexibility for the user in that the defined values are shown (and autocomplete), but other values can be entered (in case they are absent from enhancement data).
* Enhancement: cleaner handling of optional parameters in enhanced services; handle all parameters in un-enhanced services as optional unless a default is known.
* Enhancement: add values to logic summary display for conditions.
* Fix: error checking on RunScene action was affecting rows other than that being edited.
* Fix: import of a scene containing only Lua (no groups) did nothing previously; now imports a single Lua action.
* Fix: test tools not enabling when checked (reported by pukka).
* Fix: notification_only scenes can have null room IDs, which breaks sorting (fixed).
* Fix: Fix problem with "unsaved changes" prompt coming up again on re-entry to cpanel after prior cpanel exit when save is declined.

## Version 2.0 (released) ##

* Move all documentation to the project wiki; lots of doc improvements (and still work to do, particularly on the Activities page). Contributers are welcome. Wiki: https://github.com/toggledbits/Reactor/wiki
* Allow renaming of condition groups, so you can give them functional names rather than the unique IDs automatically assigned. Valid group names must start with a letter with alphanumeric (and underscore) allowed to follow.
* Make sure each action logs a message to ReactorSensor's event log, and preserve the log across sensor restarts. Also add a new MaxEvents start variable on the master device to override the default of 50 events (per sensor, applies to all).
* Add ability to enable or disable a condition group in the UI. A disabled condition group is not evaluated, and cannot contribute to the "tripped" state of its ReactorSensor. It is treated as if it didn't exist. The new ReactorSensor action SetGroupEnabled allows groups to be enabled and disabled by action.
* Add service condition operators "is TRUE" and "is FALSE", which test a more general set of values to determine boolean state (some devices use 1/0, some the words true/false, etc.).
* Add service condition operator "changes" to pulse true for a short period when the value changes (regardless of value--pulse if it's different from the prior value). The default pulse length is 2 seconds, but is configurable per ReactorSensor via ValueChangeHoldTime (seconds). The 2-second default generally changes faster than the Vera UI7 dashboard display updates, so the rapid change may not be visible on the dashboard card, but the ReactorSensor "Status" tab updates more quickly and exposes/confirms the activity.
* Fix a Y2K38 issue (!) where a user can enter a year for a date/time condition that would produce an out-of-range value for Vera's 32-bit OS; restrict year values to a compliant subset (1970-2037).
* Reactor now supports its own activities, and no longer requires that the user create scenes separately outside of Reactor. You asked for a "scene builder," so here's my first attempt (well, the first one that you seeing :) ).
* New condition type "Interval" is true for a brief period at the specified interval (days, hours, minutes). A "relative to" time specification allows adjustment of the reference time for the cycle; for example, a 4 hour interval with a relative time of 15:00 (3pm) will fire at 03:00, 07:00, 11:00, 15:00, 19:00, and 23:00.
* Expire cached state for conditions; use is only upon update, and between updates, which may be a large span of time, the memory used is held by the reference; expiring the entry after a short period balances memory use with performance. The expiry is tunable via the master device's StateCacheExpiry parameter (0 disables expiry).
* ReactorSensors now implement RunScene and StopScene; scenes run by a ReactorSensor run in the context of the sensor, rather than the Reactor master device (which can still run scenes in its own context). The global (Vera-wide) scene context (assigned by context device 0) is also supported. This means that scenes can now be run (or stopped) in three different types of non-overlapping context, to avoid multiple sensor actions from stepping on each other.
* The SetVariable action is now implemented for ReactorSensors; it sets the value of a Reactor variable (or creates it with the given value). This allows activities a shortcut to manipulate values.

## Version 1.8 (released) ##

* Add civil, nautical, and astronomical dawn/dusk timing to sunrise/sunset conditions. This is by request from several users at relatively extreme latitudes, for whom the offsets to sunrise/sunset are insufficient to accurately represent light/dark conditions throughout the year with continuous tweaking.
* Declare LastDST in service file for Reactor (main).
* Fix cdata watch action to correctly restart sensor automatically (so user doesn't have to do manually).

## Version 1.7 (released) ##

* Address issue with rescheduling condition check when span and crossing midnight (cond doing right thing, rescheduler not following).
* Provide additional information in "Summary" request for more comprehensive diagnostics.
* Improve rescheduling of M/D H:M format time conditions.
* "After" sequencing condition now allows an interval in which sequence must be met (e.g. A must follow B within X seconds).

## Version 1.6 (released) ##

* Add service/variable condition option to "latch" a condition: if the condition is met, it is true and remains true until its parent group goes false (i.e. another non-latched condition in the same group goes false), even if the tested condition becomes false first.
* "Sustained for" option on service/variable conditions now allows testing for "less than" a specified duration, so one can write a condition that detects, for example, when a switch is on for less than 5 seconds. The default op is "at least" (i.e. the prior behavior is the default behavior).
* Hidden and "system" scenes are no longer shown on the Activities tab scene menus.
* Backup and restore of configuration now has a UI on the master device.
* Fix issue #8: crash on startup when attempting to resume scene with no actions (scene.groups is non-existent/nil)
* Clarify the implementation of "scene context". These are more fully described on my web site, and outside of Reactor, are only relevant to other apps/plugins using Reactor's scene runner in lieu of Vera's to run scenes.

## Version 1.5 (released) ##

* Reactor now has the ability to trigger scenes itself, rather than requiring the user to implement a native scene device trigger.
* Reactor now can run scenes internally, and tracks the progress of a scene, so that Luup reload or Vera restart does not interrupt the completion of the scene (the scene resumes execution upon restart of the plugin). An "RunScene" action in the Reactor service also allows Lua users to use Reactor's scene runner rather than the Vera native one (and thus also be protected from restarts/reloads). A "StopScene" action allows any or all scenes to be stopped.
* Master device now checks power source and battery level for Vera Secure, and stores the values for access via expressions. Reacting to power loss (Vera on battery power) and battery level should now be possible, on VeraSecure only. These values will be blank on all other platforms.
* Considerable optimization of time handling, to further reduce CPU load when time-related conditions (including weekday and sun) are used.
* The deprecated form of time test (from 1.1) has been removed; if a user config still contains a reference to this condition type, it will throw an error.

## Version 1.4 (released) ##

* Fix a bug in the initialization of house mode that causes a startup error.
* Fix initialization of servce options in UI so that repeat count isn't default.
* Skip self-watches of expression variables (optimizes evaluation count).

## Version 1.3 (released) ##

* Repeats over time. It is now possible to create a condition matching a number of repeats of a state over time, for example, a sensor that trips 3 or more times within a 5 minute period. This is configured in the condition options for service/variable conditions.
* Implement variables and expression parsing. Users may configure variables whose value is the result of a complex expression. This uses LuaXP (like SiteSensor), with some added functions for locating devices and retrieving state variable values. Additional functions to be added as need becomes evident. These variables are stored in state on the ReactorSensor, and so are available systemwide, as well as within the ReactorDevice for condition matching.
* Implement "Luup Reloaded" condition, which is true the first time it is evaluated after a Luup restart.
* Implement "TripCount" variable to complement "Runtime"; counts the number of times the ReactorSensor has tripped; reset by ResetRuntime action.
* Move housemode check to master tick on parent device; ReactorSensors no longer poll for house mode changes (the parent notifies them via watch callback);
* Fixed a typo in the conditions UI that causes an erroneous condition expression to be generated for "not equals" service values (issue #4). This fix was released to "stable" on 2018-07-09.
* Fix the name of the "Trip" button in the ALTUI dashboard card.
* Initialize (if needed) SecuritySensor1's AutoUntrip variable (default 0). When non-zero, Luup automatically untrips the sensor after the configured number of seconds. This is a Luup function, not a Reactor function, but is not currently implemented in openLuup (I've asked akbooer to consider it).

## Version 1.2 (released) ##

* Deprecate current time condition and create new replacement with more definitive logic. First, the handling of sunrise/sunset is moved to its own condition, with offsets, and the possibility to test *after*, *before*, *between* and *not between*. The new date/time condition (internally 'trange' for time range) allows M/D/Y H:M, M/D H:M, or just H:M. The UI enforces these combinations. This reduces the number of combinations, many of which are difficult to make sense of explain in the old, unrestricted model. See documentation for detailed explanation.
* Add "Runtime" state variable accumulating the total number of seconds a ReactorSensor has been in tripped state. Reset it using the ResetRuntime action or writing 0 to the state variable directly.
* Implement "Test" tab with ability to set a fixed date and house mode, to help users test conditions (and help me test as well).
* Implement rate-limiting for both updates and tripped state changes. The default is 30 updates or 5 tripped state changed per minute (configurable via service variables). Exceeding these rates throttles the sensor (it ignores input for a while). This is primarily to prevent an unwitting user from creating a sensor loop that overwhelmes the processor.
* Add UI to arm/disarm on dashboard and control panel.
* Clean up the humam-readable form of the (now deprecated) old-style time condition (issue #2).
* Show a disabled icon when a ReactorSensor is disabled.
* Make sure category and subcategory are correctly set on new sensors.

## Version 1.1 (released) ##

* Support "sequences light"--restrict the success of a condition to the prior success of another.
* Ability to restart a sensor without doing a Luup reload, via UI button, ReactorSensor action, and request action.
* Add real-time status display with current values and color highlighting of state.
* Improve date/time matching and handling, make it more deterministic and forgiving of unspecified date/time components;
* Improve stability of sunrise/sunset comparisons by caching daily values (Luup's move around as they pass).
* Improve error handling in UI for unparseable/empty configuration and state data (supports fast reset of sensor config and/or state by direct manipulation/erasure of state variables, e.g. via Advanced tab of Vera UI).
* Try to not let users lose changes to configuration if they forget to hit "Save" before leaving the configuration panel.
* Add support for DebugMode state variable to enable debug, fix debug request handler.
* Fix a bug that scrambled Vera UI's brains when a ReactorSensor's status display was opened, making "Advanced" tab show incorrect device data thereafter (until browser refreshed).

## Version 1.0 (released) ##

* Initial public release.<|MERGE_RESOLUTION|>--- conflicted
+++ resolved
@@ -4,19 +4,16 @@
 
 **DEPRECATION NOTICE:** The expression functions `arraypush()`, `arraypop()`, `arrayunshift()` and `arrayshift()` have been made first-class functions in the LuaXP module under the names `push()`, `pop()`, `unshift()` and `shift()` respectively. The `array...()` versions are now deprecated, and will be removed from a future release. Please convert to the new functions, which for all practical purposes are identical (so you just need to change the names in your expressions and it's done).
 
-## Version 3.8 (20228)
-
-* Improve job scheduling in the scene/activity executive. This is an extensive overhaul...
+## Version 3.8 (20247)
+
 * Enhancement: The functions `b64()` and `unb64()` are now available in expressions to (respectively) Base64 encode and decode a string.
 * Enhancement: Loadable functions can be used to create user-specific/custom functions for expressions. See the docs.
 * Internal: restart now clears LuaXP context.
 * Internal: correct function name in log message.
 * Internal: update directly from Github (via request).
-<<<<<<< HEAD
 * Internal: fix setvar action display in Logic Summary.
-=======
 * Internal: change default WatchResponseHoldOff to 0; watch responses now run in zero-task timing.
->>>>>>> 64ead6dc
+* Internal: action execution now has time limit, pauses (zero-ms yield) when exceeded.
 * Hotfix 20245-01: The parameter name for the `RepairDevice` action introduced in 3.7 has been changed to `RepairTarget` for better compatibility with Luup requests.
 * Hotfix 20225-01: Fix a small issue that makes creation of new RS require additional Luup reload.
 
