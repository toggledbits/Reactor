--- conflicted
+++ resolved
@@ -2,11 +2,7 @@
 
 NOTE TO OPENLUUP USERS: All current versions of Reactor REQUIRE openLuup 2018.11.21 or higher.
 
-<<<<<<< HEAD
-## Version 3.0beta-19093
-=======
-## Version 3.0dev-19095
->>>>>>> 6a6f0ddc
+## Version 3.0beta-19097
 
 * Beta19093: Fix #28: condition config corrupted by some drag/drop operations.
 * Beta19093: Fix #27: cross-Reactor group status not updating correctly.
@@ -35,6 +31,7 @@
 
 ## Version 2.5 (development)
 
+* Hotfix-19094-01: Fix validation crash in interval condition parameter check, loses hour and minute data on edit.
 * Fix: an issue allowing multiple system watches for a single variable; benign, but not perfectly efficient, and causes repetitious (and therefore confusing) event log messages [issue #26].
 
 ## Version 2.4 (released)
