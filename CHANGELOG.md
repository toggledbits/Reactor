# Change Log #

NOTE TO OPENLUUP USERS: All current versions of Reactor REQUIRE openLuup 2018.11.21 or higher.

<<<<<<< HEAD
## Version 3.0beta-19079
=======
## Version 3.0 (development)
>>>>>>> 3bd34ebb

* Enhancement: New "Group State" condition allows the user to condition upon the state of another group in the same or another ReactorSensor.
* Enhancement: Reporting of errors (such as reference to a device or scene that no longer exists) in conditions and activities is improved through the use of the (notification-capable) `Trouble` state variable. Related diagnostic information is written to the Logic Summary events list. A new icon with a yellow warning triangle superimposed calls attention to ReactorSensors reporting trouble. 
* Enhancement: The new expression function `trouble( msg [, title] )` has been added to allow expressions to signal trouble for any purpose. The *msg* argument is written to the Logic Summary event list, along with the optional *title*. The default title is simply "trouble()".
* Enhancement: The `finddevice()` expression function now takes an optional second boolean argument that determines if an error is thrown (and thus trouble is reported) if the referenced device is not found. If not provided or *false*, `null` is returned (the legacy behavior); if *true*, an eval error is thrown and trouble is signalled.
* Enhancement: The `getstate()` expression function now takes an option fourth boolean argument that determines if an error is thrown (and trouble is reported) if the referenced device is not found. If not provided or *true*, an error is thrown and trouble is signalled (the legacy behavior); if *false*, `null` is returned. 
> Note: The default *legacy* behaviors (i.e. when the new optional argument is not provided) described above for `getstate()` and `finddevice()` are different; this is intentional and consistent with their operation prior to this enhancement (so the behavior of existing expressions does not change). The new argument is, however, consistent, in that when a device cannot be found and *true* has been explicitly passed, an error will be thrown and trouble signalled by both functions, or if *false* is passed, `null` will be returned by both functions.
* Enhancement: The status display now highlights errors and changed values.
* Enhancement: The expressions editor now shows the most recent sensor evaluation result for each expression.
* Enhancement: **POSSIBLE BREAKING CHANGE** As of this version, the evaluation order of expressions is explicitly sequential. Previously, the order was system-determined. By going to sequential evaluation, it is possible for variable to store the previous value of another (e.g. by the expression "OldVal=Val" preceding the expression/calculation of Val). In addition, the values stored in state variables are no longer the primary values used in evaluations. Now, the actual returned values from LuaXP are stored on the ReactorSensor state and saved between sensor updates, and across restarts and reboots (that is, they are now persistent).
* Enhancement: Condition groups are now a hierarchical construct, and group logic is user-settable (AND/OR/XOR + NOT). This adds considerable flexibility to the condition logic for users, at the expense of some complexity in the UI (implementation/operation is not significantly different).
* Enhancement: Users may now create Activities for each condition group, not just the over trip/untrip of the sensor.
* Enhancement: It is now possible to copy the contents of one activity to another.

## Version 2.4 (development)

* Fix: fix an issue with Safari 12 user not being able to edit "sustained for" time on service conditions.
* Enhancement: The response time for house mode changes has been dramatically improved (without increased polling).
* Enhancement: Reactor now uses a weak table to cache compiled Lua. This allows the system to purge the compiled fragments if the memory is needed elsewhere. This can be disabled by setting SuppressWeakLuaFunc to 1 in the Reactor master device (+reload).
* Enhancement: The restore facility can now restore a configuration to a selected ReactorSensor, rather than only to an RS with the same name; this makes it possible to copy Reactor configuration between devices. Incorporates hotfix-19044-01.
* Fix hotfix-19044-01: Restore of configuration not being written to device correctly, so restore appears to succeed, but device is unchanged.
* Fix hotfix-19040-01: Fix missing pre-init of context variable that causes later spurious error (reported on openLuup).
* Change: Remove deprecated execLua context values "reactor_device" and "reactor_ext_arg"

## Version 2.3 (released)

* Fix (hotfix19032-02): a problem where the delay type is not restoring to the UI properly when editing existing action (reported by Vpow).
* Fix (hotfix19032-01): an initial "inline" delay can lose it's time reference and go into a loop, never executing the actions (only when the delay starts the activity; also reported by Vpow).
* Fix (hotfix19029-03): Revert eventList2 back to prior order until we can properly sort out how to handle making the scene trigger list more user-friendly without disrupting existing scene triggers (which I did; reported by dJOS).
* Fix (hotfix19029-02): if the usergeofences array contained a reference to a user not in the users array of user_data, the UI would crash attempting to load (reported by Fanan).
* Fix (hotfix19029-01): fix to geofence condition so that first-time users don't have sensor crash before master device has properly populated the initial data (reported by connormacleod).

## Version 2.3 (released)

* Fix (hotfix19032-02): a problem where the delay type is not restoring to the UI properly when editing existing action (reported by Vpow).
* Fix (hotfix19032-01): an initial "inline" delay can lose it's time reference and go into a loop, never executing the actions (only when the delay starts the activity; also reported by Vpow).
* Fix (hotfix19029-03): Revert eventList2 back to prior order until we can properly sort out how to handle making the scene trigger list more user-friendly without disrupting existing scene triggers (which I did; reported by dJOS).
* Fix (hotfix19029-02): if the usergeofences array contained a reference to a user not in the users array of user_data, the UI would crash attempting to load (reported by Fanan).
* Fix (hotfix19029-01): fix to geofence condition so that first-time users don't have sensor crash before master device has properly populated the initial data (reported by connormacleod).

## Version 2.2 (released)

* Enhancement: Allow invert of group state (i.e. return false when all conditions are met); makes some logic simpler for users.
* Enhancement: Groups can now be moved up and down (like conditions), just for organizational purposes (order has no meaning to the logic). It's also possible to delete a group directly (previously you had to delete all of its conditions one-by-one, and that would then delete the group). The enable/disable control was made an icon in the same control group as the foregoing tools for consistency and better appearance.
* Enhancement: When editing variable expressions, a new "insert getstate" tool is available to more easily fetch device state variable values into the expression.
* Enhancement: Reactor will check "Run Lua" fragments by putting them through Lua loadstring(), as an early check for syntax errors.
* Enhancement: Reactor now implements service SwitchPower1, which mirrors the SecuritySensor1 state (i.e. the binary light is on when the ReactorSensor is tripped; off when it is untripped); this allows facilities that don't support SecuritySensor1 but can support SwitchPower1 to sense and manipulate the ReactorSensor.
* Enhancement: New condition type "geofence" lets you react to one or more users being home, or not at home, or in one of the user's configured locations.
* Enhancement: Show current value of state variable when selecting configuring service conditions (conditions that test service state variables). The display value will be truncated to 64 characters. Hovering over the displayed value or "Current value" label will display the entire string.
* Enhancement: RunLua actions can now use Reactor.dump() to display the content of tables (e.g. `print(Reactor.dump(luup.scenes))`).
* Enhancement: attempt to load the ACE editor if it is not loaded, so it can be used to edit RunLua code with syntax highlighting under both UI7 and AltUI (AltUI loads ACE for us). Note: ACE is disabled by default currently on UI7, as there is some issue with Chrome/Mac; it seems to work for other browsers, so if you want to try/use it, set the `UseACE` state variable to "1" on the Reactor master device.
* Enhancement: "change" operator now supports "from" and "to" values, so a condition can test more than just if the value changes at all, but also if it changes from/to specific value (e.g. house mode changes from Away to Home).
* Fix an issue where cache expiry of condition state data may cause trip/untrip manual action buttons to fail to execute Lua fragments in the activities. This does not affect the normal, automatic operation of trip/untrip in response to conditions, only manual.

## Version 2.1 (released)

This is primarily a fix release that corrects a number of UI errors that people have run into.

* Enhancement: Use datalist on browsers that support it for entry of allowed value list (menu) fields, which creates more flexibility for the user in that the defined values are shown (and autocomplete), but other values can be entered (in case they are absent from enhancement data).
* Enhancement: cleaner handling of optional parameters in enhanced services; handle all parameters in un-enhanced services as optional unless a default is known.
* Enhancement: add values to logic summary display for conditions.
* Fix: error checking on RunScene action was affecting rows other than that being edited.
* Fix: import of a scene containing only Lua (no groups) did nothing previously; now imports a single Lua action.
* Fix: test tools not enabling when checked (reported by pukka).
* Fix: notification_only scenes can have null room IDs, which breaks sorting (fixed).
* Fix: Fix problem with "unsaved changes" prompt coming up again on re-entry to cpanel after prior cpanel exit when save is declined.

## Version 2.0 (released) ##

* Move all documentation to the project wiki; lots of doc improvements (and still work to do, particularly on the Activities page). Contributers are welcome. Wiki: https://github.com/toggledbits/Reactor/wiki
* Allow renaming of condition groups, so you can give them functional names rather than the unique IDs automatically assigned. Valid group names must start with a letter with alphanumeric (and underscore) allowed to follow.
* Make sure each action logs a message to ReactorSensor's event log, and preserve the log across sensor restarts. Also add a new MaxEvents start variable on the master device to override the default of 50 events (per sensor, applies to all).
* Add ability to enable or disable a condition group in the UI. A disabled condition group is not evaluated, and cannot contribute to the "tripped" state of its ReactorSensor. It is treated as if it didn't exist. The new ReactorSensor action SetGroupEnabled allows groups to be enabled and disabled by action.
* Add service condition operators "is TRUE" and "is FALSE", which test a more general set of values to determine boolean state (some devices use 1/0, some the words true/false, etc.).
* Add service condition operator "changes" to pulse true for a short period when the value changes (regardless of value--pulse if it's different from the prior value). The default pulse length is 2 seconds, but is configurable per ReactorSensor via ValueChangeHoldTime (seconds). The 2-second default generally changes faster than the Vera UI7 dashboard display updates, so the rapid change may not be visible on the dashboard card, but the ReactorSensor "Status" tab updates more quickly and exposes/confirms the activity.
* Fix a Y2K38 issue (!) where a user can enter a year for a date/time condition that would produce an out-of-range value for Vera's 32-bit OS; restrict year values to a compliant subset (1970-2037).
* Reactor now supports its own activities, and no longer requires that the user create scenes separately outside of Reactor. You asked for a "scene builder," so here's my first attempt (well, the first one that you seeing :) ).
* New condition type "Interval" is true for a brief period at the specified interval (days, hours, minutes). A "relative to" time specification allows adjustment of the reference time for the cycle; for example, a 4 hour interval with a relative time of 15:00 (3pm) will fire at 03:00, 07:00, 11:00, 15:00, 19:00, and 23:00.
* Expire cached state for conditions; use is only upon update, and between updates, which may be a large span of time, the memory used is held by the reference; expiring the entry after a short period balances memory use with performance. The expiry is tunable via the master device's StateCacheExpiry parameter (0 disables expiry).
* ReactorSensors now implement RunScene and StopScene; scenes run by a ReactorSensor run in the context of the sensor, rather than the Reactor master device (which can still run scenes in its own context). The global (Vera-wide) scene context (assigned by context device 0) is also supported. This means that scenes can now be run (or stopped) in three different types of non-overlapping context, to avoid multiple sensor actions from stepping on each other.
* The SetVariable action is now implemented for ReactorSensors; it sets the value of a Reactor variable (or creates it with the given value). This allows activities a shortcut to manipulate values.

## Version 1.8 (released) ##

* Add civil, nautical, and astronomical dawn/dusk timing to sunrise/sunset conditions. This is by request from several users at relatively extreme latitudes, for whom the offsets to sunrise/sunset are insufficient to accurately represent light/dark conditions throughout the year with continuous tweaking.
* Declare LastDST in service file for Reactor (main).
* Fix cdata watch action to correctly restart sensor automatically (so user doesn't have to do manually).

## Version 1.7 (released) ##

* Address issue with rescheduling condition check when span and crossing midnight (cond doing right thing, rescheduler not following).
* Provide additional information in "Summary" request for more comprehensive diagnostics.
* Improve rescheduling of M/D H:M format time conditions.
* "After" sequencing condition now allows an interval in which sequence must be met (e.g. A must follow B within X seconds).

## Version 1.6 (released) ##

* Add service/variable condition option to "latch" a condition: if the condition is met, it is true and remains true until its parent group goes false (i.e. another non-latched condition in the same group goes false), even if the tested condition becomes false first.
* "Sustained for" option on service/variable conditions now allows testing for "less than" a specified duration, so one can write a condition that detects, for example, when a switch is on for less than 5 seconds. The default op is "at least" (i.e. the prior behavior is the default behavior).
* Hidden and "system" scenes are no longer shown on the Activities tab scene menus.
* Backup and restore of configuration now has a UI on the master device.
* Fix issue #8: crash on startup when attempting to resume scene with no actions (scene.groups is non-existent/nil)
* Clarify the implementation of "scene context". These are more fully described on my web site, and outside of Reactor, are only relevant to other apps/plugins using Reactor's scene runner in lieu of Vera's to run scenes.

## Version 1.5 (released) ##

* Reactor now has the ability to trigger scenes itself, rather than requiring the user to implement a native scene device trigger.
* Reactor now can run scenes internally, and tracks the progress of a scene, so that Luup reload or Vera restart does not interrupt the completion of the scene (the scene resumes execution upon restart of the plugin). An "RunScene" action in the Reactor service also allows Lua users to use Reactor's scene runner rather than the Vera native one (and thus also be protected from restarts/reloads). A "StopScene" action allows any or all scenes to be stopped.
* Master device now checks power source and battery level for Vera Secure, and stores the values for access via expressions. Reacting to power loss (Vera on battery power) and battery level should now be possible, on VeraSecure only. These values will be blank on all other platforms.
* Considerable optimization of time handling, to further reduce CPU load when time-related conditions (including weekday and sun) are used.
* The deprecated form of time test (from 1.1) has been removed; if a user config still contains a reference to this condition type, it will throw an error.

## Version 1.4 (released) ##

* Fix a bug in the initialization of house mode that causes a startup error.
* Fix initialization of servce options in UI so that repeat count isn't default.
* Skip self-watches of expression variables (optimizes evaluation count).

## Version 1.3 (released) ##

* Repeats over time. It is now possible to create a condition matching a number of repeats of a state over time, for example, a sensor that trips 3 or more times within a 5 minute period. This is configured in the condition options for service/variable conditions.
* Implement variables and expression parsing. Users may configure variables whose value is the result of a complex expression. This uses LuaXP (like SiteSensor), with some added functions for locating devices and retrieving state variable values. Additional functions to be added as need becomes evident. These variables are stored in state on the ReactorSensor, and so are available systemwide, as well as within the ReactorDevice for condition matching.
* Implement "Luup Reloaded" condition, which is true the first time it is evaluated after a Luup restart.
* Implement "TripCount" variable to complement "Runtime"; counts the number of times the ReactorSensor has tripped; reset by ResetRuntime action.
* Move housemode check to master tick on parent device; ReactorSensors no longer poll for house mode changes (the parent notifies them via watch callback);
* Fixed a typo in the conditions UI that causes an erroneous condition expression to be generated for "not equals" service values (issue #4). This fix was released to "stable" on 2018-07-09.
* Fix the name of the "Trip" button in the ALTUI dashboard card.
* Initialize (if needed) SecuritySensor1's AutoUntrip variable (default 0). When non-zero, Luup automatically untrips the sensor after the configured number of seconds. This is a Luup function, not a Reactor function, but is not currently implemented in openLuup (I've asked akbooer to consider it).

## Version 1.2 (released) ##

* Deprecate current time condition and create new replacement with more definitive logic. First, the handling of sunrise/sunset is moved to its own condition, with offsets, and the possibility to test *after*, *before*, *between* and *not between*. The new date/time condition (internally 'trange' for time range) allows M/D/Y H:M, M/D H:M, or just H:M. The UI enforces these combinations. This reduces the number of combinations, many of which are difficult to make sense of explain in the old, unrestricted model. See documentation for detailed explanation.
* Add "Runtime" state variable accumulating the total number of seconds a ReactorSensor has been in tripped state. Reset it using the ResetRuntime action or writing 0 to the state variable directly.
* Implement "Test" tab with ability to set a fixed date and house mode, to help users test conditions (and help me test as well).
* Implement rate-limiting for both updates and tripped state changes. The default is 30 updates or 5 tripped state changed per minute (configurable via service variables). Exceeding these rates throttles the sensor (it ignores input for a while). This is primarily to prevent an unwitting user from creating a sensor loop that overwhelmes the processor.
* Add UI to arm/disarm on dashboard and control panel.
* Clean up the humam-readable form of the (now deprecated) old-style time condition (issue #2).
* Show a disabled icon when a ReactorSensor is disabled.
* Make sure category and subcategory are correctly set on new sensors.

## Version 1.1 (released) ##

* Support "sequences light"--restrict the success of a condition to the prior success of another.
* Ability to restart a sensor without doing a Luup reload, via UI button, ReactorSensor action, and request action.
* Add real-time status display with current values and color highlighting of state.
* Improve date/time matching and handling, make it more deterministic and forgiving of unspecified date/time components;
* Improve stability of sunrise/sunset comparisons by caching daily values (Luup's move around as they pass).
* Improve error handling in UI for unparseable/empty configuration and state data (supports fast reset of sensor config and/or state by direct manipulation/erasure of state variables, e.g. via Advanced tab of Vera UI).
* Try to not let users lose changes to configuration if they forget to hit "Save" before leaving the configuration panel.
* Add support for DebugMode state variable to enable debug, fix debug request handler.
* Fix a bug that scrambled Vera UI's brains when a ReactorSensor's status display was opened, making "Advanced" tab show incorrect device data thereafter (until browser refreshed).

## Version 1.0 (released) ##

* Initial public release.<|MERGE_RESOLUTION|>--- conflicted
+++ resolved
@@ -2,11 +2,7 @@
 
 NOTE TO OPENLUUP USERS: All current versions of Reactor REQUIRE openLuup 2018.11.21 or higher.
 
-<<<<<<< HEAD
-## Version 3.0beta-19079
-=======
-## Version 3.0 (development)
->>>>>>> 3bd34ebb
+## Version 3.0beta-19083
 
 * Enhancement: New "Group State" condition allows the user to condition upon the state of another group in the same or another ReactorSensor.
 * Enhancement: Reporting of errors (such as reference to a device or scene that no longer exists) in conditions and activities is improved through the use of the (notification-capable) `Trouble` state variable. Related diagnostic information is written to the Logic Summary events list. A new icon with a yellow warning triangle superimposed calls attention to ReactorSensors reporting trouble. 
