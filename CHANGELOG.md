--- conflicted
+++ resolved
@@ -1,6 +1,5 @@
 # Change Log #
 
-<<<<<<< HEAD
 ## Version 2.2 (develop branch)
 
 * Enhancement: New condition type "geofence" lets you react to one or more users being home, or not at home, or in one of the user's configured locations.
@@ -8,11 +7,7 @@
 * Enhancement: RunLua actions can now use Reactor.dump() to display the content of tables (e.g. `print(Reactor.dump(luup.scenes))`).
 * Enhancement: attempt to load the ACE editor if it is not loaded, so it can be used to edit RunLua code with syntax highlighting under both UI7 and AltUI (AltUI loads ACE for us).
 * Enhancement: "change" operator now supports "from" and "to" values, so a condition can test more than just if the value changes at all, but also if it changes from/to specific value (e.g. house mode changes from Away to Home).
-=======
-## Version 2.1-hotfix (hotfixes since 2.1 release)
-
 * Fix an issue where cache expiry of condition state data may cause trip/untrip manual action buttons to fail to execute Lua fragments in the activities. This does not affect the normal, automatic operation of trip/untrip in response to conditions, only manual.
->>>>>>> 9f2e68ee
 
 ## Version 2.1 (released)
 
