# Change Log #

NOTE TO OPENLUUP USERS: All current versions of Reactor REQUIRE openLuup 2018.11.21 or higher.

## Version 3.5 (development)

* Enhancement: "Pulse" output mode for conditions now allows repeat pulses with a configurable off period.
* Enhancement: The new *Expression Variable* condition type allows direct condition testing of an expression's most recent result value without using a self-referencing *Device State* condition.
* Enhancement: Make event log entries more human-readable.
* Enhancement: `Reactor` table in "Run Lua" actions now publishes state for all conditions (in table `Reactor.conditions`; keys are condition IDs). This makes the current condition states and values accessible directly in Lua without additional "gets".
* Enhancement: `Reactor` table in "Run Lua" actions now publishes group states (in `Reactor.groups`) by name as well as by ID. Previously the keys were group IDs. Now you can use either in "Run Lua" actions.
* Enhancement: Do not check firmware version in debug mode, specifically for allowing testing on any firmware, including alpha/unblessed.
* Enhancement: The Activities tab now can filter the display by "true" and "false" activities (suggestion by tunnus).
* Internal: Clean up mechanism for determining SSL parameters for SMTP connections.
* Internal: Upgrade of configuration is only done by core now; no duplication of effort on the JS side.
* Fix: "try" action operating in Activity editor was not substituting variables correctly; partly a limitation introduced by the evolation of variable, and partly bug, but in any case, fixed.
* Fix: After clearing condition state, make sure initial update/restart runs all activities eligible (esp. root).
* Fix: Cosmetic bug in the appearance of scene list for Run Scene activity.
* Fix: Cosmetic bug--"updates" action does not need "ignore case" checkbox.
<<<<<<< HEAD
* Hotfix 19317-01: Fix variable refs in "try" action operation;
* Hotfix-19288-01: Attempt to prevent special characters that seem to disrupt dkjson; handle config very defensively, essentially bailing out more readily when things don't smell right--we can fix it manually--so that any disruption of the JSON doesn't result in a total loss of the config.
* Hotfix-19273-01: Delay action with variable ref doesn't work (fixed).
* Hotfix-19240-01: Google SMTP service requires specific wrapping of the from address.
=======
* 19240-01: SMTP notifications to Google/Gmail fail with `555 5.5.2 Syntax error` (L_Reactor.lua)
* 19273-01: Using a variable reference in a delay doesn’t work properly. (L_Reactor.lua)
* 19288-01: It appears certain Unicode characters can make the ancient JSON library that is standard in current Vera firmware hiccup and produce empty results, erasing a ReactorSensor’s configuration. Several different approaches to preventing damage to the config are implemented in this hotfix. (J_ReactorSensor_UI7.js, L_Reactor.lua)
* 19317-01: Fix variable substitution in "Try" action operation in Activity editor (J_ReactorSensor_UI7.js)
* 19317-02: Fix action editor incorrectly reselecting currently configured value (J_ReactorSensor_UI7.js)
* 19318-01: Work around issue with Chrome getting confused when multiple data-list fields have same ID (minor but apparently really annoying)
>>>>>>> 4725f7b1

## Version 3.4 (released)

* Enhancement: new *Notify* action will send a notification to the selected users with a custom message. See [the Wiki](https://github.com/toggledbits/Reactor/wiki/Notify-Action).
* Enhancement: Add new device condition operators "between" and "not between", an additional numeric comparison. Seems obvious, yet I never thought to add it, and somebody finally asked.
* Enhancement: The *Run Scene* action, which runs a Vera scene, now has the option to run the scene in Reactor (default), or hand the scene off to Vera/Luup. Previously, all Vera scenes run by a *Run Scene* action could be handed off to Vera only if the `UseReactorScenes` state variable was set to 0; now it is explicitly controllable on a per-scene basis. The `UseReactorScenes` state variable still serves to override the default (i.e. if you have an RS with `UseReactorScenes=0` its behavior is not changed by this enhancement). Technically, this means `UseReactorScenes` is actually of minimal use going forward, and so is now deprecated, and will be removed from a future release. The setting on the *Run Scene* action should be used instead.
* Enhancement: The new *Run Group Activity* action in group state activities can be used to run another activity from the current or another ReactorSensor.
* Enhancement: The `RunScene` service action has been extended to allow running of group state activities (specify the activity ID in `SceneNum`).
* Enhancement: When exporting a variable, the underlying device state variables are created on save; previously, it would take an update of the expression result to get the state variable created (and thus was not immediately available in the Conditions editor, for example).
* Enhancement: The transition of a sensor from *disabled* to *enabled* state clears all prior condition state data; this starts with a clean slate, in case the sensor has been disabled for some time. There was also no easy way to clear the state, and doing it on plain "Restart" proved a little aggressive in testing.
* Enhancement: Add "Reset Latched" action for activites to reset latched conditions in a specific group or for the entire RS (adding new way to reset latched conditions).
* Enhancement: Condition and group logic output is now distinctly settable in three modes: follow (maintains *true* output while underlying condition is true), pulse (pulse of configurable length starting when underlying condition goes true), and latch (go true when underlying condition goes true and holds until reset). The default is follow, which is also the legacy behavior. The output type is settable in the options pane for the condition.
* Fix: The default device selected for *Group State* conditions is now the "(this device)" virtual device.
* Fix: more attractive checkboxes, and fix a number of appearance issues under ALTUI.
* Fix (hotfix 19217-01): When interval was longer than a day, condition was triggering daily anyway.
* Fix (hotfix 19178-01): Address boundary condition where isEmpty() may be passed null/non-string (treat as non-empty).
* Misc: trying various things to improve the performance of geofence data parsing (dkjson is naturally slow).

## Version 3.3 (released)

* Enhancement: Condition options can now be applied to groups.
* Enhancement: New "updates" device state operator pulses true when the state variable is rewritten. Note that this is only valid/correct for use in Luup variables where the Luup watch mechanism calls the callback on a same-value rewrite (i.e. when setting a variable to "1" when its value is already "1")--Luup does not do this for most variables, but notably does for a handful that begin with `sl_`; for example, `sl_SceneActivated` (scene controllers), `sl_UserCode` (locks), `sl_TamperAlarm` (security sensors), etc.
* Enhancement: Condition transitions delayed by "sustained for" and "delay reset" options now show timers on the status display when timing is in effect.
* Enhancement: Device menus now have "self" selection to refer to current ReactorSensor.
* Enhancement: Make timing of watch-driven updates configurable, and make new default immediate evaluation to mitigate race condition in fast-changing states (like RFXtrx switches).
* Enhancement: Allow user control of export of variable/expression results; exported values (default, for backward compatibility) are written to state variables.
* Enhancement: Allow the getluup() expression function to return tables (such as luup.devices).
* Enhancement: House mode changes will now force re-eval of geofence state as well, to speed coordinated response to conditions involving both house mode and geofences.
* Enhancement: Most trouble messages in the event log are now prefixed with "TROUBLE" to make them easy to find (exception: throttling messages).
* Enhancement: SetVariable now forces an additional evaluation of the RS to ensure that any conditions that reference it display correctly.
* Fix: When editing a condition, selecting an item from the scene/events dropdown menu was causing a scroll to top; this is idiopathic, and seems to only occur on Bootstrap dropdown elements, and is reactive with the setting of the enabled state of the "Save" and "Revert" buttons; work around by saving scroll position and restoring after update.
* Fix: Make sure all condition types display options data in Logic Summary, not just device state.
* Fix: Unrecognized services (not in device data base) were not always handled with full parameters.
* Fix: Do a full RS restart on enable, which fixes problem of config changes not detected on a sensor that was disabled at plugin startup time.
* Fix: Faster response to name change of geofence location (geotag)--previously only updated when in/out state changed.
* Fix: When using ResetRuntime, make sure reference point is moved to reset time as well (only affects measurement if RS is tripped at time ResetRuntime is called).
* Fix: Use Vera-defined date/time format in display (reported by sm2117).
* Fix: Timing issue on delay reset hold time across reloads due to poor round-trip through dkjson (stringifying keys in array--ouch).
* Fix: LuaXP updated to latest (0.9.9); fixes excessive strictness of parser not allowing whitespace between function name and arg list.

## Version 3.2 (released)

* Enhancement: Allow interval condition's base time to be true-edge time of another condition (Github issue #35).
* Fix (attempt): Add CSS for optgroup tag in attempt to address dJOS' valid complaint of poor default browser presentation on Chrome/Mac Mini. Browser support for CSS on this element and "select" elements in general is poor currently, but we can try.
* Enhancement: Allow user option to rename device on restore to match restored configuration (when restoring a single config to a targeted device; Github issue #33).
* Enhancement: The Reactor master device's Backup/Restore tab now facilitates the simulantaneous creation of up to 16 ReactorSensors (Github issue #34).
* Enhancement: On the "after" sequence option menu, if the condition description is truncated to length, use a tooltip to display the full description on hover.
* Enhancement: The "after" sequence option menu now allows non-ancestor groups of the current condition.
* Fix: The "Ignore Case" checkbox was sometimes presented when not needed (e.g. <= and >= operators).
* Fix: Variable with no expression isn't created as state variable until non-blank/non-null value assigned; it is now created regardless.
* Hotfix 19140-01: Fix expression field (Expressions tab) not enabled on draw.

## Version 3.1 (released)

* Fix: Interval condition stomping on needed value, disrupting any subsequent time-related conditions.
* Fix: New Variable/Expression is created in the wrong container so it wasn't immediately sortable.
* Enhancement: The `getstate()` expression function now accepts an empty string for the device argument, which means the current ReactorSensor (self-reference).
* Fix: Ensure activities for group are removed when group deleted.
* Fix: When the root group is NUL, every eval looks like a change to the throttling algorithm and erroneously change-throttles the RS too soon. Logically, an RS with a NUL root group should never change-throttle, it can only update-throttle.
* Hotfix-19127-01: Fix condition/group drag/drop within same parent group not saving (inter-group is OK).

## Version 3.0 (released)

* Enhancement: The device-defined conditions normally seen in the Vera scene editor are now offered as shortcuts for creating conditions;
* Enhancement: Loading of action data from Vera now retries automatically--improves remote user experience.
* Fix: an issue allowing multiple system watches for a single variable; benign, but not perfectly efficient, and causes repetitious (and therefore confusing) event log messages [issue #26].
* Enhancement: New "Delay reset" option allows false state of condition to be delayed by the specified number of seconds (this can be used to debounce device states, or as an "off" delay for motion sensing, for example) [issue #16];
* Fix: Apply timezone fix from LuaXP distribution (applies to parsing dates/times with embedded TZ spec only).
* Enhancement: Activities are now collapsable, and since the number of activities is equal to the number of groups plus two, it's possible to hide unused groups as well (this is a persistent state/choice that operates plugin-wide) [issue#24];
* Enhancement: New "Group State" condition allows the user to condition upon the state of another group in the same or another ReactorSensor.
* Enhancement: Reporting of errors (such as reference to a device or scene that no longer exists) in conditions and activities is improved through the use of the (notification-capable) `Trouble` state variable. Related diagnostic information is written to the Logic Summary events list. A new icon with a yellow warning triangle superimposed calls attention to ReactorSensors reporting trouble.
* Enhancement: The new expression function `trouble( msg [, title] )` has been added to allow expressions to signal trouble for any purpose. The *msg* argument is written to the Logic Summary event list, along with the optional *title*. The default title is simply "trouble()".
* Enhancement: The `finddevice()` expression function now takes an optional second boolean argument that determines if an error is thrown (and thus trouble is reported) if the referenced device is not found. If not provided or *false*, `null` is returned (the legacy behavior); if *true*, an eval error is thrown and trouble is signalled.
* Enhancement: The `getstate()` expression function now takes an option fourth boolean argument that determines if an error is thrown (and trouble is reported) if the referenced device is not found. If not provided or *true*, an error is thrown and trouble is signalled (the legacy behavior); if *false*, `null` is returned.
  > Note: The default *legacy* behaviors (i.e. when the new optional argument is not provided) described above for `getstate()` and `finddevice()` are different; this is intentional and consistent with their operation prior to this enhancement (so the behavior of existing expressions does not change). The new argument is, however, consistent, in that when a device cannot be found and *true* has been explicitly passed, an error will be thrown and trouble signalled by both functions, or if *false* is passed, `null` will be returned by both functions.
* Enhancement: The status display now highlights errors and changed values.
* Enhancement: The expressions editor now shows the most recent sensor evaluation result for each expression.
* Enhancement: **POSSIBLE BREAKING CHANGE** As of this version, the evaluation order of expressions is explicitly sequential. Previously, the order was system-determined. By going to sequential evaluation, it is possible for variable to store the previous value of another (e.g. by the expression "OldVal=Val" preceding the expression/calculation of Val). In addition, the values stored in state variables are no longer the primary values used in evaluations. Now, the actual returned values from LuaXP are stored on the ReactorSensor state and saved between sensor updates, and across restarts and reboots (that is, they are now persistent).
* Enhancement: Condition groups are now a hierarchical construct, and group logic is user-settable (AND/OR/XOR + NOT). This adds considerable flexibility to the condition logic for users, at the expense of some complexity in the UI (implementation/operation is not significantly different).
* Enhancement: Users may now create Activities for each condition group, not just the over trip/untrip of the sensor.
* Enhancement: It is now possible to copy the contents of one activity to another.

## Version 2.5 (released)

* Hotfix-19094-01: Fix validation crash in interval condition parameter check, loses hour and minute data on edit.
* Fix: an issue allowing multiple system watches for a single variable; benign, but not perfectly efficient, and causes repetitious (and therefore confusing) event log messages [issue #26].

## Version 2.4 (released)

* Change: Embedded URLs to Vera community forums updated to new Discourse-based community.
* Fix: fix an issue with Safari 12 user not being able to edit "sustained for" time on service conditions.
* Enhancement: The response time for house mode changes has been dramatically improved (without increased polling).
* Enhancement: Reactor now uses a weak table to cache compiled Lua. This allows the system to purge the compiled fragments if the memory is needed elsewhere. This can be disabled by setting SuppressWeakLuaFunc to 1 in the Reactor master device (+reload).
* Enhancement: The restore facility can now restore a configuration to a selected ReactorSensor, rather than only to an RS with the same name; this makes it possible to copy Reactor configuration between devices. Incorporates hotfix-19044-01.
* Fix hotfix-19044-01: Restore of configuration not being written to device correctly, so restore appears to succeed, but device is unchanged.
* Fix hotfix-19040-01: Fix missing pre-init of context variable that causes later spurious error (reported on openLuup).
* Change: Remove deprecated execLua context values "reactor_device" and "reactor_ext_arg"

## Version 2.3 (released)

* Fix (hotfix19032-02): a problem where the delay type is not restoring to the UI properly when editing existing action (reported by Vpow).
* Fix (hotfix19032-01): an initial "inline" delay can lose it's time reference and go into a loop, never executing the actions (only when the delay starts the activity; also reported by Vpow).
* Fix (hotfix19029-03): Revert eventList2 back to prior order until we can properly sort out how to handle making the scene trigger list more user-friendly without disrupting existing scene triggers (which I did; reported by dJOS).
* Fix (hotfix19029-02): if the usergeofences array contained a reference to a user not in the users array of user_data, the UI would crash attempting to load (reported by Fanan).
* Fix (hotfix19029-01): fix to geofence condition so that first-time users don't have sensor crash before master device has properly populated the initial data (reported by connormacleod).

## Version 2.3 (released)

* Fix (hotfix19032-02): a problem where the delay type is not restoring to the UI properly when editing existing action (reported by Vpow).
* Fix (hotfix19032-01): an initial "inline" delay can lose it's time reference and go into a loop, never executing the actions (only when the delay starts the activity; also reported by Vpow).
* Fix (hotfix19029-03): Revert eventList2 back to prior order until we can properly sort out how to handle making the scene trigger list more user-friendly without disrupting existing scene triggers (which I did; reported by dJOS).
* Fix (hotfix19029-02): if the usergeofences array contained a reference to a user not in the users array of user_data, the UI would crash attempting to load (reported by Fanan).
* Fix (hotfix19029-01): fix to geofence condition so that first-time users don't have sensor crash before master device has properly populated the initial data (reported by connormacleod).

## Version 2.2 (released)

* Enhancement: Allow invert of group state (i.e. return false when all conditions are met); makes some logic simpler for users.
* Enhancement: Groups can now be moved up and down (like conditions), just for organizational purposes (order has no meaning to the logic). It's also possible to delete a group directly (previously you had to delete all of its conditions one-by-one, and that would then delete the group). The enable/disable control was made an icon in the same control group as the foregoing tools for consistency and better appearance.
* Enhancement: When editing variable expressions, a new "insert getstate" tool is available to more easily fetch device state variable values into the expression.
* Enhancement: Reactor will check "Run Lua" fragments by putting them through Lua loadstring(), as an early check for syntax errors.
* Enhancement: Reactor now implements service SwitchPower1, which mirrors the SecuritySensor1 state (i.e. the binary light is on when the ReactorSensor is tripped; off when it is untripped); this allows facilities that don't support SecuritySensor1 but can support SwitchPower1 to sense and manipulate the ReactorSensor.
* Enhancement: New condition type "geofence" lets you react to one or more users being home, or not at home, or in one of the user's configured locations.
* Enhancement: Show current value of state variable when selecting configuring service conditions (conditions that test service state variables). The display value will be truncated to 64 characters. Hovering over the displayed value or "Current value" label will display the entire string.
* Enhancement: RunLua actions can now use Reactor.dump() to display the content of tables (e.g. `print(Reactor.dump(luup.scenes))`).
* Enhancement: attempt to load the ACE editor if it is not loaded, so it can be used to edit RunLua code with syntax highlighting under both UI7 and AltUI (AltUI loads ACE for us). Note: ACE is disabled by default currently on UI7, as there is some issue with Chrome/Mac; it seems to work for other browsers, so if you want to try/use it, set the `UseACE` state variable to "1" on the Reactor master device.
* Enhancement: "change" operator now supports "from" and "to" values, so a condition can test more than just if the value changes at all, but also if it changes from/to specific value (e.g. house mode changes from Away to Home).
* Fix an issue where cache expiry of condition state data may cause trip/untrip manual action buttons to fail to execute Lua fragments in the activities. This does not affect the normal, automatic operation of trip/untrip in response to conditions, only manual.

## Version 2.1 (released)

This is primarily a fix release that corrects a number of UI errors that people have run into.

* Enhancement: Use datalist on browsers that support it for entry of allowed value list (menu) fields, which creates more flexibility for the user in that the defined values are shown (and autocomplete), but other values can be entered (in case they are absent from enhancement data).
* Enhancement: cleaner handling of optional parameters in enhanced services; handle all parameters in un-enhanced services as optional unless a default is known.
* Enhancement: add values to logic summary display for conditions.
* Fix: error checking on RunScene action was affecting rows other than that being edited.
* Fix: import of a scene containing only Lua (no groups) did nothing previously; now imports a single Lua action.
* Fix: test tools not enabling when checked (reported by pukka).
* Fix: notification_only scenes can have null room IDs, which breaks sorting (fixed).
* Fix: Fix problem with "unsaved changes" prompt coming up again on re-entry to cpanel after prior cpanel exit when save is declined.

## Version 2.0 (released) ##

* Move all documentation to the project wiki; lots of doc improvements (and still work to do, particularly on the Activities page). Contributers are welcome. Wiki: https://github.com/toggledbits/Reactor/wiki
* Allow renaming of condition groups, so you can give them functional names rather than the unique IDs automatically assigned. Valid group names must start with a letter with alphanumeric (and underscore) allowed to follow.
* Make sure each action logs a message to ReactorSensor's event log, and preserve the log across sensor restarts. Also add a new MaxEvents start variable on the master device to override the default of 50 events (per sensor, applies to all).
* Add ability to enable or disable a condition group in the UI. A disabled condition group is not evaluated, and cannot contribute to the "tripped" state of its ReactorSensor. It is treated as if it didn't exist. The new ReactorSensor action SetGroupEnabled allows groups to be enabled and disabled by action.
* Add service condition operators "is TRUE" and "is FALSE", which test a more general set of values to determine boolean state (some devices use 1/0, some the words true/false, etc.).
* Add service condition operator "changes" to pulse true for a short period when the value changes (regardless of value--pulse if it's different from the prior value). The default pulse length is 2 seconds, but is configurable per ReactorSensor via ValueChangeHoldTime (seconds). The 2-second default generally changes faster than the Vera UI7 dashboard display updates, so the rapid change may not be visible on the dashboard card, but the ReactorSensor "Status" tab updates more quickly and exposes/confirms the activity.
* Fix a Y2K38 issue (!) where a user can enter a year for a date/time condition that would produce an out-of-range value for Vera's 32-bit OS; restrict year values to a compliant subset (1970-2037).
* Reactor now supports its own activities, and no longer requires that the user create scenes separately outside of Reactor. You asked for a "scene builder," so here's my first attempt (well, the first one that you seeing :) ).
* New condition type "Interval" is true for a brief period at the specified interval (days, hours, minutes). A "relative to" time specification allows adjustment of the reference time for the cycle; for example, a 4 hour interval with a relative time of 15:00 (3pm) will fire at 03:00, 07:00, 11:00, 15:00, 19:00, and 23:00.
* Expire cached state for conditions; use is only upon update, and between updates, which may be a large span of time, the memory used is held by the reference; expiring the entry after a short period balances memory use with performance. The expiry is tunable via the master device's StateCacheExpiry parameter (0 disables expiry).
* ReactorSensors now implement RunScene and StopScene; scenes run by a ReactorSensor run in the context of the sensor, rather than the Reactor master device (which can still run scenes in its own context). The global (Vera-wide) scene context (assigned by context device 0) is also supported. This means that scenes can now be run (or stopped) in three different types of non-overlapping context, to avoid multiple sensor actions from stepping on each other.
* The SetVariable action is now implemented for ReactorSensors; it sets the value of a Reactor variable (or creates it with the given value). This allows activities a shortcut to manipulate values.

## Version 1.8 (released) ##

* Add civil, nautical, and astronomical dawn/dusk timing to sunrise/sunset conditions. This is by request from several users at relatively extreme latitudes, for whom the offsets to sunrise/sunset are insufficient to accurately represent light/dark conditions throughout the year with continuous tweaking.
* Declare LastDST in service file for Reactor (main).
* Fix cdata watch action to correctly restart sensor automatically (so user doesn't have to do manually).

## Version 1.7 (released) ##

* Address issue with rescheduling condition check when span and crossing midnight (cond doing right thing, rescheduler not following).
* Provide additional information in "Summary" request for more comprehensive diagnostics.
* Improve rescheduling of M/D H:M format time conditions.
* "After" sequencing condition now allows an interval in which sequence must be met (e.g. A must follow B within X seconds).

## Version 1.6 (released) ##

* Add service/variable condition option to "latch" a condition: if the condition is met, it is true and remains true until its parent group goes false (i.e. another non-latched condition in the same group goes false), even if the tested condition becomes false first.
* "Sustained for" option on service/variable conditions now allows testing for "less than" a specified duration, so one can write a condition that detects, for example, when a switch is on for less than 5 seconds. The default op is "at least" (i.e. the prior behavior is the default behavior).
* Hidden and "system" scenes are no longer shown on the Activities tab scene menus.
* Backup and restore of configuration now has a UI on the master device.
* Fix issue #8: crash on startup when attempting to resume scene with no actions (scene.groups is non-existent/nil)
* Clarify the implementation of "scene context". These are more fully described on my web site, and outside of Reactor, are only relevant to other apps/plugins using Reactor's scene runner in lieu of Vera's to run scenes.

## Version 1.5 (released) ##

* Reactor now has the ability to trigger scenes itself, rather than requiring the user to implement a native scene device trigger.
* Reactor now can run scenes internally, and tracks the progress of a scene, so that Luup reload or Vera restart does not interrupt the completion of the scene (the scene resumes execution upon restart of the plugin). An "RunScene" action in the Reactor service also allows Lua users to use Reactor's scene runner rather than the Vera native one (and thus also be protected from restarts/reloads). A "StopScene" action allows any or all scenes to be stopped.
* Master device now checks power source and battery level for Vera Secure, and stores the values for access via expressions. Reacting to power loss (Vera on battery power) and battery level should now be possible, on VeraSecure only. These values will be blank on all other platforms.
* Considerable optimization of time handling, to further reduce CPU load when time-related conditions (including weekday and sun) are used.
* The deprecated form of time test (from 1.1) has been removed; if a user config still contains a reference to this condition type, it will throw an error.

## Version 1.4 (released) ##

* Fix a bug in the initialization of house mode that causes a startup error.
* Fix initialization of servce options in UI so that repeat count isn't default.
* Skip self-watches of expression variables (optimizes evaluation count).

## Version 1.3 (released) ##

* Repeats over time. It is now possible to create a condition matching a number of repeats of a state over time, for example, a sensor that trips 3 or more times within a 5 minute period. This is configured in the condition options for service/variable conditions.
* Implement variables and expression parsing. Users may configure variables whose value is the result of a complex expression. This uses LuaXP (like SiteSensor), with some added functions for locating devices and retrieving state variable values. Additional functions to be added as need becomes evident. These variables are stored in state on the ReactorSensor, and so are available systemwide, as well as within the ReactorDevice for condition matching.
* Implement "Luup Reloaded" condition, which is true the first time it is evaluated after a Luup restart.
* Implement "TripCount" variable to complement "Runtime"; counts the number of times the ReactorSensor has tripped; reset by ResetRuntime action.
* Move housemode check to master tick on parent device; ReactorSensors no longer poll for house mode changes (the parent notifies them via watch callback);
* Fixed a typo in the conditions UI that causes an erroneous condition expression to be generated for "not equals" service values (issue #4). This fix was released to "stable" on 2018-07-09.
* Fix the name of the "Trip" button in the ALTUI dashboard card.
* Initialize (if needed) SecuritySensor1's AutoUntrip variable (default 0). When non-zero, Luup automatically untrips the sensor after the configured number of seconds. This is a Luup function, not a Reactor function, but is not currently implemented in openLuup (I've asked akbooer to consider it).

## Version 1.2 (released) ##

* Deprecate current time condition and create new replacement with more definitive logic. First, the handling of sunrise/sunset is moved to its own condition, with offsets, and the possibility to test *after*, *before*, *between* and *not between*. The new date/time condition (internally 'trange' for time range) allows M/D/Y H:M, M/D H:M, or just H:M. The UI enforces these combinations. This reduces the number of combinations, many of which are difficult to make sense of explain in the old, unrestricted model. See documentation for detailed explanation.
* Add "Runtime" state variable accumulating the total number of seconds a ReactorSensor has been in tripped state. Reset it using the ResetRuntime action or writing 0 to the state variable directly.
* Implement "Test" tab with ability to set a fixed date and house mode, to help users test conditions (and help me test as well).
* Implement rate-limiting for both updates and tripped state changes. The default is 30 updates or 5 tripped state changed per minute (configurable via service variables). Exceeding these rates throttles the sensor (it ignores input for a while). This is primarily to prevent an unwitting user from creating a sensor loop that overwhelmes the processor.
* Add UI to arm/disarm on dashboard and control panel.
* Clean up the humam-readable form of the (now deprecated) old-style time condition (issue #2).
* Show a disabled icon when a ReactorSensor is disabled.
* Make sure category and subcategory are correctly set on new sensors.

## Version 1.1 (released) ##

* Support "sequences light"--restrict the success of a condition to the prior success of another.
* Ability to restart a sensor without doing a Luup reload, via UI button, ReactorSensor action, and request action.
* Add real-time status display with current values and color highlighting of state.
* Improve date/time matching and handling, make it more deterministic and forgiving of unspecified date/time components;
* Improve stability of sunrise/sunset comparisons by caching daily values (Luup's move around as they pass).
* Improve error handling in UI for unparseable/empty configuration and state data (supports fast reset of sensor config and/or state by direct manipulation/erasure of state variables, e.g. via Advanced tab of Vera UI).
* Try to not let users lose changes to configuration if they forget to hit "Save" before leaving the configuration panel.
* Add support for DebugMode state variable to enable debug, fix debug request handler.
* Fix a bug that scrambled Vera UI's brains when a ReactorSensor's status display was opened, making "Advanced" tab show incorrect device data thereafter (until browser refreshed).

## Version 1.0 (released) ##

* Initial public release.<|MERGE_RESOLUTION|>--- conflicted
+++ resolved
@@ -13,23 +13,19 @@
 * Enhancement: The Activities tab now can filter the display by "true" and "false" activities (suggestion by tunnus).
 * Internal: Clean up mechanism for determining SSL parameters for SMTP connections.
 * Internal: Upgrade of configuration is only done by core now; no duplication of effort on the JS side.
+* Fix: Do not clear operands when changing operators.
+* Fix: Condition value field IDs "unique-ified" similar to hotfix 19318-01 for some Mac browsers.
+* Fix: Delay input fields need same unique ID treatment, similar to hotfix 19318-01, for some Mac browsers.
 * Fix: "try" action operating in Activity editor was not substituting variables correctly; partly a limitation introduced by the evolation of variable, and partly bug, but in any case, fixed.
 * Fix: After clearing condition state, make sure initial update/restart runs all activities eligible (esp. root).
 * Fix: Cosmetic bug in the appearance of scene list for Run Scene activity.
 * Fix: Cosmetic bug--"updates" action does not need "ignore case" checkbox.
-<<<<<<< HEAD
-* Hotfix 19317-01: Fix variable refs in "try" action operation;
-* Hotfix-19288-01: Attempt to prevent special characters that seem to disrupt dkjson; handle config very defensively, essentially bailing out more readily when things don't smell right--we can fix it manually--so that any disruption of the JSON doesn't result in a total loss of the config.
-* Hotfix-19273-01: Delay action with variable ref doesn't work (fixed).
-* Hotfix-19240-01: Google SMTP service requires specific wrapping of the from address.
-=======
 * 19240-01: SMTP notifications to Google/Gmail fail with `555 5.5.2 Syntax error` (L_Reactor.lua)
 * 19273-01: Using a variable reference in a delay doesn’t work properly. (L_Reactor.lua)
 * 19288-01: It appears certain Unicode characters can make the ancient JSON library that is standard in current Vera firmware hiccup and produce empty results, erasing a ReactorSensor’s configuration. Several different approaches to preventing damage to the config are implemented in this hotfix. (J_ReactorSensor_UI7.js, L_Reactor.lua)
 * 19317-01: Fix variable substitution in "Try" action operation in Activity editor (J_ReactorSensor_UI7.js)
 * 19317-02: Fix action editor incorrectly reselecting currently configured value (J_ReactorSensor_UI7.js)
 * 19318-01: Work around issue with Chrome getting confused when multiple data-list fields have same ID (minor but apparently really annoying)
->>>>>>> 4725f7b1
 
 ## Version 3.4 (released)
 
