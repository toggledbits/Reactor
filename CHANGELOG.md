# Change Log #

NOTE TO OPENLUUP USERS: All current versions of Reactor REQUIRE openLuup 2020.04.14b or higher. Version 2021.01.03 is recommended in particular for users of the Vera and eZLO Bridges.

NOTE TO ALTUI USERS: All current versions of Reactor REQUIRE AltUI 2536 to 2552; versions outside this range *are not supported*. If you are having UI issues and running on a version other than those within the foregoing range, please install a supported version of ALTUI. Since testing of the UI has to happen on a large number of platforms and browsers, it takes time and there necessarily will be a delay in certifying the Reactor UI for new releases of ALTUI.

**END OF LIFE NOTICE:** Vera Lite and Vera3 systems are hardware/firmware EOL as of this writing. Reactor 3.9 will be the last version of Reactor tested and certified for these systems. Later versions of Reactor may still run on them, but I will not be testing for them and I will no longer fix platform-specific bugs for them.

**DEPRECATION NOTICE:** The expression functions `arraypush()`, `arraypop()`, `arrayunshift()` and `arrayshift()` have been made first-class functions in the LuaXP module under the names `push()`, `pop()`, `unshift()` and `shift()` respectively. The `array...()` versions are now deprecated, and will be removed from a future release. Please convert to the new functions, which for all practical purposes are identical (so you just need to change the names in your expressions and it's done).

**DEPRECATION NOTICE:** The `Reactor.groups` table is now deprecated; use `Reactor.conditions` instead (just change the name in your code, it works the same). See [the Reactor documentation](https://www.toggledbits.com/static/reactor/docs/Run-Lua-Action/) for more information.

<<<<<<< HEAD
## Version 3.10 (22082)

* ALTUI version 2553 allowed on reliance from user (not tested by author). YMMV.

## Version 3.9 development (21126)
=======
## Version 3.10 development (21206)

* Suppress parameter substitution in pure-JSON body for HTTP Request action;
* Allow non-list data entry in Pushover notification sound;
* Fix: Broken link to forums in various footers (site is evolving).

## Version 3.9 (21126)
>>>>>>> 355056af

* DEPRECATION: The `Reactor.groups` table is now deprecated; use `Reactor.conditions` instead (just change the name in your code, it works the same). See [the Reactor documentation](https://www.toggledbits.com/static/reactor/docs/Run-Lua-Action/) for more information.
* Enhancement: There is now a "group copy/import" on (sub)groups to allow the contents of another group to be copied into the current group.
* Enhancement: In the `Reactor.conditions` table, if the condition is actually a group, the subkey `conditions` will be an array containing the group's conditions. See [the Reactor documentation](https://www.toggledbits.com/static/reactor/docs/Run-Lua-Action/) for more information.
* Enhancement: Direct support for the VeraTelegram plugin in the Notify action.
* Enhancement: Notifications via Pushover are now supported by the Notify action. DOCS NEED: sign up and verify your email address; copy user key to PushoverUser; go to "Your Applications" and create a new application; put API token in PushoverToken.
* Enhancement: Allow interval "relative to" time to include absolute date.
* Enhancement: Loadable functions can be used to create user-specific/custom functions for expressions. See the docs.
* Enhancement: Built-in updater from Github via the About tab on the Reactor master device.
* Fix: Only enforce ALTUI version when running the Reactor UI from the ALTUI UI (i.e. if ALTUI is installed on Vera and the user is using the Reactor UI from the Vera UI, don't worry about ALTUI).
* Fix: Try to clean up field placement/formatting on Firefox Android under ALTUI.
* Fix: Try to resolve more inconsistencies between the ancient jQuery and Bootstrap-ish stylesheet on Vera vs the more current used on ALTUI. They just don't have much in common any more, and it's getting very difficult to work out combinations of published and custom styles that work out cleanly for both. If ALTUI continues to press forward, it will eventually diverge enough from Vera's environment that separate UI code bases will be needed. Given that more than 50% of Reactor's code is in its configuration UI, if it comes to that, I'll likely stop supporting the Luup plugin Reactor for openLuup/ALTUI, because it just doesn't make sense to maintain two very large, separate code bases for different platforms. Multi-System Reactor would be the go-to alternative at that point (and is going to work even better anyway).
* Fix: ALTUI 2.52 (just released) now uses 3.5.1 jQuery with a [modified HTML prefilter](https://jquery.com/upgrade-guide/3.5/) (breaking security fix); code changes throughout, very disruptive.
* Fix: work around ALTUI not implementing JS API control panel close event.
* Fix: work around ALTUI's emulation of `api.showCustomPopup()` uses different element ID for dialog.
* Fix: ALTUI's `api.showCustomPopup()` produces different divs than UI7. Provide workaround (and fix to ALTUI requested).
* Fix/Enhancement: NUL root group now does not manipulate RS tripped state. I count this as both fix and enhancement because (a) it seems logical it should have always worked this way (so fix), and (b) it's not necessary to change, but doing so supports a useful paradigm where an RS can use its own tripped state as a trigger for actions, specifically if the tripped state if changed by an HTTP request from outside the system -- it facilitates driving a reaction externally without additional virtual devices (so enhancement).
* Fix/Enhancement: Bug in firmware for Vera3/Lite 1040 and below handling of ModeSetting delays house mode response; work around to restore performance.
* Fix/Enhancement: Internet availability test is now offloaded to a script that runs as a daemon. **openLuup users:** please see https://www.toggledbits.com/static/reactor/docs/3.9/Network-Status/ for updated information on considerations for this platform.
* Fix: fieldset positioning got a bit strange on recent releases of Chrome and Brave for Windows, maybe Mac. Firefox was not affected.
* Internal: Enforce _UIV on ALTUI custom dashboard card.
* Internal: further improvements to smooth startup of new RS (also published as hotfix 20313-01).
* Internal: update directly from Github (via request, some distrubitions).
* Internal: change default WatchResponseHoldOff to 0; watch responses now run in zero-task timing.
* Internal: action execution now has time limit, pauses (zero-ms yield) when exceeded.
* Hotfix 21111-01: Vera firmware beta 7.32 5372/3/4 breaks house mode arming/disarming, workaround for HMT.
* Hotfix 20359-01: Fix a runtime error when a new, never-run, disabled RS is encountered in the master logic summary.
* Hotfix 20320-01: Looks like UTF-8 handling has changed, so try to catch up.
* Hotfix 20300-01: Fix an error in the event log pathname when rotating the event log (diagnostic only).
* Hotfix 20291-01: Fix an error that makes geofence updating run as a job in all circumstances (normally only runs as a job when the JSON library is an older than 2.5+LPeg). This will primarily benefit Plus/Secure users who have install available library updates (mostly developers and power users).

## Version 3.8 (20262)

* Enhancement: The functions `b64()` and `unb64()` are now available in expressions to (respectively) Base64 encode and decode a string.
* Fix: fix delay computation when using TestTime for certain date conditions and condition options.
* Internal: Show all current interval options in Logic Summary (was missing some info).
* Internal: Fix checksums on file list debug page for compressed files.
* Internal: restart now clears LuaXP context.
* Internal: correct function name in log message.
* Internal: fix setvar action display in Logic Summary.
* Hotfix 20245-01: The parameter name for the `RepairDevice` action introduced in 3.7 has been changed to `RepairTarget` for better compatibility with Luup requests.
* Hotfix 20225-01: Fix a small issue that makes creation of new RS require additional Luup reload.

## Version 3.7 (20190)

* Enhancement: Tools tab now has a "Device Repair" section that appears when missing/suspect devices are detected. This tool should be especially handy for migrating ReactorSensors between systems, or after device replacements, etc.
* Added `RepairDevice` action (in master service ID) to repair broken device IDs on any device.
* Detect duplicate master devices (prevent startup of duplicates).
* Fix an issue with backup/restore not marking success on ALTUI (apparent ALTUI oddness, same as 20049-02).
* Remove device ID on Logic Summary link on master device; shouldn't be there/copy-paste error.
* Hotfix 20185-01: Fix crash generating Logic Summary when activity delay uses variable reference.
* Hotfix 20169-01: (openLuup only) fix error logged when cleaning state variables on RS (non-critical).
* Hotfix 20145-01: Fix field redraw/reload problem with "not between" operator on date/time conditions.
* Hotfix 20135-01: Fix special message parameter not correctly substituted in *UserURL* notification method.

## Version 3.6 (released)

* **BREAKING CHANGE**: The previously-permitted but inconsistently-supported ability to use variable substitution embedded within strings (e.g. `The time is {now}`) is no longer supported. Some places could handle expressions, others could handle only variable names, and the embedding within a string was also not consistently supported. In order to make the behavior consistent throughout, a new formatting rule applies. Now, variable/expression substitutions are performed only when the string/parameter/operand begins with a `{` (left curly brace) and ends with a `}` (right curly brace). The text between the curly braces may be a variable name or an expression (a variable name alone is, in fact, an expression unto itself). Concatenation operators can be used to build strings from both text and multiple values, as well as any of the functions available. So where previously one might have used `The time is {nowtime} and the weather is {weatherwords}`, it is now necessary to use `{ "The time is " .. nowtime .. " and the weather is " .. weatherwords }`. This was necessary to support consistent form and use of expression substitution in more places where possible.
* Enhancement: **IMPORTANT! PLEASE READ!** As of 3.6, Reactor attempts to check the validity of the system clock at startup and during operation. Clock problems are relatively rare, but can be quite severe in their effect on the system's and Reactor's behavior. There are two specific cases now handled as follows:

   1. **Clock Invalid at Startup:** Since current Vera hardware does not have a battery-backed hardware real time clock, they rely on the Network Time Protocol (NTP) and Internet-based servers to set and maintain synchronization of the current time. If a system starts up at a time when Internet access is unavailable (which is not terribly rare when recovering from a power failure, for example), the system time will be wildly off (technically, this also applies to openLuup systems running on hardware that doesn't have a real time clock). This invalid clock with then cause all kinds of problems, as Reactor may think that it's midnight on January 1, 2000 when it's actually 2pm at a much later date. At startup, Reactor now does a simple check of the system's clock, and if the check fails, Reactor marks the clock invalid and shows a message to that effect on the Reactor master device. The Reactor master state variable `ClockValid` will be set to 0 (this can be tested from a ReactorSensor; it is normally 1 when the clock is valid). See the "Reactor says CLOCK INVALID" topic in the [Reactor documentation's FAQ](https://www.toggledbits.com/static/reactor/docs/FAQ/) for important additional details.
   2. **Clock Adjustments During Operation:** In normal operation, the system clock is adjusted using the Network Time Protocol (NTP), and these are normally very small, frequent adjustments. Large adjustments of the clock, say more than 60 seconds in either direction, can have deliterious effects on condition delays, sequences, and activity or scene delayed actions. If Reactor detects a large adjustment of the system clock while running, it will mark the system clock "unstable" and issue messages to that effect in the "Events" log of your ReactorSensors when they are re-evaluated. An "unstable" clock *causes notifications only*; Reactor does not otherwise change or disable any behaviors, and the system time is used as presented even if that results in errors in the flow of logic (e.g. a large adjustment forward may cause delays to be severely shortened or skipped altogether). See the "RS says CLOCK UNSTABLE" topic in the [Reactor documentation's FAQ](https://www.toggledbits.com/static/reactor/docs/FAQ/) for important additional details.
* Enhancement: Reactor now checks that Internet access is operating by periodic checks (default: every five minutes). Once a check fails, two additional checks at one minute intervals are performed. If three consecutive checks fail, Internet is marked down. The current network status is available by checking the `NetworkStatus` state variable on the Reactor master device, and it may be used in *Device State* conditions (or `getstate()` expressions) to test and react to changes in network status.
* Enhancement: The *Request* action has been added to activities to make an HTTP GET or POST request to a remove service as an action. The URL, headers, and (for POST) body data may be specified, and variable substitutions using the usual `{expr}` syntax work. When using POST, it is highly recommended that a correct "Content-Type" header be included.
* Enhancement: The status display shows missing devices more clearly;
* Enhancement: The Conditions editor more clearly shows missing devices on the initial presentation;
* Enhancement: The Activity editor now works much harder to preserve data when (a) a missing device is fixed to a new device, (b) the device is changed to another that supports the same action. This addresses the issue where having a missing device in an action would cause the action and parameters to be lost when you try to fix it--they are now preserved.
* Enhancement: All actions run by activities are not logged individually before they are performed, so that messages in the LuaUPnP log can be more closely correlated to each individual step. The log entries use the form `"Alarm Demo" (#84) Performing "Device Action" ("root.true" group 1 index 1)`.
* Enhancement: Notify action fields now allow variable references in more places: SMTP recipient and subject, UserURL URL parameters.
* Enhancement: functions `urlencode(string)` and `urldecode(string)` added to expressions.
* Enhancement: Turnaround rescans, the rescans of conditions and expressions that are requested while a scan is already in progress (usually caused by a watched device being modified by an activity), are now scheduled more aggressively. Huh? Reactor is even faster.
* Enhancement: Some users have asked that all conditions start collapsed in the Conditions editor; I view this as a behavior for advanced users, so it's now available by setting `DefaultCollapseConditions` on the Reactor master device to 1 (default 0).
* Enhancement: Add "is NULL" operator for Expression Variable condition to test specifically for null; this improves over the prior recommendation (test for empty string, which meant you could not differntiate between empty string and null).
* Enhancement: Conditions with running timing (delay reset, sustained, etc.) will show green pulsing animated highlight, to draw attention.
* Enhancement: Upgraded LuaXP to 1.0.2, which adds the missing `replace()` string function, and provides `indexof()` and the new `push()`, `pop()`, `unshift()`, and `shift()` functions. The Reactor-specific `arrayPush()`, `arrayPop()`, `arrayUnshift()` and `arrayShift()` functions are now deprecated.
* Enhancement: Warning icons are now displayed in the Activities tab if any activity/action has an error or warning highlight.
* Enhancement: The Reactor (master device/service) action `SendSMTP` has been added (thank sebby). This allows facilities outside Reactor to use Reactor's SMTP messaging capabilities. Parameters: `To`, `Subject`, `Body`, and optionally `From`, `Cc` and `Bcc`. If `From` is not given, the system default "from" address is used. The `To`, `Cc` and `Bcc` fields all accept comma-separated lists of email addresses, which can be given in the simply `test@example.com` form, or the more nominative `Patrick Rigney <test@example.com>`.
* Enhancement: The Reactor (master device/service) action `SendSyslog` has been added to allow other system facilities to easily log Syslog datagrams to a Syslog server. Parameters `ServerIP`, `Application` and `Message` are required. The optional `Facility` parameter allows the setting of the Syslog facility (0-23, default 23=local7); the optional `Severity` parameter allows the setting of the severity (0-7, default 5=notice). Ref: https://en.wikipedia.org/wiki/Syslog
* Fix: Really nasty bug when cloning activities that contain notifications: the notification IDs weren't reassigned in the copy, so the source and copy were forever linked and editing one (message field and users) would change the other. Very nice catch right before release by @sebby.
* Fix: Fix consistency of advisory alert regarding filtering of activities.
* Fix: api.performActionOnDevice() has some kind of inconsistent URL-encoding discipline, and rather than spend a bunch of time reverse engineering it, bypass it and just make the Ajax action request directly myself.
* Fix: The "Stop Group Activity" action was failing to correctly reselect the "(all activities)" option when loading an existing action; fixed.
* Fix: Work around Vera Lua's broken `tonumber()` that returns `nil` for `tonumber(".5")`.
* Fix: UI issue where "Expression Variable" condition would not insert a "missing" option for a non-existent variable.
* Fix: UI doesn't throw exception when "Run Group Activity" or "Stop Group Activity" action with non-existent RS is encountered.
* Fix: Fixed a minor error in the list of severities in the Notify action method for syslog (7=debug was missing).
* Fix: Downloading of updated device information databases for Vera3/Lite works again (TLS issue).
* Fix: Formatting improvements and doc links on master's "Backup and Restore" tab.
* Fix: Make DST change "softer" by using scheduled sensor tick rather than Refresh action.
* Fix: Make sure non-existent scene is removed from scene cache, so we don't try to refetch it on subsequent reloads.
* Fix: Update LuaXP to 1.0.2 for access to `indexof()` function; also fixes `pow()` with negative base (first argument).
* Fix: Fix "leak" of LuaXP null atom structure on Status display.
* Hotfix 20127-01: Fix bug that causes incomplete output in _Run Lua_ action `print()` statements.
* Hotfix 20103-01: Prevent odd jump to Dashboard from event list (Conditions tab, Device State condition) on older UI7 (at least 1040 and below).
* Hotfix 20080-01: Allow device 0 in expression `getattribute()` function, so you can fetch system attributes.
* Hotfix 20078-01: Fix a missing selector constraint that may affect conditions when pulse mode is used.
* Hotfix 20072-01: openLuup only: Suppress "unsafe lua" warnings correctly on openLuup.
* Hotfix 20070-02: Deviceinfo updates now stored as compressed, and remove any uncompressed file found, to remove ambiguity as to which file may be loaded.
* Hotfix 20070-01: Fix display of floating point values in condition descriptions on Status tab.
* Hotfix 20069-01: openLuup only: do not attempt compression of backup files on openLuup (L_Reactor.lua)
* Hotfix 20051-01: Make sure "action try" button re-enables after save.
* Hotfix 20049-02: Address incompatibility in APIs between Vera UI and ALTUI causing "Save" to abort post-save cleanup.
* Hotfix 20049-01: Improve test for certain older version of LuaSec in fetching SSL param defaults for SMTP notifications.
* Hotfix 20048-01: Make sure group focus button stays hidden while experimental.
* Hotfix 20048-02: Fix broken links to Vera community forum.

## Version 3.5 (released) [20045]

* POTENTIAL BREAKING: ReactorSensors no longer support the "Invert" state variable to reverse the sense of logic output to the Tripped state of the ReactorSensor. The better (and now required) choice is to apply "NOT" to the "root" group if needed. I doubt anybody has used the "Invert" flag, though.
* POTENTIAL BREAKING: Until 3.5, tripping the ReactorSensor "manually" (e.g. with the UI buttons, or calling the "Trip" or "Reset" actions on the ReactorSensor, would run the root group's corresponding activity. This is a legacy behavior from before Reactor had groups. As of 3.5, "Tripped" state is just a flag, and will no longer run any activity when changed. However, changes in the root group's logic state will still drive the "Tripped" value ("root" true == Tripped, "root" false == Not Tripped/Reset), and the root group's activities will run in response to logic changes as they would for any other group. The reverse path, however, is no longer true--forcing the ReactorSensor to trip or untrip doesn't run the root's activities. I doubt anybody actually relies on this behavior, and it actually creates more problems than it solves, which is why I'm removing it. If you must have the behavior, you should redo your logic, but while you're figuring out how, you can set `UseLegacyTripBehavior` = 1 on any ReactorSensor that requires it. This flag and the ability to use the legacy behavior will be removed for 4.0. Also note that this change only affects Reactor activities; it does not change the behavior of Vera scenes using a ReactorSensor as a device trigger.
* Enhancement: Added a "Stop Group Activity" to stop a specific activity, or all activities, running on the current ReactorSensor or another.
* Enhancement: The "Run Group Activity" action now allows you to force-stop all other running activities before launching the selected activity. This is a short-cut for using a separate "Stop Group Activity" before.
* Enhancement: "Pulse" output mode for conditions now allows repeat pulses with a configurable *off/false* period between and a limit on the number of pulses.
* Enhancement: The new *Expression Variable* condition type allows direct condition testing of an expression's most recent result value without using a self-referencing *Device State* condition.
* Enhancement: The new *Set Variable* activity allows direct setting of a variable without using a self-directed *Device State* activity with a *SetVariable* service action. The target variable must be "expression-less" (that is, its configured expression is blank/empty).
* Enhancement: New "Run Activity" button on each activity allows the entire activity to be tested. This does not stop other running activities, including contra-activities (i.e. if you run the "is TRUE" activity for a group it does not stop the group's "is FALSE" activity if it is currently running).
* Enhancement: Make event log entries more human-readable.
* Enhancement: `Reactor` table in "Run Lua" actions now publishes state for all conditions (in table `Reactor.conditions`; keys are condition IDs). This makes the current condition states and values accessible directly in Lua without additional "gets".
* Enhancement: `Reactor` table in "Run Lua" actions now publishes group states (in `Reactor.groups`) by name as well as by ID. Previously the keys were group IDs. Now you can use either in "Run Lua" actions.
* Enhancement: Do not check firmware version in debug mode, specifically for allowing testing on any firmware, including alpha/unblessed.
* Enhancement: The Activities tab now can filter the display by "true" and "false" activities (suggestion by tunnus).
* Enhancement: Update LuaXP to latest version (1.0.1); adds `date()` and `map()` functions, more trig; see https://github.com/toggledbits/luaxp
* Enhancement: The new `getstatetime()` expression function is now available to return Luup's last-modified timestamp for a state variable.
* Enhancement: In places where variable substitution is allowed (i.e. where you can use `{variablename}`), you can now use an expression (same syntax as Expressions tab, just surround the expression in curly braces).
* Enhancement: The "Device Spy" on the Tools tab reports changes in state variables (dynamically) on a selected device. This is intended to help users find state variables that change as the device is used/updated.
* Enhancement: Add option for sequence ("after") condition restriction to ignore current state of predecessor (so timing is based only on last true edge of predecessor).
* Enhancement: When a ReactorSensor is disabled, its Status view will show all gray (as if all groups were disabled, which they effectively are).
* Enhancement: Features that require the "Allow Unsafe Lua" flag now generate an alert if the flag is not enabled.
* Internal: Clean up mechanism for determining SSL parameters for SMTP connections.
* Internal: Upgrade of configuration is only done by core now; no duplication of effort on the JS side.
* Fix: Improve the list contents for the "relative to" conditions on Interval conditions.
* Fix: Fix color of text for ALTUI users using dark themes.
* Fix: Fix reinitialization issue when switching between tabs without saving and user elects to abandon changes.
* Fix: Do not clear operands when changing operators.
* Fix: Condition value field IDs "unique-ified" similar to hotfix 19318-01 for some Mac browsers.
* Fix: Delay input fields need same unique ID treatment, similar to hotfix 19318-01, for some Mac browsers.
* Fix: "try" action operating in Activity editor was not substituting variables correctly; partly a limitation introduced by the evolation of variable, and partly bug, but in any case, fixed.
* Fix: After clearing condition state, make sure initial update/restart runs all activities eligible (esp. root).
* Fix: Try to reduce complexity of the interaction with VeraAlerts for notifications; fixes some issues in scene handling that create odd side-effects for users, and allows editing of recipients in the Activities tab. Messages on VA-controlled notifications are still required to be edited in VA. Recipient changes still require user to enter VA's "Edit" tab to get those changes to take effect. It is what it is.
* Fix: Cosmetic bug in the appearance of scene list for Run Scene activity.
* Fix: Cosmetic bug--"updates" action does not need "ignore case" checkbox.
* 19240-01: SMTP notifications to Google/Gmail fail with `555 5.5.2 Syntax error` (L_Reactor.lua)
* 19273-01: Using a variable reference in a delay doesn’t work properly. (L_Reactor.lua)
* 19288-01: It appears certain Unicode characters can make the ancient JSON library that is standard in current Vera firmware hiccup and produce empty results, erasing a ReactorSensor’s configuration. Several different approaches to preventing damage to the config are implemented in this hotfix. (J_ReactorSensor_UI7.js, L_Reactor.lua)
* 19317-01: Fix variable substitution in "Try" action operation in Activity editor (J_ReactorSensor_UI7.js)
* 19317-02: Fix action editor incorrectly reselecting currently configured value (J_ReactorSensor_UI7.js)
* 19318-01: Work around issue with Chrome getting confused when multiple data-list fields have same ID (minor but apparently really annoying)
* 19337-01: Attempt to deal with inconsistencies in variable handling in Vera's JS API
* 19354-01: Fixes for VeraAlerts notifications mentioned above were backported to 3.4.

## Version 3.4 (released)

* Enhancement: new *Notify* action will send a notification to the selected users with a custom message. See [the Wiki](https://github.com/toggledbits/Reactor/wiki/Notify-Action).
* Enhancement: Add new device condition operators "between" and "not between", an additional numeric comparison. Seems obvious, yet I never thought to add it, and somebody finally asked.
* Enhancement: The *Run Scene* action, which runs a Vera scene, now has the option to run the scene in Reactor (default), or hand the scene off to Vera/Luup. Previously, all Vera scenes run by a *Run Scene* action could be handed off to Vera only if the `UseReactorScenes` state variable was set to 0; now it is explicitly controllable on a per-scene basis. The `UseReactorScenes` state variable still serves to override the default (i.e. if you have an RS with `UseReactorScenes=0` its behavior is not changed by this enhancement). Technically, this means `UseReactorScenes` is actually of minimal use going forward, and so is now deprecated, and will be removed from a future release. The setting on the *Run Scene* action should be used instead.
* Enhancement: The new *Run Group Activity* action in group state activities can be used to run another activity from the current or another ReactorSensor.
* Enhancement: The `RunScene` service action has been extended to allow running of group state activities (specify the activity ID in `SceneNum`).
* Enhancement: When exporting a variable, the underlying device state variables are created on save; previously, it would take an update of the expression result to get the state variable created (and thus was not immediately available in the Conditions editor, for example).
* Enhancement: The transition of a sensor from *disabled* to *enabled* state clears all prior condition state data; this starts with a clean slate, in case the sensor has been disabled for some time. There was also no easy way to clear the state, and doing it on plain "Restart" proved a little aggressive in testing.
* Enhancement: Add "Reset Latched" action for activites to reset latched conditions in a specific group or for the entire RS (adding new way to reset latched conditions).
* Enhancement: Condition and group logic output is now distinctly settable in three modes: follow (maintains *true* output while underlying condition is true), pulse (pulse of configurable length starting when underlying condition goes true), and latch (go true when underlying condition goes true and holds until reset). The default is follow, which is also the legacy behavior. The output type is settable in the options pane for the condition.
* Fix: The default device selected for *Group State* conditions is now the "(this device)" virtual device.
* Fix: more attractive checkboxes, and fix a number of appearance issues under ALTUI.
* Fix (hotfix 19217-01): When interval was longer than a day, condition was triggering daily anyway.
* Fix (hotfix 19178-01): Address boundary condition where isEmpty() may be passed null/non-string (treat as non-empty).
* Misc: trying various things to improve the performance of geofence data parsing (dkjson is naturally slow).

## Version 3.3 (released)

* Enhancement: Condition options can now be applied to groups.
* Enhancement: New "updates" device state operator pulses true when the state variable is rewritten. Note that this is only valid/correct for use in Luup variables where the Luup watch mechanism calls the callback on a same-value rewrite (i.e. when setting a variable to "1" when its value is already "1")--Luup does not do this for most variables, but notably does for a handful that begin with `sl_`; for example, `sl_SceneActivated` (scene controllers), `sl_UserCode` (locks), `sl_TamperAlarm` (security sensors), etc.
* Enhancement: Condition transitions delayed by "sustained for" and "delay reset" options now show timers on the status display when timing is in effect.
* Enhancement: Device menus now have "self" selection to refer to current ReactorSensor.
* Enhancement: Make timing of watch-driven updates configurable, and make new default immediate evaluation to mitigate race condition in fast-changing states (like RFXtrx switches).
* Enhancement: Allow user control of export of variable/expression results; exported values (default, for backward compatibility) are written to state variables.
* Enhancement: Allow the getluup() expression function to return tables (such as luup.devices).
* Enhancement: House mode changes will now force re-eval of geofence state as well, to speed coordinated response to conditions involving both house mode and geofences.
* Enhancement: Most trouble messages in the event log are now prefixed with "TROUBLE" to make them easy to find (exception: throttling messages).
* Enhancement: SetVariable now forces an additional evaluation of the RS to ensure that any conditions that reference it display correctly.
* Fix: When editing a condition, selecting an item from the scene/events dropdown menu was causing a scroll to top; this is idiopathic, and seems to only occur on Bootstrap dropdown elements, and is reactive with the setting of the enabled state of the "Save" and "Revert" buttons; work around by saving scroll position and restoring after update.
* Fix: Make sure all condition types display options data in Logic Summary, not just device state.
* Fix: Unrecognized services (not in device data base) were not always handled with full parameters.
* Fix: Do a full RS restart on enable, which fixes problem of config changes not detected on a sensor that was disabled at plugin startup time.
* Fix: Faster response to name change of geofence location (geotag)--previously only updated when in/out state changed.
* Fix: When using ResetRuntime, make sure reference point is moved to reset time as well (only affects measurement if RS is tripped at time ResetRuntime is called).
* Fix: Use Vera-defined date/time format in display (reported by sm2117).
* Fix: Timing issue on delay reset hold time across reloads due to poor round-trip through dkjson (stringifying keys in array--ouch).
* Fix: LuaXP updated to latest (0.9.9); fixes excessive strictness of parser not allowing whitespace between function name and arg list.

## Version 3.2 (released)

* Enhancement: Allow interval condition's base time to be true-edge time of another condition (Github issue #35).
* Fix (attempt): Add CSS for optgroup tag in attempt to address dJOS' valid complaint of poor default browser presentation on Chrome/Mac Mini. Browser support for CSS on this element and "select" elements in general is poor currently, but we can try.
* Enhancement: Allow user option to rename device on restore to match restored configuration (when restoring a single config to a targeted device; Github issue #33).
* Enhancement: The Reactor master device's Backup/Restore tab now facilitates the simulantaneous creation of up to 16 ReactorSensors (Github issue #34).
* Enhancement: On the "after" sequence option menu, if the condition description is truncated to length, use a tooltip to display the full description on hover.
* Enhancement: The "after" sequence option menu now allows non-ancestor groups of the current condition.
* Fix: The "Ignore Case" checkbox was sometimes presented when not needed (e.g. <= and >= operators).
* Fix: Variable with no expression isn't created as state variable until non-blank/non-null value assigned; it is now created regardless.
* Hotfix 19140-01: Fix expression field (Expressions tab) not enabled on draw.

## Version 3.1 (released)

* Fix: Interval condition stomping on needed value, disrupting any subsequent time-related conditions.
* Fix: New Variable/Expression is created in the wrong container so it wasn't immediately sortable.
* Enhancement: The `getstate()` expression function now accepts an empty string for the device argument, which means the current ReactorSensor (self-reference).
* Fix: Ensure activities for group are removed when group deleted.
* Fix: When the root group is NUL, every eval looks like a change to the throttling algorithm and erroneously change-throttles the RS too soon. Logically, an RS with a NUL root group should never change-throttle, it can only update-throttle.
* Hotfix-19127-01: Fix condition/group drag/drop within same parent group not saving (inter-group is OK).

## Version 3.0 (released)

* Enhancement: The device-defined conditions normally seen in the Vera scene editor are now offered as shortcuts for creating conditions;
* Enhancement: Loading of action data from Vera now retries automatically--improves remote user experience.
* Fix: an issue allowing multiple system watches for a single variable; benign, but not perfectly efficient, and causes repetitious (and therefore confusing) event log messages [issue #26].
* Enhancement: New "Delay reset" option allows false state of condition to be delayed by the specified number of seconds (this can be used to debounce device states, or as an "off" delay for motion sensing, for example) [issue #16];
* Fix: Apply timezone fix from LuaXP distribution (applies to parsing dates/times with embedded TZ spec only).
* Enhancement: Activities are now collapsable, and since the number of activities is equal to the number of groups plus two, it's possible to hide unused groups as well (this is a persistent state/choice that operates plugin-wide) [issue#24];
* Enhancement: New "Group State" condition allows the user to condition upon the state of another group in the same or another ReactorSensor.
* Enhancement: Reporting of errors (such as reference to a device or scene that no longer exists) in conditions and activities is improved through the use of the (notification-capable) `Trouble` state variable. Related diagnostic information is written to the Logic Summary events list. A new icon with a yellow warning triangle superimposed calls attention to ReactorSensors reporting trouble.
* Enhancement: The new expression function `trouble( msg [, title] )` has been added to allow expressions to signal trouble for any purpose. The *msg* argument is written to the Logic Summary event list, along with the optional *title*. The default title is simply "trouble()".
* Enhancement: The `finddevice()` expression function now takes an optional second boolean argument that determines if an error is thrown (and thus trouble is reported) if the referenced device is not found. If not provided or *false*, `null` is returned (the legacy behavior); if *true*, an eval error is thrown and trouble is signalled.
* Enhancement: The `getstate()` expression function now takes an option fourth boolean argument that determines if an error is thrown (and trouble is reported) if the referenced device is not found. If not provided or *true*, an error is thrown and trouble is signalled (the legacy behavior); if *false*, `null` is returned.
  > Note: The default *legacy* behaviors (i.e. when the new optional argument is not provided) described above for `getstate()` and `finddevice()` are different; this is intentional and consistent with their operation prior to this enhancement (so the behavior of existing expressions does not change). The new argument is, however, consistent, in that when a device cannot be found and *true* has been explicitly passed, an error will be thrown and trouble signalled by both functions, or if *false* is passed, `null` will be returned by both functions.
* Enhancement: The status display now highlights errors and changed values.
* Enhancement: The expressions editor now shows the most recent sensor evaluation result for each expression.
* Enhancement: **POSSIBLE BREAKING CHANGE** As of this version, the evaluation order of expressions is explicitly sequential. Previously, the order was system-determined. By going to sequential evaluation, it is possible for variable to store the previous value of another (e.g. by the expression "OldVal=Val" preceding the expression/calculation of Val). In addition, the values stored in state variables are no longer the primary values used in evaluations. Now, the actual returned values from LuaXP are stored on the ReactorSensor state and saved between sensor updates, and across restarts and reboots (that is, they are now persistent).
* Enhancement: Condition groups are now a hierarchical construct, and group logic is user-settable (AND/OR/XOR + NOT). This adds considerable flexibility to the condition logic for users, at the expense of some complexity in the UI (implementation/operation is not significantly different).
* Enhancement: Users may now create Activities for each condition group, not just the over trip/untrip of the sensor.
* Enhancement: It is now possible to copy the contents of one activity to another.

## Version 2.5 (released)

* Hotfix-19094-01: Fix validation crash in interval condition parameter check, loses hour and minute data on edit.
* Fix: an issue allowing multiple system watches for a single variable; benign, but not perfectly efficient, and causes repetitious (and therefore confusing) event log messages [issue #26].

## Version 2.4 (released)

* Change: Embedded URLs to Vera community forums updated to new Discourse-based community.
* Fix: fix an issue with Safari 12 user not being able to edit "sustained for" time on service conditions.
* Enhancement: The response time for house mode changes has been dramatically improved (without increased polling).
* Enhancement: Reactor now uses a weak table to cache compiled Lua. This allows the system to purge the compiled fragments if the memory is needed elsewhere. This can be disabled by setting SuppressWeakLuaFunc to 1 in the Reactor master device (+reload).
* Enhancement: The restore facility can now restore a configuration to a selected ReactorSensor, rather than only to an RS with the same name; this makes it possible to copy Reactor configuration between devices. Incorporates hotfix-19044-01.
* Fix hotfix-19044-01: Restore of configuration not being written to device correctly, so restore appears to succeed, but device is unchanged.
* Fix hotfix-19040-01: Fix missing pre-init of context variable that causes later spurious error (reported on openLuup).
* Change: Remove deprecated execLua context values "reactor_device" and "reactor_ext_arg"

## Version 2.3 (released)

* Fix (hotfix19032-02): a problem where the delay type is not restoring to the UI properly when editing existing action (reported by Vpow).
* Fix (hotfix19032-01): an initial "inline" delay can lose it's time reference and go into a loop, never executing the actions (only when the delay starts the activity; also reported by Vpow).
* Fix (hotfix19029-03): Revert eventList2 back to prior order until we can properly sort out how to handle making the scene trigger list more user-friendly without disrupting existing scene triggers (which I did; reported by dJOS).
* Fix (hotfix19029-02): if the usergeofences array contained a reference to a user not in the users array of user_data, the UI would crash attempting to load (reported by Fanan).
* Fix (hotfix19029-01): fix to geofence condition so that first-time users don't have sensor crash before master device has properly populated the initial data (reported by connormacleod).

## Version 2.3 (released)

* Fix (hotfix19032-02): a problem where the delay type is not restoring to the UI properly when editing existing action (reported by Vpow).
* Fix (hotfix19032-01): an initial "inline" delay can lose it's time reference and go into a loop, never executing the actions (only when the delay starts the activity; also reported by Vpow).
* Fix (hotfix19029-03): Revert eventList2 back to prior order until we can properly sort out how to handle making the scene trigger list more user-friendly without disrupting existing scene triggers (which I did; reported by dJOS).
* Fix (hotfix19029-02): if the usergeofences array contained a reference to a user not in the users array of user_data, the UI would crash attempting to load (reported by Fanan).
* Fix (hotfix19029-01): fix to geofence condition so that first-time users don't have sensor crash before master device has properly populated the initial data (reported by connormacleod).

## Version 2.2 (released)

* Enhancement: Allow invert of group state (i.e. return false when all conditions are met); makes some logic simpler for users.
* Enhancement: Groups can now be moved up and down (like conditions), just for organizational purposes (order has no meaning to the logic). It's also possible to delete a group directly (previously you had to delete all of its conditions one-by-one, and that would then delete the group). The enable/disable control was made an icon in the same control group as the foregoing tools for consistency and better appearance.
* Enhancement: When editing variable expressions, a new "insert getstate" tool is available to more easily fetch device state variable values into the expression.
* Enhancement: Reactor will check "Run Lua" fragments by putting them through Lua loadstring(), as an early check for syntax errors.
* Enhancement: Reactor now implements service SwitchPower1, which mirrors the SecuritySensor1 state (i.e. the binary light is on when the ReactorSensor is tripped; off when it is untripped); this allows facilities that don't support SecuritySensor1 but can support SwitchPower1 to sense and manipulate the ReactorSensor.
* Enhancement: New condition type "geofence" lets you react to one or more users being home, or not at home, or in one of the user's configured locations.
* Enhancement: Show current value of state variable when selecting configuring service conditions (conditions that test service state variables). The display value will be truncated to 64 characters. Hovering over the displayed value or "Current value" label will display the entire string.
* Enhancement: RunLua actions can now use Reactor.dump() to display the content of tables (e.g. `print(Reactor.dump(luup.scenes))`).
* Enhancement: attempt to load the ACE editor if it is not loaded, so it can be used to edit RunLua code with syntax highlighting under both UI7 and AltUI (AltUI loads ACE for us). Note: ACE is disabled by default currently on UI7, as there is some issue with Chrome/Mac; it seems to work for other browsers, so if you want to try/use it, set the `UseACE` state variable to "1" on the Reactor master device.
* Enhancement: "change" operator now supports "from" and "to" values, so a condition can test more than just if the value changes at all, but also if it changes from/to specific value (e.g. house mode changes from Away to Home).
* Fix an issue where cache expiry of condition state data may cause trip/untrip manual action buttons to fail to execute Lua fragments in the activities. This does not affect the normal, automatic operation of trip/untrip in response to conditions, only manual.

## Version 2.1 (released)

This is primarily a fix release that corrects a number of UI errors that people have run into.

* Enhancement: Use datalist on browsers that support it for entry of allowed value list (menu) fields, which creates more flexibility for the user in that the defined values are shown (and autocomplete), but other values can be entered (in case they are absent from enhancement data).
* Enhancement: cleaner handling of optional parameters in enhanced services; handle all parameters in un-enhanced services as optional unless a default is known.
* Enhancement: add values to logic summary display for conditions.
* Fix: error checking on RunScene action was affecting rows other than that being edited.
* Fix: import of a scene containing only Lua (no groups) did nothing previously; now imports a single Lua action.
* Fix: test tools not enabling when checked (reported by pukka).
* Fix: notification_only scenes can have null room IDs, which breaks sorting (fixed).
* Fix: Fix problem with "unsaved changes" prompt coming up again on re-entry to cpanel after prior cpanel exit when save is declined.

## Version 2.0 (released) ##

* Move all documentation to the project wiki; lots of doc improvements (and still work to do, particularly on the Activities page). Contributers are welcome. Wiki: https://github.com/toggledbits/Reactor/wiki
* Allow renaming of condition groups, so you can give them functional names rather than the unique IDs automatically assigned. Valid group names must start with a letter with alphanumeric (and underscore) allowed to follow.
* Make sure each action logs a message to ReactorSensor's event log, and preserve the log across sensor restarts. Also add a new MaxEvents start variable on the master device to override the default of 50 events (per sensor, applies to all).
* Add ability to enable or disable a condition group in the UI. A disabled condition group is not evaluated, and cannot contribute to the "tripped" state of its ReactorSensor. It is treated as if it didn't exist. The new ReactorSensor action SetGroupEnabled allows groups to be enabled and disabled by action.
* Add service condition operators "is TRUE" and "is FALSE", which test a more general set of values to determine boolean state (some devices use 1/0, some the words true/false, etc.).
* Add service condition operator "changes" to pulse true for a short period when the value changes (regardless of value--pulse if it's different from the prior value). The default pulse length is 2 seconds, but is configurable per ReactorSensor via ValueChangeHoldTime (seconds). The 2-second default generally changes faster than the Vera UI7 dashboard display updates, so the rapid change may not be visible on the dashboard card, but the ReactorSensor "Status" tab updates more quickly and exposes/confirms the activity.
* Fix a Y2K38 issue (!) where a user can enter a year for a date/time condition that would produce an out-of-range value for Vera's 32-bit OS; restrict year values to a compliant subset (1970-2037).
* Reactor now supports its own activities, and no longer requires that the user create scenes separately outside of Reactor. You asked for a "scene builder," so here's my first attempt (well, the first one that you seeing :) ).
* New condition type "Interval" is true for a brief period at the specified interval (days, hours, minutes). A "relative to" time specification allows adjustment of the reference time for the cycle; for example, a 4 hour interval with a relative time of 15:00 (3pm) will fire at 03:00, 07:00, 11:00, 15:00, 19:00, and 23:00.
* Expire cached state for conditions; use is only upon update, and between updates, which may be a large span of time, the memory used is held by the reference; expiring the entry after a short period balances memory use with performance. The expiry is tunable via the master device's StateCacheExpiry parameter (0 disables expiry).
* ReactorSensors now implement RunScene and StopScene; scenes run by a ReactorSensor run in the context of the sensor, rather than the Reactor master device (which can still run scenes in its own context). The global (Vera-wide) scene context (assigned by context device 0) is also supported. This means that scenes can now be run (or stopped) in three different types of non-overlapping context, to avoid multiple sensor actions from stepping on each other.
* The SetVariable action is now implemented for ReactorSensors; it sets the value of a Reactor variable (or creates it with the given value). This allows activities a shortcut to manipulate values.

## Version 1.8 (released) ##

* Add civil, nautical, and astronomical dawn/dusk timing to sunrise/sunset conditions. This is by request from several users at relatively extreme latitudes, for whom the offsets to sunrise/sunset are insufficient to accurately represent light/dark conditions throughout the year with continuous tweaking.
* Declare LastDST in service file for Reactor (main).
* Fix cdata watch action to correctly restart sensor automatically (so user doesn't have to do manually).

## Version 1.7 (released) ##

* Address issue with rescheduling condition check when span and crossing midnight (cond doing right thing, rescheduler not following).
* Provide additional information in "Summary" request for more comprehensive diagnostics.
* Improve rescheduling of M/D H:M format time conditions.
* "After" sequencing condition now allows an interval in which sequence must be met (e.g. A must follow B within X seconds).

## Version 1.6 (released) ##

* Add service/variable condition option to "latch" a condition: if the condition is met, it is true and remains true until its parent group goes false (i.e. another non-latched condition in the same group goes false), even if the tested condition becomes false first.
* "Sustained for" option on service/variable conditions now allows testing for "less than" a specified duration, so one can write a condition that detects, for example, when a switch is on for less than 5 seconds. The default op is "at least" (i.e. the prior behavior is the default behavior).
* Hidden and "system" scenes are no longer shown on the Activities tab scene menus.
* Backup and restore of configuration now has a UI on the master device.
* Fix issue #8: crash on startup when attempting to resume scene with no actions (scene.groups is non-existent/nil)
* Clarify the implementation of "scene context". These are more fully described on my web site, and outside of Reactor, are only relevant to other apps/plugins using Reactor's scene runner in lieu of Vera's to run scenes.

## Version 1.5 (released) ##

* Reactor now has the ability to trigger scenes itself, rather than requiring the user to implement a native scene device trigger.
* Reactor now can run scenes internally, and tracks the progress of a scene, so that Luup reload or Vera restart does not interrupt the completion of the scene (the scene resumes execution upon restart of the plugin). An "RunScene" action in the Reactor service also allows Lua users to use Reactor's scene runner rather than the Vera native one (and thus also be protected from restarts/reloads). A "StopScene" action allows any or all scenes to be stopped.
* Master device now checks power source and battery level for Vera Secure, and stores the values for access via expressions. Reacting to power loss (Vera on battery power) and battery level should now be possible, on VeraSecure only. These values will be blank on all other platforms.
* Considerable optimization of time handling, to further reduce CPU load when time-related conditions (including weekday and sun) are used.
* The deprecated form of time test (from 1.1) has been removed; if a user config still contains a reference to this condition type, it will throw an error.

## Version 1.4 (released) ##

* Fix a bug in the initialization of house mode that causes a startup error.
* Fix initialization of servce options in UI so that repeat count isn't default.
* Skip self-watches of expression variables (optimizes evaluation count).

## Version 1.3 (released) ##

* Repeats over time. It is now possible to create a condition matching a number of repeats of a state over time, for example, a sensor that trips 3 or more times within a 5 minute period. This is configured in the condition options for service/variable conditions.
* Implement variables and expression parsing. Users may configure variables whose value is the result of a complex expression. This uses LuaXP (like SiteSensor), with some added functions for locating devices and retrieving state variable values. Additional functions to be added as need becomes evident. These variables are stored in state on the ReactorSensor, and so are available systemwide, as well as within the ReactorDevice for condition matching.
* Implement "Luup Reloaded" condition, which is true the first time it is evaluated after a Luup restart.
* Implement "TripCount" variable to complement "Runtime"; counts the number of times the ReactorSensor has tripped; reset by ResetRuntime action.
* Move housemode check to master tick on parent device; ReactorSensors no longer poll for house mode changes (the parent notifies them via watch callback);
* Fixed a typo in the conditions UI that causes an erroneous condition expression to be generated for "not equals" service values (issue #4). This fix was released to "stable" on 2018-07-09.
* Fix the name of the "Trip" button in the ALTUI dashboard card.
* Initialize (if needed) SecuritySensor1's AutoUntrip variable (default 0). When non-zero, Luup automatically untrips the sensor after the configured number of seconds. This is a Luup function, not a Reactor function, but is not currently implemented in openLuup (I've asked akbooer to consider it).

## Version 1.2 (released) ##

* Deprecate current time condition and create new replacement with more definitive logic. First, the handling of sunrise/sunset is moved to its own condition, with offsets, and the possibility to test *after*, *before*, *between* and *not between*. The new date/time condition (internally 'trange' for time range) allows M/D/Y H:M, M/D H:M, or just H:M. The UI enforces these combinations. This reduces the number of combinations, many of which are difficult to make sense of explain in the old, unrestricted model. See documentation for detailed explanation.
* Add "Runtime" state variable accumulating the total number of seconds a ReactorSensor has been in tripped state. Reset it using the ResetRuntime action or writing 0 to the state variable directly.
* Implement "Test" tab with ability to set a fixed date and house mode, to help users test conditions (and help me test as well).
* Implement rate-limiting for both updates and tripped state changes. The default is 30 updates or 5 tripped state changed per minute (configurable via service variables). Exceeding these rates throttles the sensor (it ignores input for a while). This is primarily to prevent an unwitting user from creating a sensor loop that overwhelmes the processor.
* Add UI to arm/disarm on dashboard and control panel.
* Clean up the humam-readable form of the (now deprecated) old-style time condition (issue #2).
* Show a disabled icon when a ReactorSensor is disabled.
* Make sure category and subcategory are correctly set on new sensors.

## Version 1.1 (released) ##

* Support "sequences light"--restrict the success of a condition to the prior success of another.
* Ability to restart a sensor without doing a Luup reload, via UI button, ReactorSensor action, and request action.
* Add real-time status display with current values and color highlighting of state.
* Improve date/time matching and handling, make it more deterministic and forgiving of unspecified date/time components;
* Improve stability of sunrise/sunset comparisons by caching daily values (Luup's move around as they pass).
* Improve error handling in UI for unparseable/empty configuration and state data (supports fast reset of sensor config and/or state by direct manipulation/erasure of state variables, e.g. via Advanced tab of Vera UI).
* Try to not let users lose changes to configuration if they forget to hit "Save" before leaving the configuration panel.
* Add support for DebugMode state variable to enable debug, fix debug request handler.
* Fix a bug that scrambled Vera UI's brains when a ReactorSensor's status display was opened, making "Advanced" tab show incorrect device data thereafter (until browser refreshed).

## Version 1.0 (released) ##

* Initial public release.<|MERGE_RESOLUTION|>--- conflicted
+++ resolved
@@ -10,21 +10,14 @@
 
 **DEPRECATION NOTICE:** The `Reactor.groups` table is now deprecated; use `Reactor.conditions` instead (just change the name in your code, it works the same). See [the Reactor documentation](https://www.toggledbits.com/static/reactor/docs/Run-Lua-Action/) for more information.
 
-<<<<<<< HEAD
 ## Version 3.10 (22082)
 
 * ALTUI version 2553 allowed on reliance from user (not tested by author). YMMV.
-
-## Version 3.9 development (21126)
-=======
-## Version 3.10 development (21206)
-
 * Suppress parameter substitution in pure-JSON body for HTTP Request action;
 * Allow non-list data entry in Pushover notification sound;
 * Fix: Broken link to forums in various footers (site is evolving).
 
 ## Version 3.9 (21126)
->>>>>>> 355056af
 
 * DEPRECATION: The `Reactor.groups` table is now deprecated; use `Reactor.conditions` instead (just change the name in your code, it works the same). See [the Reactor documentation](https://www.toggledbits.com/static/reactor/docs/Run-Lua-Action/) for more information.
 * Enhancement: There is now a "group copy/import" on (sub)groups to allow the contents of another group to be copied into the current group.
