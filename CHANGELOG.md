--- conflicted
+++ resolved
@@ -2,20 +2,14 @@
 
 NOTE TO OPENLUUP USERS: All current versions of Reactor REQUIRE openLuup 2018.11.21 or higher.
 
-## Version 3.0beta-19087
+## Version 3.0dev-19087
 
-<<<<<<< HEAD
 * Beta19087: Fix for #23, getstate() insert tool was not coming up when called;
 * Beta19087: Ongoing #22, occasional blank action menu in Activities when using remote access to UI; this version improves messaging and logging in an attempt to gather more data;
 * Beta19083: Fix for #20, status tab not updating completely/timely;
 * Beta19083: Fix for #19, scheduling problem causing inconsistent execution of activities in certain group configurations;* Fix: Apply timezone fix from LuaXP distribution (applies to parsing dates/times with embedded TZ spec only).
-=======
-* Beta: Fix for #23, getstate() insert tool was not coming up when called;
-* Beta: Ongoing #22, occasional blank action menu in Activities when using remote access to UI; this version improves messaging and logging in an attempt to gather more data;
-* Beta: Fix for #20, status tab not updating completely/timely;
-* Beta: Fix for #19, scheduling problem causing inconsistent execution of activities in certain group configurations;
 * Fix: Apply timezone fix from LuaXP distribution (applies to parsing dates/times with embedded TZ spec only).
->>>>>>> 3f007370
+* Enhancement: Activities are now collapsable, and since the number of activities is equal to the number of groups plus two, it's possible to hide unused groups as well (this is a persistent state/choice that operates plugin-wide);
 * Enhancement: New "Group State" condition allows the user to condition upon the state of another group in the same or another ReactorSensor.
 * Enhancement: Reporting of errors (such as reference to a device or scene that no longer exists) in conditions and activities is improved through the use of the (notification-capable) `Trouble` state variable. Related diagnostic information is written to the Logic Summary events list. A new icon with a yellow warning triangle superimposed calls attention to ReactorSensors reporting trouble.
 * Enhancement: The new expression function `trouble( msg [, title] )` has been added to allow expressions to signal trouble for any purpose. The *msg* argument is written to the Logic Summary event list, along with the optional *title*. The default title is simply "trouble()".
