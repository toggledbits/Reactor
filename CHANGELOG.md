# Change Log #

NOTE TO OPENLUUP USERS: All current versions of Reactor REQUIRE openLuup 2020.04.14b or higher.

**DEPRECATION NOTICE:** The expression functions `arraypush()`, `arraypop()`, `arrayunshift()` and `arrayshift()` have been made first-class functions in the LuaXP module under the names `push()`, `pop()`, `unshift()` and `shift()` respectively. The `array...()` versions are now deprecated, and will be removed from a future release. Please convert to the new functions, which for all practical purposes are identical (so you just need to change the names in your expressions and it's done).

## Version 3.8 (20228)

* Improve job scheduling in the scene/activity executive. This is an extensive overhaul...
* Enhancement: The functions `b64()` and `unb64()` are now available in expressions to (respectively) Base64 encode and decode a string.
* Enhancement: Loadable functions can be used to create user-specific/custom functions for expressions. See the docs.
* Internal: restart now clears LuaXP context.
* Internal: correct function name in log message.
<<<<<<< HEAD
* Internal: update directly from Github (via request).
* Internal: change default WatchResponseHoldOff to 0; watch responses now run in zero-task timing.
=======
* Internal: update directly from Github (via request)
* Hotfix 20245-01: The parameter name for the `RepairDevice` action introduced in 3.7 has been changed to `RepairTarget` for better compatibility with Luup requests.
>>>>>>> 149da874
* Hotfix 20225-01: Fix a small issue that makes creation of new RS require additional Luup reload.

## Version 3.7 (20190)

* Enhancement: Tools tab now has a "Device Repair" section that appears when missing/suspect devices are detected. This tool should be especially handy for migrating ReactorSensors between systems, or after device replacements, etc.
* Added `RepairDevice` action (in master service ID) to repair broken device IDs on any device.
* Detect duplicate master devices (prevent startup of duplicates).
* Fix an issue with backup/restore not marking success on ALTUI (apparent ALTUI oddness, same as 20049-02).
* Remove device ID on Logic Summary link on master device; shouldn't be there/copy-paste error.
* Hotfix 20185-01: Fix crash generating Logic Summary when activity delay uses variable reference.
* Hotfix 20169-01: (openLuup only) fix error logged when cleaning state variables on RS (non-critical).
* Hotfix 20145-01: Fix field redraw/reload problem with "not between" operator on date/time conditions.
* Hotfix 20135-01: Fix special message parameter not correctly substituted in *UserURL* notification method.

## Version 3.6 (released)

* **BREAKING CHANGE**: The previously-permitted but inconsistently-supported ability to use variable substitution embedded within strings (e.g. `The time is {now}`) is no longer supported. Some places could handle expressions, others could handle only variable names, and the embedding within a string was also not consistently supported. In order to make the behavior consistent throughout, a new formatting rule applies. Now, variable/expression substitutions are performed only when the string/parameter/operand begins with a `{` (left curly brace) and ends with a `}` (right curly brace). The text between the curly braces may be a variable name or an expression (a variable name alone is, in fact, an expression unto itself). Concatenation operators can be used to build strings from both text and multiple values, as well as any of the functions available. So where previously one might have used `The time is {nowtime} and the weather is {weatherwords}`, it is now necessary to use `{ "The time is " .. nowtime .. " and the weather is " .. weatherwords }`. This was necessary to support consistent form and use of expression substitution in more places where possible.
* Enhancement: **IMPORTANT! PLEASE READ!** As of 3.6, Reactor attempts to check the validity of the system clock at startup and during operation. Clock problems are relatively rare, but can be quite severe in their effect on the system's and Reactor's behavior. There are two specific cases now handled as follows:

   1. **Clock Invalid at Startup:** Since current Vera hardware does not have a battery-backed hardware real time clock, they rely on the Network Time Protocol (NTP) and Internet-based servers to set and maintain synchronization of the current time. If a system starts up at a time when Internet access is unavailable (which is not terribly rare when recovering from a power failure, for example), the system time will be wildly off (technically, this also applies to openLuup systems running on hardware that doesn't have a real time clock). This invalid clock with then cause all kinds of problems, as Reactor may think that it's midnight on January 1, 2000 when it's actually 2pm at a much later date. At startup, Reactor now does a simple check of the system's clock, and if the check fails, Reactor marks the clock invalid and shows a message to that effect on the Reactor master device. The Reactor master state variable `ClockValid` will be set to 0 (this can be tested from a ReactorSensor; it is normally 1 when the clock is valid). See the "Reactor says CLOCK INVALID" topic in the [Reactor documentation's FAQ](https://www.toggledbits.com/static/reactor/docs/FAQ/) for important additional details.
   2. **Clock Adjustments During Operation:** In normal operation, the system clock is adjusted using the Network Time Protocol (NTP), and these are normally very small, frequent adjustments. Large adjustments of the clock, say more than 60 seconds in either direction, can have deliterious effects on condition delays, sequences, and activity or scene delayed actions. If Reactor detects a large adjustment of the system clock while running, it will mark the system clock "unstable" and issue messages to that effect in the "Events" log of your ReactorSensors when they are re-evaluated. An "unstable" clock *causes notifications only*; Reactor does not otherwise change or disable any behaviors, and the system time is used as presented even if that results in errors in the flow of logic (e.g. a large adjustment forward may cause delays to be severely shortened or skipped altogether). See the "RS says CLOCK UNSTABLE" topic in the [Reactor documentation's FAQ](https://www.toggledbits.com/static/reactor/docs/FAQ/) for important additional details.
* Enhancement: Reactor now checks that Internet access is operating by periodic checks (default: every five minutes). Once a check fails, two additional checks at one minute intervals are performed. If three consecutive checks fail, Internet is marked down. The current network status is available by checking the `NetworkStatus` state variable on the Reactor master device, and it may be used in *Device State* conditions (or `getstate()` expressions) to test and react to changes in network status.
* Enhancement: The *Request* action has been added to activities to make an HTTP GET or POST request to a remove service as an action. The URL, headers, and (for POST) body data may be specified, and variable substitutions using the usual `{expr}` syntax work. When using POST, it is highly recommended that a correct "Content-Type" header be included.
* Enhancement: The status display shows missing devices more clearly;
* Enhancement: The Conditions editor more clearly shows missing devices on the initial presentation;
* Enhancement: The Activity editor now works much harder to preserve data when (a) a missing device is fixed to a new device, (b) the device is changed to another that supports the same action. This addresses the issue where having a missing device in an action would cause the action and parameters to be lost when you try to fix it--they are now preserved.
* Enhancement: All actions run by activities are not logged individually before they are performed, so that messages in the LuaUPnP log can be more closely correlated to each individual step. The log entries use the form `"Alarm Demo" (#84) Performing "Device Action" ("root.true" group 1 index 1)`.
* Enhancement: Notify action fields now allow variable references in more places: SMTP recipient and subject, UserURL URL parameters.
* Enhancement: functions `urlencode(string)` and `urldecode(string)` added to expressions.
* Enhancement: Turnaround rescans, the rescans of conditions and expressions that are requested while a scan is already in progress (usually caused by a watched device being modified by an activity), are now scheduled more aggressively. Huh? Reactor is even faster.
* Enhancement: Some users have asked that all conditions start collapsed in the Conditions editor; I view this as a behavior for advanced users, so it's now available by setting `DefaultCollapseConditions` on the Reactor master device to 1 (default 0).
* Enhancement: Add "is NULL" operator for Expression Variable condition to test specifically for null; this improves over the prior recommendation (test for empty string, which meant you could not differntiate between empty string and null).
* Enhancement: Conditions with running timing (delay reset, sustained, etc.) will show green pulsing animated highlight, to draw attention.
* Enhancement: Upgraded LuaXP to 1.0.2, which adds the missing `replace()` string function, and provides `indexof()` and the new `push()`, `pop()`, `unshift()`, and `shift()` functions. The Reactor-specific `arrayPush()`, `arrayPop()`, `arrayUnshift()` and `arrayShift()` functions are now deprecated.
* Enhancement: Warning icons are now displayed in the Activities tab if any activity/action has an error or warning highlight.
* Enhancement: The Reactor (master device/service) action `SendSMTP` has been added (thank sebby). This allows facilities outside Reactor to use Reactor's SMTP messaging capabilities. Parameters: `To`, `Subject`, `Body`, and optionally `From`, `Cc` and `Bcc`. If `From` is not given, the system default "from" address is used. The `To`, `Cc` and `Bcc` fields all accept comma-separated lists of email addresses, which can be given in the simply `test@example.com` form, or the more nominative `Patrick Rigney <test@example.com>`.
* Enhancement: The Reactor (master device/service) action `SendSyslog` has been added to allow other system facilities to easily log Syslog datagrams to a Syslog server. Parameters `ServerIP`, `Application` and `Message` are required. The optional `Facility` parameter allows the setting of the Syslog facility (0-23, default 23=local7); the optional `Severity` parameter allows the setting of the severity (0-7, default 5=notice). Ref: https://en.wikipedia.org/wiki/Syslog
* Fix: Really nasty bug when cloning activities that contain notifications: the notification IDs weren't reassigned in the copy, so the source and copy were forever linked and editing one (message field and users) would change the other. Very nice catch right before release by @sebby.
* Fix: Fix consistency of advisory alert regarding filtering of activities.
* Fix: api.performActionOnDevice() has some kind of inconsistent URL-encoding discipline, and rather than spend a bunch of time reverse engineering it, bypass it and just make the Ajax action request directly myself.
* Fix: The "Stop Group Activity" action was failing to correctly reselect the "(all activities)" option when loading an existing action; fixed.
* Fix: Work around Vera Lua's broken `tonumber()` that returns `nil` for `tonumber(".5")`.
* Fix: UI issue where "Expression Variable" condition would not insert a "missing" option for a non-existent variable.
* Fix: UI doesn't throw exception when "Run Group Activity" or "Stop Group Activity" action with non-existent RS is encountered.
* Fix: Fixed a minor error in the list of severities in the Notify action method for syslog (7=debug was missing).
* Fix: Downloading of updated device information databases for Vera3/Lite works again (TLS issue).
* Fix: Formatting improvements and doc links on master's "Backup and Restore" tab.
* Fix: Make DST change "softer" by using scheduled sensor tick rather than Refresh action.
* Fix: Make sure non-existent scene is removed from scene cache, so we don't try to refetch it on subsequent reloads.
* Fix: Update LuaXP to 1.0.2 for access to `indexof()` function; also fixes `pow()` with negative base (first argument).
* Fix: Fix "leak" of LuaXP null atom structure on Status display.
* Hotfix 20127-01: Fix bug that causes incomplete output in _Run Lua_ action `print()` statements.
* Hotfix 20103-01: Prevent odd jump to Dashboard from event list (Conditions tab, Device State condition) on older UI7 (at least 1040 and below).
* Hotfix 20080-01: Allow device 0 in expression `getattribute()` function, so you can fetch system attributes.
* Hotfix 20078-01: Fix a missing selector constraint that may affect conditions when pulse mode is used.
* Hotfix 20072-01: openLuup only: Suppress "unsafe lua" warnings correctly on openLuup.
* Hotfix 20070-02: Deviceinfo updates now stored as compressed, and remove any uncompressed file found, to remove ambiguity as to which file may be loaded.
* Hotfix 20070-01: Fix display of floating point values in condition descriptions on Status tab.
* Hotfix 20069-01: openLuup only: do not attempt compression of backup files on openLuup (L_Reactor.lua)
* Hotfix 20051-01: Make sure "action try" button re-enables after save.
* Hotfix 20049-02: Address incompatibility in APIs between Vera UI and ALTUI causing "Save" to abort post-save cleanup.
* Hotfix 20049-01: Improve test for certain older version of LuaSec in fetching SSL param defaults for SMTP notifications.
* Hotfix 20048-01: Make sure group focus button stays hidden while experimental.
* Hotfix 20048-02: Fix broken links to Vera community forum.

## Version 3.5 (released) [20045]

* POTENTIAL BREAKING: ReactorSensors no longer support the "Invert" state variable to reverse the sense of logic output to the Tripped state of the ReactorSensor. The better (and now required) choice is to apply "NOT" to the "root" group if needed. I doubt anybody has used the "Invert" flag, though.
* POTENTIAL BREAKING: Until 3.5, tripping the ReactorSensor "manually" (e.g. with the UI buttons, or calling the "Trip" or "Reset" actions on the ReactorSensor, would run the root group's corresponding activity. This is a legacy behavior from before Reactor had groups. As of 3.5, "Tripped" state is just a flag, and will no longer run any activity when changed. However, changes in the root group's logic state will still drive the "Tripped" value ("root" true == Tripped, "root" false == Not Tripped/Reset), and the root group's activities will run in response to logic changes as they would for any other group. The reverse path, however, is no longer true--forcing the ReactorSensor to trip or untrip doesn't run the root's activities. I doubt anybody actually relies on this behavior, and it actually creates more problems than it solves, which is why I'm removing it. If you must have the behavior, you should redo your logic, but while you're figuring out how, you can set `UseLegacyTripBehavior` = 1 on any ReactorSensor that requires it. This flag and the ability to use the legacy behavior will be removed for 4.0. Also note that this change only affects Reactor activities; it does not change the behavior of Vera scenes using a ReactorSensor as a device trigger.
* Enhancement: Added a "Stop Group Activity" to stop a specific activity, or all activities, running on the current ReactorSensor or another.
* Enhancement: The "Run Group Activity" action now allows you to force-stop all other running activities before launching the selected activity. This is a short-cut for using a separate "Stop Group Activity" before.
* Enhancement: "Pulse" output mode for conditions now allows repeat pulses with a configurable *off/false* period between and a limit on the number of pulses.
* Enhancement: The new *Expression Variable* condition type allows direct condition testing of an expression's most recent result value without using a self-referencing *Device State* condition.
* Enhancement: The new *Set Variable* activity allows direct setting of a variable without using a self-directed *Device State* activity with a *SetVariable* service action. The target variable must be "expression-less" (that is, its configured expression is blank/empty).
* Enhancement: New "Run Activity" button on each activity allows the entire activity to be tested. This does not stop other running activities, including contra-activities (i.e. if you run the "is TRUE" activity for a group it does not stop the group's "is FALSE" activity if it is currently running).
* Enhancement: Make event log entries more human-readable.
* Enhancement: `Reactor` table in "Run Lua" actions now publishes state for all conditions (in table `Reactor.conditions`; keys are condition IDs). This makes the current condition states and values accessible directly in Lua without additional "gets".
* Enhancement: `Reactor` table in "Run Lua" actions now publishes group states (in `Reactor.groups`) by name as well as by ID. Previously the keys were group IDs. Now you can use either in "Run Lua" actions.
* Enhancement: Do not check firmware version in debug mode, specifically for allowing testing on any firmware, including alpha/unblessed.
* Enhancement: The Activities tab now can filter the display by "true" and "false" activities (suggestion by tunnus).
* Enhancement: Update LuaXP to latest version (1.0.1); adds `date()` and `map()` functions, more trig; see https://github.com/toggledbits/luaxp
* Enhancement: The new `getstatetime()` expression function is now available to return Luup's last-modified timestamp for a state variable.
* Enhancement: In places where variable substitution is allowed (i.e. where you can use `{variablename}`), you can now use an expression (same syntax as Expressions tab, just surround the expression in curly braces).
* Enhancement: The "Device Spy" on the Tools tab reports changes in state variables (dynamically) on a selected device. This is intended to help users find state variables that change as the device is used/updated.
* Enhancement: Add option for sequence ("after") condition restriction to ignore current state of predecessor (so timing is based only on last true edge of predecessor).
* Enhancement: When a ReactorSensor is disabled, its Status view will show all gray (as if all groups were disabled, which they effectively are).
* Enhancement: Features that require the "Allow Unsafe Lua" flag now generate an alert if the flag is not enabled.
* Internal: Clean up mechanism for determining SSL parameters for SMTP connections.
* Internal: Upgrade of configuration is only done by core now; no duplication of effort on the JS side.
* Fix: Improve the list contents for the "relative to" conditions on Interval conditions.
* Fix: Fix color of text for ALTUI users using dark themes.
* Fix: Fix reinitialization issue when switching between tabs without saving and user elects to abandon changes.
* Fix: Do not clear operands when changing operators.
* Fix: Condition value field IDs "unique-ified" similar to hotfix 19318-01 for some Mac browsers.
* Fix: Delay input fields need same unique ID treatment, similar to hotfix 19318-01, for some Mac browsers.
* Fix: "try" action operating in Activity editor was not substituting variables correctly; partly a limitation introduced by the evolation of variable, and partly bug, but in any case, fixed.
* Fix: After clearing condition state, make sure initial update/restart runs all activities eligible (esp. root).
* Fix: Try to reduce complexity of the interaction with VeraAlerts for notifications; fixes some issues in scene handling that create odd side-effects for users, and allows editing of recipients in the Activities tab. Messages on VA-controlled notifications are still required to be edited in VA. Recipient changes still require user to enter VA's "Edit" tab to get those changes to take effect. It is what it is.
* Fix: Cosmetic bug in the appearance of scene list for Run Scene activity.
* Fix: Cosmetic bug--"updates" action does not need "ignore case" checkbox.
* 19240-01: SMTP notifications to Google/Gmail fail with `555 5.5.2 Syntax error` (L_Reactor.lua)
* 19273-01: Using a variable reference in a delay doesn’t work properly. (L_Reactor.lua)
* 19288-01: It appears certain Unicode characters can make the ancient JSON library that is standard in current Vera firmware hiccup and produce empty results, erasing a ReactorSensor’s configuration. Several different approaches to preventing damage to the config are implemented in this hotfix. (J_ReactorSensor_UI7.js, L_Reactor.lua)
* 19317-01: Fix variable substitution in "Try" action operation in Activity editor (J_ReactorSensor_UI7.js)
* 19317-02: Fix action editor incorrectly reselecting currently configured value (J_ReactorSensor_UI7.js)
* 19318-01: Work around issue with Chrome getting confused when multiple data-list fields have same ID (minor but apparently really annoying)
* 19337-01: Attempt to deal with inconsistencies in variable handling in Vera's JS API
* 19354-01: Fixes for VeraAlerts notifications mentioned above were backported to 3.4.

## Version 3.4 (released)

* Enhancement: new *Notify* action will send a notification to the selected users with a custom message. See [the Wiki](https://github.com/toggledbits/Reactor/wiki/Notify-Action).
* Enhancement: Add new device condition operators "between" and "not between", an additional numeric comparison. Seems obvious, yet I never thought to add it, and somebody finally asked.
* Enhancement: The *Run Scene* action, which runs a Vera scene, now has the option to run the scene in Reactor (default), or hand the scene off to Vera/Luup. Previously, all Vera scenes run by a *Run Scene* action could be handed off to Vera only if the `UseReactorScenes` state variable was set to 0; now it is explicitly controllable on a per-scene basis. The `UseReactorScenes` state variable still serves to override the default (i.e. if you have an RS with `UseReactorScenes=0` its behavior is not changed by this enhancement). Technically, this means `UseReactorScenes` is actually of minimal use going forward, and so is now deprecated, and will be removed from a future release. The setting on the *Run Scene* action should be used instead.
* Enhancement: The new *Run Group Activity* action in group state activities can be used to run another activity from the current or another ReactorSensor.
* Enhancement: The `RunScene` service action has been extended to allow running of group state activities (specify the activity ID in `SceneNum`).
* Enhancement: When exporting a variable, the underlying device state variables are created on save; previously, it would take an update of the expression result to get the state variable created (and thus was not immediately available in the Conditions editor, for example).
* Enhancement: The transition of a sensor from *disabled* to *enabled* state clears all prior condition state data; this starts with a clean slate, in case the sensor has been disabled for some time. There was also no easy way to clear the state, and doing it on plain "Restart" proved a little aggressive in testing.
* Enhancement: Add "Reset Latched" action for activites to reset latched conditions in a specific group or for the entire RS (adding new way to reset latched conditions).
* Enhancement: Condition and group logic output is now distinctly settable in three modes: follow (maintains *true* output while underlying condition is true), pulse (pulse of configurable length starting when underlying condition goes true), and latch (go true when underlying condition goes true and holds until reset). The default is follow, which is also the legacy behavior. The output type is settable in the options pane for the condition.
* Fix: The default device selected for *Group State* conditions is now the "(this device)" virtual device.
* Fix: more attractive checkboxes, and fix a number of appearance issues under ALTUI.
* Fix (hotfix 19217-01): When interval was longer than a day, condition was triggering daily anyway.
* Fix (hotfix 19178-01): Address boundary condition where isEmpty() may be passed null/non-string (treat as non-empty).
* Misc: trying various things to improve the performance of geofence data parsing (dkjson is naturally slow).

## Version 3.3 (released)

* Enhancement: Condition options can now be applied to groups.
* Enhancement: New "updates" device state operator pulses true when the state variable is rewritten. Note that this is only valid/correct for use in Luup variables where the Luup watch mechanism calls the callback on a same-value rewrite (i.e. when setting a variable to "1" when its value is already "1")--Luup does not do this for most variables, but notably does for a handful that begin with `sl_`; for example, `sl_SceneActivated` (scene controllers), `sl_UserCode` (locks), `sl_TamperAlarm` (security sensors), etc.
* Enhancement: Condition transitions delayed by "sustained for" and "delay reset" options now show timers on the status display when timing is in effect.
* Enhancement: Device menus now have "self" selection to refer to current ReactorSensor.
* Enhancement: Make timing of watch-driven updates configurable, and make new default immediate evaluation to mitigate race condition in fast-changing states (like RFXtrx switches).
* Enhancement: Allow user control of export of variable/expression results; exported values (default, for backward compatibility) are written to state variables.
* Enhancement: Allow the getluup() expression function to return tables (such as luup.devices).
* Enhancement: House mode changes will now force re-eval of geofence state as well, to speed coordinated response to conditions involving both house mode and geofences.
* Enhancement: Most trouble messages in the event log are now prefixed with "TROUBLE" to make them easy to find (exception: throttling messages).
* Enhancement: SetVariable now forces an additional evaluation of the RS to ensure that any conditions that reference it display correctly.
* Fix: When editing a condition, selecting an item from the scene/events dropdown menu was causing a scroll to top; this is idiopathic, and seems to only occur on Bootstrap dropdown elements, and is reactive with the setting of the enabled state of the "Save" and "Revert" buttons; work around by saving scroll position and restoring after update.
* Fix: Make sure all condition types display options data in Logic Summary, not just device state.
* Fix: Unrecognized services (not in device data base) were not always handled with full parameters.
* Fix: Do a full RS restart on enable, which fixes problem of config changes not detected on a sensor that was disabled at plugin startup time.
* Fix: Faster response to name change of geofence location (geotag)--previously only updated when in/out state changed.
* Fix: When using ResetRuntime, make sure reference point is moved to reset time as well (only affects measurement if RS is tripped at time ResetRuntime is called).
* Fix: Use Vera-defined date/time format in display (reported by sm2117).
* Fix: Timing issue on delay reset hold time across reloads due to poor round-trip through dkjson (stringifying keys in array--ouch).
* Fix: LuaXP updated to latest (0.9.9); fixes excessive strictness of parser not allowing whitespace between function name and arg list.

## Version 3.2 (released)

* Enhancement: Allow interval condition's base time to be true-edge time of another condition (Github issue #35).
* Fix (attempt): Add CSS for optgroup tag in attempt to address dJOS' valid complaint of poor default browser presentation on Chrome/Mac Mini. Browser support for CSS on this element and "select" elements in general is poor currently, but we can try.
* Enhancement: Allow user option to rename device on restore to match restored configuration (when restoring a single config to a targeted device; Github issue #33).
* Enhancement: The Reactor master device's Backup/Restore tab now facilitates the simulantaneous creation of up to 16 ReactorSensors (Github issue #34).
* Enhancement: On the "after" sequence option menu, if the condition description is truncated to length, use a tooltip to display the full description on hover.
* Enhancement: The "after" sequence option menu now allows non-ancestor groups of the current condition.
* Fix: The "Ignore Case" checkbox was sometimes presented when not needed (e.g. <= and >= operators).
* Fix: Variable with no expression isn't created as state variable until non-blank/non-null value assigned; it is now created regardless.
* Hotfix 19140-01: Fix expression field (Expressions tab) not enabled on draw.

## Version 3.1 (released)

* Fix: Interval condition stomping on needed value, disrupting any subsequent time-related conditions.
* Fix: New Variable/Expression is created in the wrong container so it wasn't immediately sortable.
* Enhancement: The `getstate()` expression function now accepts an empty string for the device argument, which means the current ReactorSensor (self-reference).
* Fix: Ensure activities for group are removed when group deleted.
* Fix: When the root group is NUL, every eval looks like a change to the throttling algorithm and erroneously change-throttles the RS too soon. Logically, an RS with a NUL root group should never change-throttle, it can only update-throttle.
* Hotfix-19127-01: Fix condition/group drag/drop within same parent group not saving (inter-group is OK).

## Version 3.0 (released)

* Enhancement: The device-defined conditions normally seen in the Vera scene editor are now offered as shortcuts for creating conditions;
* Enhancement: Loading of action data from Vera now retries automatically--improves remote user experience.
* Fix: an issue allowing multiple system watches for a single variable; benign, but not perfectly efficient, and causes repetitious (and therefore confusing) event log messages [issue #26].
* Enhancement: New "Delay reset" option allows false state of condition to be delayed by the specified number of seconds (this can be used to debounce device states, or as an "off" delay for motion sensing, for example) [issue #16];
* Fix: Apply timezone fix from LuaXP distribution (applies to parsing dates/times with embedded TZ spec only).
* Enhancement: Activities are now collapsable, and since the number of activities is equal to the number of groups plus two, it's possible to hide unused groups as well (this is a persistent state/choice that operates plugin-wide) [issue#24];
* Enhancement: New "Group State" condition allows the user to condition upon the state of another group in the same or another ReactorSensor.
* Enhancement: Reporting of errors (such as reference to a device or scene that no longer exists) in conditions and activities is improved through the use of the (notification-capable) `Trouble` state variable. Related diagnostic information is written to the Logic Summary events list. A new icon with a yellow warning triangle superimposed calls attention to ReactorSensors reporting trouble.
* Enhancement: The new expression function `trouble( msg [, title] )` has been added to allow expressions to signal trouble for any purpose. The *msg* argument is written to the Logic Summary event list, along with the optional *title*. The default title is simply "trouble()".
* Enhancement: The `finddevice()` expression function now takes an optional second boolean argument that determines if an error is thrown (and thus trouble is reported) if the referenced device is not found. If not provided or *false*, `null` is returned (the legacy behavior); if *true*, an eval error is thrown and trouble is signalled.
* Enhancement: The `getstate()` expression function now takes an option fourth boolean argument that determines if an error is thrown (and trouble is reported) if the referenced device is not found. If not provided or *true*, an error is thrown and trouble is signalled (the legacy behavior); if *false*, `null` is returned.
  > Note: The default *legacy* behaviors (i.e. when the new optional argument is not provided) described above for `getstate()` and `finddevice()` are different; this is intentional and consistent with their operation prior to this enhancement (so the behavior of existing expressions does not change). The new argument is, however, consistent, in that when a device cannot be found and *true* has been explicitly passed, an error will be thrown and trouble signalled by both functions, or if *false* is passed, `null` will be returned by both functions.
* Enhancement: The status display now highlights errors and changed values.
* Enhancement: The expressions editor now shows the most recent sensor evaluation result for each expression.
* Enhancement: **POSSIBLE BREAKING CHANGE** As of this version, the evaluation order of expressions is explicitly sequential. Previously, the order was system-determined. By going to sequential evaluation, it is possible for variable to store the previous value of another (e.g. by the expression "OldVal=Val" preceding the expression/calculation of Val). In addition, the values stored in state variables are no longer the primary values used in evaluations. Now, the actual returned values from LuaXP are stored on the ReactorSensor state and saved between sensor updates, and across restarts and reboots (that is, they are now persistent).
* Enhancement: Condition groups are now a hierarchical construct, and group logic is user-settable (AND/OR/XOR + NOT). This adds considerable flexibility to the condition logic for users, at the expense of some complexity in the UI (implementation/operation is not significantly different).
* Enhancement: Users may now create Activities for each condition group, not just the over trip/untrip of the sensor.
* Enhancement: It is now possible to copy the contents of one activity to another.

## Version 2.5 (released)

* Hotfix-19094-01: Fix validation crash in interval condition parameter check, loses hour and minute data on edit.
* Fix: an issue allowing multiple system watches for a single variable; benign, but not perfectly efficient, and causes repetitious (and therefore confusing) event log messages [issue #26].

## Version 2.4 (released)

* Change: Embedded URLs to Vera community forums updated to new Discourse-based community.
* Fix: fix an issue with Safari 12 user not being able to edit "sustained for" time on service conditions.
* Enhancement: The response time for house mode changes has been dramatically improved (without increased polling).
* Enhancement: Reactor now uses a weak table to cache compiled Lua. This allows the system to purge the compiled fragments if the memory is needed elsewhere. This can be disabled by setting SuppressWeakLuaFunc to 1 in the Reactor master device (+reload).
* Enhancement: The restore facility can now restore a configuration to a selected ReactorSensor, rather than only to an RS with the same name; this makes it possible to copy Reactor configuration between devices. Incorporates hotfix-19044-01.
* Fix hotfix-19044-01: Restore of configuration not being written to device correctly, so restore appears to succeed, but device is unchanged.
* Fix hotfix-19040-01: Fix missing pre-init of context variable that causes later spurious error (reported on openLuup).
* Change: Remove deprecated execLua context values "reactor_device" and "reactor_ext_arg"

## Version 2.3 (released)

* Fix (hotfix19032-02): a problem where the delay type is not restoring to the UI properly when editing existing action (reported by Vpow).
* Fix (hotfix19032-01): an initial "inline" delay can lose it's time reference and go into a loop, never executing the actions (only when the delay starts the activity; also reported by Vpow).
* Fix (hotfix19029-03): Revert eventList2 back to prior order until we can properly sort out how to handle making the scene trigger list more user-friendly without disrupting existing scene triggers (which I did; reported by dJOS).
* Fix (hotfix19029-02): if the usergeofences array contained a reference to a user not in the users array of user_data, the UI would crash attempting to load (reported by Fanan).
* Fix (hotfix19029-01): fix to geofence condition so that first-time users don't have sensor crash before master device has properly populated the initial data (reported by connormacleod).

## Version 2.3 (released)

* Fix (hotfix19032-02): a problem where the delay type is not restoring to the UI properly when editing existing action (reported by Vpow).
* Fix (hotfix19032-01): an initial "inline" delay can lose it's time reference and go into a loop, never executing the actions (only when the delay starts the activity; also reported by Vpow).
* Fix (hotfix19029-03): Revert eventList2 back to prior order until we can properly sort out how to handle making the scene trigger list more user-friendly without disrupting existing scene triggers (which I did; reported by dJOS).
* Fix (hotfix19029-02): if the usergeofences array contained a reference to a user not in the users array of user_data, the UI would crash attempting to load (reported by Fanan).
* Fix (hotfix19029-01): fix to geofence condition so that first-time users don't have sensor crash before master device has properly populated the initial data (reported by connormacleod).

## Version 2.2 (released)

* Enhancement: Allow invert of group state (i.e. return false when all conditions are met); makes some logic simpler for users.
* Enhancement: Groups can now be moved up and down (like conditions), just for organizational purposes (order has no meaning to the logic). It's also possible to delete a group directly (previously you had to delete all of its conditions one-by-one, and that would then delete the group). The enable/disable control was made an icon in the same control group as the foregoing tools for consistency and better appearance.
* Enhancement: When editing variable expressions, a new "insert getstate" tool is available to more easily fetch device state variable values into the expression.
* Enhancement: Reactor will check "Run Lua" fragments by putting them through Lua loadstring(), as an early check for syntax errors.
* Enhancement: Reactor now implements service SwitchPower1, which mirrors the SecuritySensor1 state (i.e. the binary light is on when the ReactorSensor is tripped; off when it is untripped); this allows facilities that don't support SecuritySensor1 but can support SwitchPower1 to sense and manipulate the ReactorSensor.
* Enhancement: New condition type "geofence" lets you react to one or more users being home, or not at home, or in one of the user's configured locations.
* Enhancement: Show current value of state variable when selecting configuring service conditions (conditions that test service state variables). The display value will be truncated to 64 characters. Hovering over the displayed value or "Current value" label will display the entire string.
* Enhancement: RunLua actions can now use Reactor.dump() to display the content of tables (e.g. `print(Reactor.dump(luup.scenes))`).
* Enhancement: attempt to load the ACE editor if it is not loaded, so it can be used to edit RunLua code with syntax highlighting under both UI7 and AltUI (AltUI loads ACE for us). Note: ACE is disabled by default currently on UI7, as there is some issue with Chrome/Mac; it seems to work for other browsers, so if you want to try/use it, set the `UseACE` state variable to "1" on the Reactor master device.
* Enhancement: "change" operator now supports "from" and "to" values, so a condition can test more than just if the value changes at all, but also if it changes from/to specific value (e.g. house mode changes from Away to Home).
* Fix an issue where cache expiry of condition state data may cause trip/untrip manual action buttons to fail to execute Lua fragments in the activities. This does not affect the normal, automatic operation of trip/untrip in response to conditions, only manual.

## Version 2.1 (released)

This is primarily a fix release that corrects a number of UI errors that people have run into.

* Enhancement: Use datalist on browsers that support it for entry of allowed value list (menu) fields, which creates more flexibility for the user in that the defined values are shown (and autocomplete), but other values can be entered (in case they are absent from enhancement data).
* Enhancement: cleaner handling of optional parameters in enhanced services; handle all parameters in un-enhanced services as optional unless a default is known.
* Enhancement: add values to logic summary display for conditions.
* Fix: error checking on RunScene action was affecting rows other than that being edited.
* Fix: import of a scene containing only Lua (no groups) did nothing previously; now imports a single Lua action.
* Fix: test tools not enabling when checked (reported by pukka).
* Fix: notification_only scenes can have null room IDs, which breaks sorting (fixed).
* Fix: Fix problem with "unsaved changes" prompt coming up again on re-entry to cpanel after prior cpanel exit when save is declined.

## Version 2.0 (released) ##

* Move all documentation to the project wiki; lots of doc improvements (and still work to do, particularly on the Activities page). Contributers are welcome. Wiki: https://github.com/toggledbits/Reactor/wiki
* Allow renaming of condition groups, so you can give them functional names rather than the unique IDs automatically assigned. Valid group names must start with a letter with alphanumeric (and underscore) allowed to follow.
* Make sure each action logs a message to ReactorSensor's event log, and preserve the log across sensor restarts. Also add a new MaxEvents start variable on the master device to override the default of 50 events (per sensor, applies to all).
* Add ability to enable or disable a condition group in the UI. A disabled condition group is not evaluated, and cannot contribute to the "tripped" state of its ReactorSensor. It is treated as if it didn't exist. The new ReactorSensor action SetGroupEnabled allows groups to be enabled and disabled by action.
* Add service condition operators "is TRUE" and "is FALSE", which test a more general set of values to determine boolean state (some devices use 1/0, some the words true/false, etc.).
* Add service condition operator "changes" to pulse true for a short period when the value changes (regardless of value--pulse if it's different from the prior value). The default pulse length is 2 seconds, but is configurable per ReactorSensor via ValueChangeHoldTime (seconds). The 2-second default generally changes faster than the Vera UI7 dashboard display updates, so the rapid change may not be visible on the dashboard card, but the ReactorSensor "Status" tab updates more quickly and exposes/confirms the activity.
* Fix a Y2K38 issue (!) where a user can enter a year for a date/time condition that would produce an out-of-range value for Vera's 32-bit OS; restrict year values to a compliant subset (1970-2037).
* Reactor now supports its own activities, and no longer requires that the user create scenes separately outside of Reactor. You asked for a "scene builder," so here's my first attempt (well, the first one that you seeing :) ).
* New condition type "Interval" is true for a brief period at the specified interval (days, hours, minutes). A "relative to" time specification allows adjustment of the reference time for the cycle; for example, a 4 hour interval with a relative time of 15:00 (3pm) will fire at 03:00, 07:00, 11:00, 15:00, 19:00, and 23:00.
* Expire cached state for conditions; use is only upon update, and between updates, which may be a large span of time, the memory used is held by the reference; expiring the entry after a short period balances memory use with performance. The expiry is tunable via the master device's StateCacheExpiry parameter (0 disables expiry).
* ReactorSensors now implement RunScene and StopScene; scenes run by a ReactorSensor run in the context of the sensor, rather than the Reactor master device (which can still run scenes in its own context). The global (Vera-wide) scene context (assigned by context device 0) is also supported. This means that scenes can now be run (or stopped) in three different types of non-overlapping context, to avoid multiple sensor actions from stepping on each other.
* The SetVariable action is now implemented for ReactorSensors; it sets the value of a Reactor variable (or creates it with the given value). This allows activities a shortcut to manipulate values.

## Version 1.8 (released) ##

* Add civil, nautical, and astronomical dawn/dusk timing to sunrise/sunset conditions. This is by request from several users at relatively extreme latitudes, for whom the offsets to sunrise/sunset are insufficient to accurately represent light/dark conditions throughout the year with continuous tweaking.
* Declare LastDST in service file for Reactor (main).
* Fix cdata watch action to correctly restart sensor automatically (so user doesn't have to do manually).

## Version 1.7 (released) ##

* Address issue with rescheduling condition check when span and crossing midnight (cond doing right thing, rescheduler not following).
* Provide additional information in "Summary" request for more comprehensive diagnostics.
* Improve rescheduling of M/D H:M format time conditions.
* "After" sequencing condition now allows an interval in which sequence must be met (e.g. A must follow B within X seconds).

## Version 1.6 (released) ##

* Add service/variable condition option to "latch" a condition: if the condition is met, it is true and remains true until its parent group goes false (i.e. another non-latched condition in the same group goes false), even if the tested condition becomes false first.
* "Sustained for" option on service/variable conditions now allows testing for "less than" a specified duration, so one can write a condition that detects, for example, when a switch is on for less than 5 seconds. The default op is "at least" (i.e. the prior behavior is the default behavior).
* Hidden and "system" scenes are no longer shown on the Activities tab scene menus.
* Backup and restore of configuration now has a UI on the master device.
* Fix issue #8: crash on startup when attempting to resume scene with no actions (scene.groups is non-existent/nil)
* Clarify the implementation of "scene context". These are more fully described on my web site, and outside of Reactor, are only relevant to other apps/plugins using Reactor's scene runner in lieu of Vera's to run scenes.

## Version 1.5 (released) ##

* Reactor now has the ability to trigger scenes itself, rather than requiring the user to implement a native scene device trigger.
* Reactor now can run scenes internally, and tracks the progress of a scene, so that Luup reload or Vera restart does not interrupt the completion of the scene (the scene resumes execution upon restart of the plugin). An "RunScene" action in the Reactor service also allows Lua users to use Reactor's scene runner rather than the Vera native one (and thus also be protected from restarts/reloads). A "StopScene" action allows any or all scenes to be stopped.
* Master device now checks power source and battery level for Vera Secure, and stores the values for access via expressions. Reacting to power loss (Vera on battery power) and battery level should now be possible, on VeraSecure only. These values will be blank on all other platforms.
* Considerable optimization of time handling, to further reduce CPU load when time-related conditions (including weekday and sun) are used.
* The deprecated form of time test (from 1.1) has been removed; if a user config still contains a reference to this condition type, it will throw an error.

## Version 1.4 (released) ##

* Fix a bug in the initialization of house mode that causes a startup error.
* Fix initialization of servce options in UI so that repeat count isn't default.
* Skip self-watches of expression variables (optimizes evaluation count).

## Version 1.3 (released) ##

* Repeats over time. It is now possible to create a condition matching a number of repeats of a state over time, for example, a sensor that trips 3 or more times within a 5 minute period. This is configured in the condition options for service/variable conditions.
* Implement variables and expression parsing. Users may configure variables whose value is the result of a complex expression. This uses LuaXP (like SiteSensor), with some added functions for locating devices and retrieving state variable values. Additional functions to be added as need becomes evident. These variables are stored in state on the ReactorSensor, and so are available systemwide, as well as within the ReactorDevice for condition matching.
* Implement "Luup Reloaded" condition, which is true the first time it is evaluated after a Luup restart.
* Implement "TripCount" variable to complement "Runtime"; counts the number of times the ReactorSensor has tripped; reset by ResetRuntime action.
* Move housemode check to master tick on parent device; ReactorSensors no longer poll for house mode changes (the parent notifies them via watch callback);
* Fixed a typo in the conditions UI that causes an erroneous condition expression to be generated for "not equals" service values (issue #4). This fix was released to "stable" on 2018-07-09.
* Fix the name of the "Trip" button in the ALTUI dashboard card.
* Initialize (if needed) SecuritySensor1's AutoUntrip variable (default 0). When non-zero, Luup automatically untrips the sensor after the configured number of seconds. This is a Luup function, not a Reactor function, but is not currently implemented in openLuup (I've asked akbooer to consider it).

## Version 1.2 (released) ##

* Deprecate current time condition and create new replacement with more definitive logic. First, the handling of sunrise/sunset is moved to its own condition, with offsets, and the possibility to test *after*, *before*, *between* and *not between*. The new date/time condition (internally 'trange' for time range) allows M/D/Y H:M, M/D H:M, or just H:M. The UI enforces these combinations. This reduces the number of combinations, many of which are difficult to make sense of explain in the old, unrestricted model. See documentation for detailed explanation.
* Add "Runtime" state variable accumulating the total number of seconds a ReactorSensor has been in tripped state. Reset it using the ResetRuntime action or writing 0 to the state variable directly.
* Implement "Test" tab with ability to set a fixed date and house mode, to help users test conditions (and help me test as well).
* Implement rate-limiting for both updates and tripped state changes. The default is 30 updates or 5 tripped state changed per minute (configurable via service variables). Exceeding these rates throttles the sensor (it ignores input for a while). This is primarily to prevent an unwitting user from creating a sensor loop that overwhelmes the processor.
* Add UI to arm/disarm on dashboard and control panel.
* Clean up the humam-readable form of the (now deprecated) old-style time condition (issue #2).
* Show a disabled icon when a ReactorSensor is disabled.
* Make sure category and subcategory are correctly set on new sensors.

## Version 1.1 (released) ##

* Support "sequences light"--restrict the success of a condition to the prior success of another.
* Ability to restart a sensor without doing a Luup reload, via UI button, ReactorSensor action, and request action.
* Add real-time status display with current values and color highlighting of state.
* Improve date/time matching and handling, make it more deterministic and forgiving of unspecified date/time components;
* Improve stability of sunrise/sunset comparisons by caching daily values (Luup's move around as they pass).
* Improve error handling in UI for unparseable/empty configuration and state data (supports fast reset of sensor config and/or state by direct manipulation/erasure of state variables, e.g. via Advanced tab of Vera UI).
* Try to not let users lose changes to configuration if they forget to hit "Save" before leaving the configuration panel.
* Add support for DebugMode state variable to enable debug, fix debug request handler.
* Fix a bug that scrambled Vera UI's brains when a ReactorSensor's status display was opened, making "Advanced" tab show incorrect device data thereafter (until browser refreshed).

## Version 1.0 (released) ##

* Initial public release.<|MERGE_RESOLUTION|>--- conflicted
+++ resolved
@@ -11,13 +11,9 @@
 * Enhancement: Loadable functions can be used to create user-specific/custom functions for expressions. See the docs.
 * Internal: restart now clears LuaXP context.
 * Internal: correct function name in log message.
-<<<<<<< HEAD
 * Internal: update directly from Github (via request).
 * Internal: change default WatchResponseHoldOff to 0; watch responses now run in zero-task timing.
-=======
-* Internal: update directly from Github (via request)
 * Hotfix 20245-01: The parameter name for the `RepairDevice` action introduced in 3.7 has been changed to `RepairTarget` for better compatibility with Luup requests.
->>>>>>> 149da874
 * Hotfix 20225-01: Fix a small issue that makes creation of new RS require additional Luup reload.
 
 ## Version 3.7 (20190)
