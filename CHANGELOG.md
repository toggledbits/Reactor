# Change Log #

<<<<<<< HEAD
## Version 1.9 (development) ##

* Fix year check on date/time type to prevent Y2K38 problems on 32-bit Veras.
* Add Interval condition type, which becomes *true* for a short period on the specified interval (days, hours, minutes). An optional relative time spec anchors the cycle reference time; for example, a 4 hour interval with a relative time of 15:00 (3pm) will fire at 03:00, 07:00, 11:00, 15:00, 19:00, and 23:00.
=======
## Version 2.0 (released) ##

Note to OpenLuup Users: openLuup 2018.11.21 is required to run this version.

* Move all documentation to the project wiki; lots of doc improvements (and still work to do, particularly on the Activities page). Contributers are welcome. Wiki: https://github.com/toggledbits/Reactor/wiki
* Allow renaming of condition groups, so you can give them functional names rather than the unique IDs automatically assigned. Valid group names must start with a letter with alphanumeric (and underscore) allowed to follow.
* Make sure each action logs a message to ReactorSensor's event log, and preserve the log across sensor restarts. Also add a new MaxEvents start variable on the master device to override the default of 50 events (per sensor, applies to all).
* Add ability to enable or disable a condition group in the UI. A disabled condition group is not evaluated, and cannot contribute to the "tripped" state of its ReactorSensor. It is treated as if it didn't exist. The new ReactorSensor action SetGroupEnabled allows groups to be enabled and disabled by action.
* Add service condition operators "is TRUE" and "is FALSE", which test a more general set of values to determine boolean state (some devices use 1/0, some the words true/false, etc.).
* Add service condition operator "changes" to pulse true for a short period when the value changes (regardless of value--pulse if it's different from the prior value). The default pulse length is 2 seconds, but is configurable per ReactorSensor via ValueChangeHoldTime (seconds). The 2-second default generally changes faster than the Vera UI7 dashboard display updates, so the rapid change may not be visible on the dashboard card, but the ReactorSensor "Status" tab updates more quickly and exposes/confirms the activity.
* Fix a Y2K38 issue (!) where a user can enter a year for a date/time condition that would produce an out-of-range value for Vera's 32-bit OS; restrict year values to a compliant subset (1970-2037).
* Reactor now supports its own activities, and no longer requires that the user create scenes separately outside of Reactor. You asked for a "scene builder," so here's my first attempt (well, the first one that you seeing :) ).
* New condition type "Interval" is true for a brief period at the specified interval (days, hours, minutes). A "relative to" time specification allows adjustment of the reference time for the cycle; for example, a 4 hour interval with a relative time of 15:00 (3pm) will fire at 03:00, 07:00, 11:00, 15:00, 19:00, and 23:00.
* Expire cached state for conditions; use is only upon update, and between updates, which may be a large span of time, the memory used is held by the reference; expiring the entry after a short period balances memory use with performance. The expiry is tunable via the master device's StateCacheExpiry parameter (0 disables expiry).
* ReactorSensors now implement RunScene and StopScene; scenes run by a ReactorSensor run in the context of the sensor, rather than the Reactor master device (which can still run scenes in its own context). The global (Vera-wide) scene context (assigned by context device 0) is also supported. This means that scenes can now be run (or stopped) in three different types of non-overlapping context, to avoid multiple sensor actions from stepping on each other.
* The SetVariable action is now implemented for ReactorSensors; it sets the value of a Reactor variable (or creates it with the given value). This allows activities a shortcut to manipulate values.
>>>>>>> c6067736

## Version 1.8 (released) ##

* Add civil, nautical, and astronomical dawn/dusk timing to sunrise/sunset conditions. This is by request from several users at relatively extreme latitudes, for whom the offsets to sunrise/sunset are insufficient to accurately represent light/dark conditions throughout the year with continuous tweaking.
* Declare LastDST in service file for Reactor (main).
* Fix cdata watch action to correctly restart sensor automatically (so user doesn't have to do manually).

## Version 1.7 (released) ##

* Address issue with rescheduling condition check when span and crossing midnight (cond doing right thing, rescheduler not following).
* Provide additional information in "Summary" request for more comprehensive diagnostics.
* Improve rescheduling of M/D H:M format time conditions.
* "After" sequencing condition now allows an interval in which sequence must be met (e.g. A must follow B within X seconds).

## Version 1.6 (released) ##

* Add service/variable condition option to "latch" a condition: if the condition is met, it is true and remains true until its parent group goes false (i.e. another non-latched condition in the same group goes false), even if the tested condition becomes false first.
* "Sustained for" option on service/variable conditions now allows testing for "less than" a specified duration, so one can write a condition that detects, for example, when a switch is on for less than 5 seconds. The default op is "at least" (i.e. the prior behavior is the default behavior).
* Hidden and "system" scenes are no longer shown on the Activities tab scene menus.
* Backup and restore of configuration now has a UI on the master device.
* Fix issue #8: crash on startup when attempting to resume scene with no actions (scene.groups is non-existent/nil)
* Clarify the implementation of "scene context". These are more fully described on my web site, and outside of Reactor, are only relevant to other apps/plugins using Reactor's scene runner in lieu of Vera's to run scenes.

## Version 1.5 (released) ##

* Reactor now has the ability to trigger scenes itself, rather than requiring the user to implement a native scene device trigger.
* Reactor now can run scenes internally, and tracks the progress of a scene, so that Luup reload or Vera restart does not interrupt the completion of the scene (the scene resumes execution upon restart of the plugin). An "RunScene" action in the Reactor service also allows Lua users to use Reactor's scene runner rather than the Vera native one (and thus also be protected from restarts/reloads). A "StopScene" action allows any or all scenes to be stopped.
* Master device now checks power source and battery level for Vera Secure, and stores the values for access via expressions. Reacting to power loss (Vera on battery power) and battery level should now be possible, on VeraSecure only. These values will be blank on all other platforms.
* Considerable optimization of time handling, to further reduce CPU load when time-related conditions (including weekday and sun) are used.
* The deprecated form of time test (from 1.1) has been removed; if a user config still contains a reference to this condition type, it will throw an error.

## Version 1.4 (released) ##

* Fix a bug in the initialization of house mode that causes a startup error.
* Fix initialization of servce options in UI so that repeat count isn't default.
* Skip self-watches of expression variables (optimizes evaluation count).

## Version 1.3 (released) ##

* Repeats over time. It is now possible to create a condition matching a number of repeats of a state over time, for example, a sensor that trips 3 or more times within a 5 minute period. This is configured in the condition options for service/variable conditions.
* Implement variables and expression parsing. Users may configure variables whose value is the result of a complex expression. This uses LuaXP (like SiteSensor), with some added functions for locating devices and retrieving state variable values. Additional functions to be added as need becomes evident. These variables are stored in state on the ReactorSensor, and so are available systemwide, as well as within the ReactorDevice for condition matching.
* Implement "Luup Reloaded" condition, which is true the first time it is evaluated after a Luup restart.
* Implement "TripCount" variable to complement "Runtime"; counts the number of times the ReactorSensor has tripped; reset by ResetRuntime action.
* Move housemode check to master tick on parent device; ReactorSensors no longer poll for house mode changes (the parent notifies them via watch callback);
* Fixed a typo in the conditions UI that causes an erroneous condition expression to be generated for "not equals" service values (issue #4). This fix was released to "stable" on 2018-07-09.
* Fix the name of the "Trip" button in the ALTUI dashboard card.
* Initialize (if needed) SecuritySensor1's AutoUntrip variable (default 0). When non-zero, Luup automatically untrips the sensor after the configured number of seconds. This is a Luup function, not a Reactor function, but is not currently implemented in openLuup (I've asked akbooer to consider it).

## Version 1.2 (released) ##

* Deprecate current time condition and create new replacement with more definitive logic. First, the handling of sunrise/sunset is moved to its own condition, with offsets, and the possibility to test *after*, *before*, *between* and *not between*. The new date/time condition (internally 'trange' for time range) allows M/D/Y H:M, M/D H:M, or just H:M. The UI enforces these combinations. This reduces the number of combinations, many of which are difficult to make sense of explain in the old, unrestricted model. See documentation for detailed explanation.
* Add "Runtime" state variable accumulating the total number of seconds a ReactorSensor has been in tripped state. Reset it using the ResetRuntime action or writing 0 to the state variable directly.
* Implement "Test" tab with ability to set a fixed date and house mode, to help users test conditions (and help me test as well).
* Implement rate-limiting for both updates and tripped state changes. The default is 30 updates or 5 tripped state changed per minute (configurable via service variables). Exceeding these rates throttles the sensor (it ignores input for a while). This is primarily to prevent an unwitting user from creating a sensor loop that overwhelmes the processor.
* Add UI to arm/disarm on dashboard and control panel.
* Clean up the humam-readable form of the (now deprecated) old-style time condition (issue #2).
* Show a disabled icon when a ReactorSensor is disabled.
* Make sure category and subcategory are correctly set on new sensors.

## Version 1.1 (released) ##

* Support "sequences light"--restrict the success of a condition to the prior success of another.
* Ability to restart a sensor without doing a Luup reload, via UI button, ReactorSensor action, and request action.
* Add real-time status display with current values and color highlighting of state.
* Improve date/time matching and handling, make it more deterministic and forgiving of unspecified date/time components;
* Improve stability of sunrise/sunset comparisons by caching daily values (Luup's move around as they pass).
* Improve error handling in UI for unparseable/empty configuration and state data (supports fast reset of sensor config and/or state by direct manipulation/erasure of state variables, e.g. via Advanced tab of Vera UI).
* Try to not let users lose changes to configuration if they forget to hit "Save" before leaving the configuration panel.
* Add support for DebugMode state variable to enable debug, fix debug request handler.
* Fix a bug that scrambled Vera UI's brains when a ReactorSensor's status display was opened, making "Advanced" tab show incorrect device data thereafter (until browser refreshed).

## Version 1.0 (released) ##

* Initial public release.<|MERGE_RESOLUTION|>--- conflicted
+++ resolved
@@ -1,11 +1,5 @@
 # Change Log #
 
-<<<<<<< HEAD
-## Version 1.9 (development) ##
-
-* Fix year check on date/time type to prevent Y2K38 problems on 32-bit Veras.
-* Add Interval condition type, which becomes *true* for a short period on the specified interval (days, hours, minutes). An optional relative time spec anchors the cycle reference time; for example, a 4 hour interval with a relative time of 15:00 (3pm) will fire at 03:00, 07:00, 11:00, 15:00, 19:00, and 23:00.
-=======
 ## Version 2.0 (released) ##
 
 Note to OpenLuup Users: openLuup 2018.11.21 is required to run this version.
@@ -22,7 +16,6 @@
 * Expire cached state for conditions; use is only upon update, and between updates, which may be a large span of time, the memory used is held by the reference; expiring the entry after a short period balances memory use with performance. The expiry is tunable via the master device's StateCacheExpiry parameter (0 disables expiry).
 * ReactorSensors now implement RunScene and StopScene; scenes run by a ReactorSensor run in the context of the sensor, rather than the Reactor master device (which can still run scenes in its own context). The global (Vera-wide) scene context (assigned by context device 0) is also supported. This means that scenes can now be run (or stopped) in three different types of non-overlapping context, to avoid multiple sensor actions from stepping on each other.
 * The SetVariable action is now implemented for ReactorSensors; it sets the value of a Reactor variable (or creates it with the given value). This allows activities a shortcut to manipulate values.
->>>>>>> c6067736
 
 ## Version 1.8 (released) ##
 
