# Change Log #

<<<<<<< HEAD
## Version 1.5 (develop branch) ##

* Considerable optimization of time handling, to further reduce CPU load when time-related conditions (including weekday and sun) are used.
* Incorporate my scene runner from SceneSlayer (another plugin of mine, as yet unpublished). This improves on Vera's native scenes by (a) making delayed scene groups resilient against Luup restarts and reboots, and (b) providing the ability to stop a running scene (i.e. delayed groups that have not yet executed can be abandoned at any time).

## Version 1.4 (released) ##

* Remove self-watches on expressions (eval optimization).
=======
## Version 1.4 (released) ##

* Fix a bug in the initialization of house mode that causes a startup error.
* Fix initialization of servce options in UI so that repeat count isn't default.
* Skip self-watches of expression variables (optimizes evaluation count).
>>>>>>> 0c1e7009

## Version 1.3 (released) ##

* Repeats over time. It is now possible to create a condition matching a number of repeats of a state over time, for example, a sensor that trips 3 or more times within a 5 minute period. This is configured in the condition options for service/variable conditions.
* Implement variables and expression parsing. Users may configure variables whose value is the result of a complex expression. This uses LuaXP (like SiteSensor), with some added functions for locating devices and retrieving state variable values. Additional functions to be added as need becomes evident. These variables are stored in state on the ReactorSensor, and so are available systemwide, as well as within the ReactorDevice for condition matching.
* Implement "Luup Reloaded" condition, which is true the first time it is evaluated after a Luup restart.
* Implement "TripCount" variable to complement "Runtime"; counts the number of times the ReactorSensor has tripped; reset by ResetRuntime action.
* Move housemode check to master tick on parent device; ReactorSensors no longer poll for house mode changes (the parent notifies them via watch callback);
* Fixed a typo in the conditions UI that causes an erroneous condition expression to be generated for "not equals" service values (issue #4). This fix was released to "stable" on 2018-07-09.
* Fix the name of the "Trip" button in the ALTUI dashboard card.
* Initialize (if needed) SecuritySensor1's AutoUntrip variable (default 0). When non-zero, Luup automatically untrips the sensor after the configured number of seconds. This is a Luup function, not a Reactor function, but is not currently implemented in openLuup (I've asked akbooer to consider it).

## Version 1.2 (released) ##

* Deprecate current time condition and create new replacement with more definitive logic. First, the handling of sunrise/sunset is moved to its own condition, with offsets, and the possibility to test *after*, *before*, *between* and *not between*. The new date/time condition (internally 'trange' for time range) allows M/D/Y H:M, M/D H:M, or just H:M. The UI enforces these combinations. This reduces the number of combinations, many of which are difficult to make sense of explain in the old, unrestricted model. See documentation for detailed explanation.
* Add "Runtime" state variable accumulating the total number of seconds a ReactorSensor has been in tripped state. Reset it using the ResetRuntime action or writing 0 to the state variable directly.
* Implement "Test" tab with ability to set a fixed date and house mode, to help users test conditions (and help me test as well).
* Implement rate-limiting for both updates and tripped state changes. The default is 30 updates or 5 tripped state changed per minute (configurable via service variables). Exceeding these rates throttles the sensor (it ignores input for a while). This is primarily to prevent an unwitting user from creating a sensor loop that overwhelmes the processor.
* Add UI to arm/disarm on dashboard and control panel.
* Clean up the humam-readable form of the (now deprecated) old-style time condition (issue #2).
* Show a disabled icon when a ReactorSensor is disabled.
* Make sure category and subcategory are correctly set on new sensors.

## Version 1.1 (released) ##

* Support "sequences light"--restrict the success of a condition to the prior success of another.
* Ability to restart a sensor without doing a Luup reload, via UI button, ReactorSensor action, and request action.
* Add real-time status display with current values and color highlighting of state.
* Improve date/time matching and handling, make it more deterministic and forgiving of unspecified date/time components;
* Improve stability of sunrise/sunset comparisons by caching daily values (Luup's move around as they pass).
* Improve error handling in UI for unparseable/empty configuration and state data (supports fast reset of sensor config and/or state by direct manipulation/erasure of state variables, e.g. via Advanced tab of Vera UI).
* Try to not let users lose changes to configuration if they forget to hit "Save" before leaving the configuration panel.
* Add support for DebugMode state variable to enable debug, fix debug request handler.
* Fix a bug that scrambled Vera UI's brains when a ReactorSensor's status display was opened, making "Advanced" tab show incorrect device data thereafter (until browser refreshed).

## Version 1.0 (released) ##

* Initial public release.<|MERGE_RESOLUTION|>--- conflicted
+++ resolved
@@ -1,6 +1,5 @@
 # Change Log #
 
-<<<<<<< HEAD
 ## Version 1.5 (develop branch) ##
 
 * Considerable optimization of time handling, to further reduce CPU load when time-related conditions (including weekday and sun) are used.
@@ -8,14 +7,9 @@
 
 ## Version 1.4 (released) ##
 
-* Remove self-watches on expressions (eval optimization).
-=======
-## Version 1.4 (released) ##
-
 * Fix a bug in the initialization of house mode that causes a startup error.
 * Fix initialization of servce options in UI so that repeat count isn't default.
 * Skip self-watches of expression variables (optimizes evaluation count).
->>>>>>> 0c1e7009
 
 ## Version 1.3 (released) ##
 
