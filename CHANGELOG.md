--- conflicted
+++ resolved
@@ -2,23 +2,13 @@
 
 NOTE TO OPENLUUP USERS: All current versions of Reactor REQUIRE openLuup 2018.11.21 or higher.
 
-<<<<<<< HEAD
 ## Version 2.3 (development)
 
-* Fix: improve handling of startup for geofencing when not previously used (hotfix-19029-01).
-* Fix: fix a problem with geofencing data gathering crashing UI if user_data contains a geofence entry for a user that is not in the users list (hotfix-19029-02).
-* Fix: Reverse order change made to eventList2 as 2.2 pending further investigation of template id vs ordinal position (hotfix-19029-03).
-=======
-## Version 2.2 (hotfix, as of 2019-02-01, aka 19032)
-
-Currently, to capture all hotfixes below, you need to update THREE files: J_ReactorSensor_UI7.js, L_Reactor.lua, and D_ReactorSensor_UI7.json.
-
-* Fix 19032-02: a problem where the delay type is not restoring to the UI properly when editing existing action (reported by Vpow).
-* Fix 19032-01: an initial "inline" delay can lose it's time reference and go into a loop, never executing the actions (only when the delay starts the activity; also reported by Vpow).
-* Fix 19029-03: Revert eventList2 back to prior order until we can properly sort out how to handle making the scene trigger list more user-friendly without disrupting existing scene triggers (which I did; reported by dJOS).
-* Fix 19029-02: if the usergeofences array contained a reference to a user not in the users array of user_data, the UI would crash attempting to load (reported by Fanan).
-* Fix 19029-01: fix to geofence condition so that first-time users don't have sensor crash before master device has properly populated the initial data (reported by connormacleod).
->>>>>>> 5ffafca8
+* Fix (hotfix19032-02): a problem where the delay type is not restoring to the UI properly when editing existing action (reported by Vpow).
+* Fix (hotfix19032-01): an initial "inline" delay can lose it's time reference and go into a loop, never executing the actions (only when the delay starts the activity; also reported by Vpow).
+* Fix (hotfix19029-03): Revert eventList2 back to prior order until we can properly sort out how to handle making the scene trigger list more user-friendly without disrupting existing scene triggers (which I did; reported by dJOS).
+* Fix (hotfix19029-02): if the usergeofences array contained a reference to a user not in the users array of user_data, the UI would crash attempting to load (reported by Fanan).
+* Fix (hotfix19029-01): fix to geofence condition so that first-time users don't have sensor crash before master device has properly populated the initial data (reported by connormacleod).
 
 ## Version 2.2 (released)
 
