--- conflicted
+++ resolved
@@ -8,8 +8,6 @@
 
 **DEPRECATION NOTICE:** The expression functions `arraypush()`, `arraypop()`, `arrayunshift()` and `arrayshift()` have been made first-class functions in the LuaXP module under the names `push()`, `pop()`, `unshift()` and `shift()` respectively. The `array...()` versions are now deprecated, and will be removed from a future release. Please convert to the new functions, which for all practical purposes are identical (so you just need to change the names in your expressions and it's done).
 
-<<<<<<< HEAD
-=======
 **DEPRECATION NOTICE:** The `Reactor.groups` table is now deprecated; use `Reactor.conditions` instead (just change the name in your code, it works the same). See [the Reactor documentation](https://www.toggledbits.com/static/reactor/docs/Run-Lua-Action/) for more information.
 
 ## Version 3.9 development (21126)
@@ -44,7 +42,6 @@
 * Hotfix 20300-01: Fix an error in the event log pathname when rotating the event log (diagnostic only).
 * Hotfix 20291-01: Fix an error that makes geofence updating run as a job in all circumstances (normally only runs as a job when the JSON library is an older than 2.5+LPeg). This will primarily benefit Plus/Secure users who have install available library updates (mostly developers and power users).
 
->>>>>>> c2a44d8b
 ## Version 3.8 (20262)
 
 * Enhancement: The functions `b64()` and `unb64()` are now available in expressions to (respectively) Base64 encode and decode a string.
