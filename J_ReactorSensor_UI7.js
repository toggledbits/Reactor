//# sourceURL=J_ReactorSensor_UI7.js
/**
 * J_ReactorSensor_UI7.js
 * Configuration interface for ReactorSensor
 *
 * Copyright 2018,2019,2020 Patrick H. Rigney, All Rights Reserved.
<<<<<<< HEAD
 * This file is part of Reactor. For license information, see LICENSE at https://github.com/toggledbits/Reactor
=======
 * This file is part of Reactor. Use subject to license; please see
 * license details at https://www.toggledbits.com/static/reactor/docs/Installation#license-and-use-restrictions
>>>>>>> c2a44d8b
 *
 */
/* globals api,jQuery,ace,MultiBox,ALTUI_revision,Promise,escape,unescape */
/* jshint browser: true, devel: true, multistr: true, laxcomma: true, undef: true, unused: false */

//"use strict"; // fails on UI7, works fine with ALTUI

var ReactorSensor = (function(api, $) {

	/* unique identifier for this plugin... */
	var uuid = '21b5725a-6dcd-11e8-8342-74d4351650de';

<<<<<<< HEAD
	var pluginVersion = '3.8-20262';
=======
	var pluginVersion = "3.9 (21126)";
>>>>>>> c2a44d8b

	var DEVINFO_MINSERIAL = 482;

	var _UIVERSION = 21126;     /* must coincide with Lua core */

	var _CDATAVERSION = 20045;  /* must coincide with Lua core */

	var _DOCURL = "https://www.toggledbits.com/static/reactor/docs/3.9/";

	var _MIN_ALTUI_VERSION = 2536;
	var	_MAX_ALTUI_VERSION = 2552;

	var myModule = {};

	var serviceId = "urn:toggledbits-com:serviceId:ReactorSensor";
	var deviceType = "urn:schemas-toggledbits-com:device:ReactorSensor:1";

	var moduleReady = false;
	var needsRestart = false;
	var iData = [];
	var roomsByName = false;
	var actions = {};
	var deviceActionData = {};
	var deviceInfo = {};
	var userIx = {};
	var userNameIx = {};
	var configModified = false;
	var inStatusPanel = false;
	var spyDevice = false;
	var lastx = 0;

	var isOpenLuup = false;
	var isALTUI = false;
	var devVeraAlerts = false;
	var devVeraTelegram = false;
	var dateFormat = "%F"; /* ISO8601 defaults */
	var timeFormat = "%T";
	var unsafeLua = true;

	var onBeforeCpanelClose; /* forward declaration */

	var condTypeName = {
		"comment": "Comment",
		"service": "Device State",
		"housemode": "House Mode",
		"weekday": "Weekday",
		"sun": "Sunrise/Sunset",
		"trange": "Date/Time",
		"interval": "Interval",
		"ishome": "Geofence",
		"reload": "Luup Reloaded",
		"grpstate": "Group State",
		"var": "Expression Value",
		"group": "Group"
	};
	/* Note: default true for the following: hold, pulse, latch */
	var condOptions = {
		"group": { sequence: true, duration: true, repeat: true },
		"service": { sequence: true, duration: true, repeat: true },
		"housemode": { sequence: true, duration: true, repeat: true },
		"weekday": { },
		"sun": { sequence: true },
		"trange": { },
		"interval": { pulse: false, latch: false },
		"ishome": { sequence: true, duration: true },
		"reload": { },
		"grpstate": { sequence: true, duration: true, repeat: true },
		"var": { sequence: true, duration: true, repeat: true }
	};
	var weekDayName = [ '?', 'Sun', 'Mon', 'Tue', 'Wed', 'Thu', 'Fri', 'Sat' ];
	var monthName = [ '?', 'Jan', 'Feb', 'Mar', 'Apr', 'May', 'Jun', 'Jul', 'Aug', 'Sep', 'Oct', 'Nov', 'Dec' ];
	var opName = { "bet": "between", "nob": "not between", "after": "after", "before": "before" };
	var houseModeName = [ '?', 'Home', 'Away', 'Night', 'Vacation' ];
	var inttypes = {
		"ui1": { min: 0, max: 255 }, "i1": { min: -128, max: 127 },
		"ui2": { min: 0, max: 65535 }, "i2": { min: -32768, max: 32767 },
		"ui4": { min: 0, max: 4294967295 }, "i4": { min: -2147483648, max: 2147483647 },
		"int": { min: -2147483648, max: 2147483647 }
	};
	var serviceOps = [
		{ op: '=', desc: 'equals', args: 1, optional: 1 },
		{ op: '<>', desc: 'not equals', args: 1, optional: 1 },
		{ op: '<', desc: '<', args: 1, numeric: 1,  },
		{ op: '<=', desc: '<=', args: 1, numeric: 1,  },
		{ op: '>', desc: '>', args: 1, numeric: 1,  },
		{ op: '>=', desc: '>=', args: 1, numeric: 1,  },
		{ op: 'bet', desc: 'between', args: 2, numeric: 1, format: "%1 and %2" },
		{ op: 'nob', desc: 'not between', args: 2, numeric: 1, format: "%1 and %2" },
		{ op: 'starts', desc: 'starts with', args: 1,  },
		{ op: 'notstarts', desc: 'does not start with', args: 1,  },
		{ op: 'ends', desc: 'ends with', args: 1,  },
		{ op: 'notends', desc: 'does not end with', args: 1,  },
		{ op: 'contains', desc: 'contains', args: 1,  },
		{ op: 'notcontains', desc: 'does not contain', args: 1,  },
		{ op: 'in', desc: 'in', args: 1 },
		{ op: 'notin', desc: 'not in', args: 1 },
		{ op: 'istrue', desc: 'is TRUE', args: 0, nocase: false },
		{ op: 'isfalse', desc: 'is FALSE', args: 0, nocase: false },
		{ op: 'isnull', desc: 'is NULL', args: 0, nocase: false },
		{ op: 'change', desc: 'changes', args: 2, format: "from %1 to %2", optional: 2, blank: "(any)" },
		{ op: 'update', desc: 'updates', args: 0, nocase: false }
	];

	var varRefPattern = /^\{([^}]+)\}\s*$/;

	var notifyMethods = [
		  { id: "", name: "Vera-native" }
		, { id: "SM", name: "SMTP Mail", users: false, extra: [
				{ id: "recipient", label: "Recipient(s):", placeholder: "blank=default recipient; comma-separate multiple", optional: true },
				{ id: "subject", label: "Subject:", placeholder: "blank=this ReactorSensor's name", optional: true }
			], config: { name: "SMTPServer" } }
		, { id: "PR", name: "Prowl", users: false, requiresUnsafeLua: true, extra: [
				{ id: "priority", label: "Priority:", type: "select", default: "0", values: [ "-2=Very low", "-1=Low", "0=Normal", "1=High", "2=Emergency" ] }
			], config: { name: "ProwlAPIKey" } }
		, { id: "PO", name: "Pushover", users: false, requiresUnsafeLua: true, extra: [
				{ id: "title", label: "Message Title", placeholder: "blank=this ReactorSensor's name", default: "", optional: true },
				{ id: "podevice", label: "Device:", placeholder: "optional", default: "", optional: true },
				{ id: "priority", label: "Priority:", type: "select", default: "0", values: [ "-2=Very low", "-1=Low", "0=Normal", "1=High" ] }, /* 2=Emergency doesn't seem to work, no alert is received 2020-09-23 */
				{ id: "sound", label: "Sound:", type: "select", default: "", optional: true,
					values: [
						"=(device default)", "none=(none/silent)", "vibrate=(vibrate only)", "pushover=Pushover",
						"bike=Bike", "bugle=Bugle", "cashregister=Cash Register", "classical=Classical", "cosmic=Cosmic", "falling=Falling",
						"gamelan=Gamelan", "incoming=Incoming", "intermission=Intermission", "magic=Magic", "mechanical=Mechanical",
						"pianobar=Piano Bar", "siren=Siren", "spacealarm=Space Alarm", "tugboat=Tug Boat", "alien=Alien Alarm (long)",
						"climb=Climb (long)", "persistent=Persistent (long)", "echo=Pushover Echo (long)", "updown=Up Down (long)"
					]
				},
				{ id: "token", label: "Pushover Token:", placeholder: "blank=from Reactor config", default:"", optional: true }
			], config: { name: "PushoverUser" } }
		, { id: "SD", name: "Syslog", users: false, extra: [
				{ id: "hostip", label: "Syslog Server IP:", placeholder: "Host IP4 Address", validpattern: "^\\d{1,3}\\.\\d{1,3}\\.\\d{1,3}\\.\\d{1,3}$" },
				{ id: "facility", label: "Facility:", type: "select", default: "23", values: [ "0=kern","1=user","2=mail","3-daemon","4=auth","5=syslog","6=lp","7=news","8=uucp","9=clock","10=security","11=FTP","12=NTP","13=audit","14=alert","16=local0","17=local1","18=local2","19=local3","20=local4","21=local5","22=local6","23=local7" ] },
				{ id: "severity", label: "Severity:", type: "select", default: "5", values: [ "0=emerg","1=alert","2=crit","3=err","4=warn","5=notice","6=info","7=debug" ] }
			] }
		, { id: "UU", name: "User URL", users: false, requiresUnsafeLua: true, extra: [
				{ id: "url", label: "URL:", type: "textarea", placeholder: "URL", validpattern: "^https?://", default: "http://localhost/alert?message={message}", fullwidth: true }
			] }
		, { id: "VA", name: "VeraAlerts" }
		, { id: "VT", name: "VeraTelegram", users: false, extra: [
				{ id: "imageurl", label: "Image URL:", type: "textarea", placeholder: "URL", validpattern: "^https?://", default: "", optional: true, fullwidth: true },
				{ id: "videourl",  label: "Video URL:", type: "textarea", placeholder: "URL", validpattern: "^https?://", default: "", optional: true, fullwidth: true },
				{ id: "chatid",  label: "Chat ID:", default: "", optional: true },
				{ id: "disablenotification",  label: "Disable Notification:", type: "select", values: [ "False=No", "True=Yes" ] }
			] }
	];

	var msgUnsavedChanges = "You have unsaved changes! Press OK to save them, or Cancel to discard them.";
	var msgGroupIdChange = "Click to change group name";
	var msgOptionsShow = "Show condition options";
	var msgOptionsHide = "Hide condition options";
	var msgRemoteAlert = "You appear to be using remote access for this session. Editing of ReactorSensor configurations via remote access is possible, but not recommended due to the latency and inconsistency of cloud connections and infrastructure. You may experience issues, particularly when saving large configurations. Using local access exclusively is strongly recommended. It is also a good idea to back up your ReactorSensors (using the Backup/Restore tab in the Reactor master device) prior to editing via remote access.";

	var NULLCONFIG = { conditions: {} };

	/* Insert the header items */
	/* Checkboxes, see https://codepen.io/VoodooSV/pen/XoZJme */
	function header() {
		if ( 0 !== $( 'style#reactor-core-styles' ).length ) return;
		/* Load material design icons */
		var $head = $( 'head' );
		$head.append('<link href="https://fonts.googleapis.com/icon?family=Material+Icons" rel="stylesheet">');
		$head.append( '\
<style id="reactor-core-styles">\
	div.reactortab { background-color: white; color: black; } \
	div.re-alertbox { border: 3px solid #ff3; border-radius: 8px; padding: 8px 8px; box-shadow: #999 2px 2px; background-color: #fff; color: #000; } \
	div.reactortab input.narrow { max-width: 6em; } \
	div.reactortab .re-fullwidth { width: 100%; } \
	div.reactortab input.tiny { max-width: 4em; text-align: center; } \
	div.reactortab label { font-weight: normal; padding: 0 2px; } \
	div.reactortab label.re-secondaryinput { margin-left: 0.5em; margin-right: 0.5em; } \
	div.reactortab .tbinline { display: inline-block; } \
	div.reactortab .tbhidden { display: none !important; } /* workaround for show/hide bug in jquery restoring wrong display mode */ \
	div.reactortab .checkbox { padding-left: 20px; } \
	div.reactortab .checkbox label { display: inline-block; vertical-align: middle; position: relative; padding-left: 8px; } \
	div.reactortab .checkbox label::before { content: ""; display: inline-block; position: absolute; width: 20px; height: 20px; left: 0; margin-left: -20px; border: 1px solid #ccc; border-radius: 3px; background-color: #fff; -webkit-transition: border 0.15s ease-in-out, color 0.15s ease-in-out; -o-transition: border 0.15s ease-in-out, color 0.15s ease-in-out; transition: border 0.15s ease-in-out, color 0.15s ease-in-out; } \
	div.reactortab .checkbox label::after { display: inline-block; position: absolute; width: 20px; height: 20px; left: 1px; top: -2px; margin-left: -20px; padding-left: 0; padding-top: 0; font-size: 18px; color: #333; } \
	div.reactortab .checkbox input[type="checkbox"],div.reactortab .checkbox input[type="radio"] { opacity: 0; z-index: 1; } \
	div.reactortab .checkbox input[type="checkbox"]:focus + label::before { outline: thin dotted; outline: 5px auto -webkit-focus-ring-color; outline-offset: -2px; } \
	div.reactortab .checkbox input[type="checkbox"]:checked + label::after { font-family: "Material Icons"; content: "\\e5ca"; } \
	div.reactortab .checkbox input[type="checkbox"]:disabled + label { opacity: 0.65; } \
	div.reactortab .checkbox input[type="checkbox"]:disabled + label::before { background-color: #eee; cursor: not-allowed; } \
	div.reactortab .checkbox.checkbox-inline { margin-top: 0; display: inline-block; } \
	div.reactortab .tb-about { margin-top: 24px; } \
	div.reactortab .tberror { border: 1px solid red; } \
	div.reactortab .tbwarn { border: 1px solid yellow; background-color: yellow; } \
	div.reactortab .tbdocslink { margin-left: 4px; } \
	div.reactortab .tbdocslink i.material-icons { font-size: 18px; position: relative; top: 4px; } \
	div.reactortab button.md-btn:disabled { color: #ccc; cursor: not-allowed; } \
	div.reactortab button.md-btn[disabled] { color: #ccc; cursor: not-allowed; } \
	div.reactortab button.md-btn { line-height: 1em; cursor: pointer; color: #333; background-color: #fff; padding: 1px 0px 0px 0px; border: 1px solid transparent; border-radius: 4px; box-shadow: #ccc 2px 2px; background-image: linear-gradient( to bottom, #fff, #e6e6e6 ); background-repeat: repeat-x; } \
	div.reactortab button.md-btn i { font-size: 16pt; line-height: 1em; } \
	div.reactortab optgroup { color: #333; font-weight: bold; } \
	div.reactortab .re-dropdown { border: 1px solid black; padding: 4px 4px; background-color: #fff; color: #000;} \
	div.reactortab .dropdown-item { display: block; width: 100%; padding: 2px 12px; clear: both; font-weight: normal; color: #000; text-align: inherit; white-space: nowrap; background-color: transparent; border: 0; } \
	div.reactortab .dropdown-item:hover { color: #fff; background-color: #66aaff; text-decoration: none; } \
	div.reactortab .dropdown-divider { border-top: 1px solid #999; margin: 0.5em 0; } \
	div.reactortab .dropdown-header { display: block; width: 100%; padding: 2px 12px; clear: both; font-weight: bold; color: #000; text-align: inherit; background-color: transparent; border: 0; } \
	div.reactortab .dropdown-header:hover { text-decoration: none; } \
	div#tbcopyright { display: block; margin: 12px 0px; } \
	div#tbbegging { display: block; color: #ff6600; margin-top: 12px; } \
	div.reactortab .vanotice { font-size: 0.9em; line-height: 1.5em; color: #666; margin-top: 4px; } \
	div.reactortab div.re-alertblock { margin: 4px 4px; padding: 8px 8px; border: 2px solid red; color: red; border-radius: 8px; font-size: 0.9em; } \
</style>');
		if ( isALTUI ) {
			$head.append( '<style id="reactor-platform-styles">/* ALTUI */</style>' );
		} else {
			/* Vera */
			$head.append( '<style id="reactor-platform-styles">/* Vera */\
div.reactortab .form-inline { display: -ms-flexbox; display: flex; -ms-flex-flow: row wrap; flex-flow: row wrap; align-items: center; } \
</style>' );
		}
	}

	/* Return footer */
	function footer() {
		var html = '';
		html += '<div class="clearfix">';
		html += '<div id="tbbegging"><em>Find Reactor useful?</em> Please consider a small one-time donation to support this and my other plugins on <a href="https://www.toggledbits.com/donate" target="_blank">my web site</a>. I am grateful for any support you choose to give!</div>';
		html += '<div id="tbcopyright">Reactor ver ' + pluginVersion + ' &copy; 2018,2019,2020 <a href="https://www.toggledbits.com/" target="_blank">Patrick H. Rigney</a>,' +
			' All Rights Reserved. Please check out the <a href="' + _DOCURL + '" target="_blank">online documentation</a>' +
			' and <a href="https://community.getvera.com/c/plugins-and-plugin-development/reactor" target="_blank">community forums</a> for support.</div>';
		try {
			html += '<div id="browserident">' + navigator.userAgent + '</div>';
		} catch( e ) {}

		return html;
	}

	function checkRemoteAccess() {
		// return !isOpenLuup && null === api.getDataRequestURL().match( /^https?:\/\/(\d+)\.(\d+)\.(\d+)\.(\d+)/ );
		return false; /* LATER 3.5 2019-12-02... not yet, let's see how other var changes work out */
	}

	/* Create an ID that's functionally unique for our purposes. */
	function getUID( prefix ) {
		/* Not good, but good enough. */
		var newx = Date.now() - 1529298000000;
		if ( newx <= lastx ) newx = lastx + 1;
		lastx = newx;
		return ( prefix === undefined ? "" : prefix ) + newx.toString(36);
	}

	function isEmpty( s ) {
		return undefined === s || null === s || "" === s ||
			( "string" === typeof( s ) && null !== s.match( /^\s*$/ ) );
	}

	function quot( s ) {
		return JSON.stringify( s );
	}

	/* Remove special characters that disrupt JSON processing on Vera (dkjson 1.2 in particular */
	/* Ref http://dkolf.de/src/dkjson-lua.fsl/home (see 1.2 comments) */
	/* Ref https://docs.microsoft.com/en-us/openspecs/ie_standards/ms-es3/def92c0a-e69f-4e5e-8c5e-9f6c9e58e28b */
	function purify( s ) {
		return "string" !== typeof(s) ? s :
			s.replace(/[\x00-\x1f\x7f-\x9f\u2028\u2029]/g, "");
			/* or... s.replace( /[\u007F-\uFFFF]/g, function(ch) { return "\\u" + ("0000"+ch.charCodeAt(0).toString(16)).substr(-4); } ) */
	}

	function hasAnyProperty( obj ) {
		// assert( "object" === typeof( obj );
		if ( "object" === typeof( obj ) ) {
			for ( var p in obj ) {
				if ( obj.hasOwnProperty( p ) ) return true;
			}
		}
		return false;
	}

	/* Find a value in an array using a function to match; returns value, not index. */
	function arrayFindValue( arr, func, start ) {
		var l = arr.length;
		for ( var k=(start || 0); k<l; ++k ) {
			if ( func( arr[k] ) ) return arr[k];
		}
		return null;
	}

	function idSelector( id ) {
		return String( id ).replace( /([^A-Z0-9_-])/ig, "\\$1" );
	}

	/* Select current value in menu; if not present, select first item. */
	function menuSelectDefaultFirst( $mm, val ) {
		var $opt = $( 'option[value=' + quot( coalesce( val, "" ) ) + ']', $mm );
		if ( 0 === $opt.length ) {
			$opt = $( 'option:first', $mm );
		}
		val = $opt.val(); /* actual value now */
		$mm.val( val );
		return val;
	}

	/** Select current value in menu; insert if not present. The menu txt is
	 * optional.
	 */
	function menuSelectDefaultInsert( $mm, val, txt ) {
		var $opt = $( 'option[value=' + quot( val ) + ']', $mm );
		if ( 0 === $opt.length ) {
			$opt = $( '<option></option>' ).val( val ).text( txt || ( val + '? (missing)' ) );
			$mm.addClass( "tberror" ).append( $opt );
		}
		val = $opt.val(); /* actual value now */
		$mm.val( val );
		return val;
	}

	/** getWiki - Get (as jQuery) a link to Wiki for topic */
	function getWiki( where ) {
		var $v = $( '<a></a>', {
			"class": "tbdocslink",
			"alt": "Link to documentation for topic",
			"title": "Link to documentation for topic",
			"target": "_blank",
			"href": _DOCURL + String(where || "")
		} );
		$v.append( '<i class="material-icons">help_outline</i>' );
		return $v;
	}

	/* Return value or default if undefined */
	function coalesce( v, d ) {
		return ( null === v || undefined === v ) ? d : v;
	}

	/* Evaluate input string as integer, strict (no non-numeric chars allowed other than leading/trailing whitespace, empty string fails). */
	function getInteger( s ) {
		s = String(s).trim().replace( /^\+/, '' ); /* leading + is fine, ignore */
		if ( s.match( /^-?[0-9]+$/ ) ) {
			return parseInt( s );
		}
		return NaN;
	}

	/* Like getInteger(), but returns dflt if no value provided (blank/all whitespace) */
	function getOptionalInteger( s, dflt ) {
		if ( /^\s*$/.test( String(s) ) ) {
			return dflt;
		}
		return getInteger( s );
	}

	function getDeviceFriendlyName( dev, devobj ) {
		if ( -1 === dev ) return '(self)';
		devobj = devobj || api.getDeviceObject( dev );
		if ( ! devobj ) {
			console.log( "getDeviceFriendlyName() dev=(" + typeof(dev) + ")" + String(dev) + ", devobj=(" + typeof(devobj) + ")" + String(devobj) + ", returning false" );
			return false;
		}
		return String(devobj.name) + " (#" + String(devobj.id) + ")";
	}

	/* Get parent state */
	function getParentState( varName, myid ) {
		var me = api.getDeviceObject( myid || api.getCpanelDeviceId() );
		return api.getDeviceState( me.id_parent || me.id, "urn:toggledbits-com:serviceId:Reactor", varName );
	}

	/* Set parent state */
	function setParentState( varName, val, myid ) {
		var me = api.getDeviceObject( myid || api.getCpanelDeviceId() );
		return api.setDeviceStatePersistent( me.id_parent || me.id, "urn:toggledbits-com:serviceId:Reactor", varName, val );
	}

	function checkUpdate() {
		return new Promise( function( resolve, reject ) {
			$.ajax({
				url: "https://api.github.com/repos/toggledbits/Reactor/releases",
				data: {
					r: Math.random()
				},
				dataType: "json",
				timeout: 15000,
				cache: false
			}).fail( function( /* jqXHR, textStatus, errorThrown */ ) {
				reject();
			}).done( function( data ) {
				var newest = false;
				for ( var j=0; j<data.length; ++j ) {
					var rel = data[j];
					if ( "master" === rel.target_commitish || "hotfix" === rel.target_commitish ) {
						var pubtime = Date.parse( rel.published_at );
						rel.published_at = pubtime;
						if ( !newest || pubtime > rel.published_at ) {
							newest = rel;
						}
					}
				}

				/* Now see if newest is not current */
				if ( newest ) {
					var st = getParentState( "grelease", false ) || "";
					var r = st.split( /\|/ );
					if ( r.length > 0 && r[0] == String(newest.id) ) {
						/* Installed version is current version */
						newest = false;
					}
				}
				resolve( newest );
			});
		});
	}

	/* Get data for this instance */
	function getInstanceData( myid ) {
		myid = myid || api.getCpanelDeviceId();
		iData[ myid ] = iData[ myid ] || {};
		return iData[ myid ];
	}

	/* Generate an inline checkbox. */
	function getCheckbox( id, value, label, classes, help ) {
		var $div = $( '<div class="checkbox checkbox-inline"></div>' );
		if ( isALTUI ) {
			$div.removeClass().addClass( 'form-check' );
			$('<input>').attr( { type: 'checkbox', id: id } )
				.val( value )
				.addClass( 'form-check-input' )
				.addClass( classes || "" )
				.appendTo( $div );
			$('<label></label>').attr( 'for', id )
				.addClass( 'form-check-label' )
				.html( label )
				.appendTo( $div );
		} else {
			$( '<input type="checkbox">' ).attr( 'id', id ).val( value )
				.addClass( classes || "" )
				.appendTo( $div );
			$( '<label></label>' ).attr( 'for', id ).html( label )
				.appendTo( $div );
		}
		if ( help ) {
			getWiki( help ).appendTo( $div );
		}
		return $div;
	}

	/* Generate an inline radio button */
	function getRadio( name, ix, value, label, classes ) {
		var $div;
		if ( isALTUI ) {
			$div = $( '<div></div>' ).addClass( 'form-check' );
			$('<input>').attr( { type: 'radio', id: name + ix, name: name } )
				.val( value )
				.addClass( 'form-check-input' )
				.addClass( classes || "" )
				.appendTo( $div );
			$('<label></label>').attr( 'for', name + ix )
				.addClass( 'form-check-label' )
				.html( label )
				.appendTo( $div );
		} else {
			$div = $( '<label class="radio"></label>' )
				.html( label );
			$( '<input type="radio">' )
				.attr( { id: name+ix, name: name } )
				.val( value )
				.addClass( classes || "" )
				.prependTo( $div );
		}
		return $div;
	}

	/**
	 * ALTUI: Inconsistencies between versions of UI7, and intra- and inter-ALTUI,
	 * have to be resolved with some logic.
	 */
	function hideModal() {
		if ( api.hideMessagePopup ) {
			api.hideMessagePopup();
		} else {
			/* Sigh. Do both on ALTUI, in case amg0 fixes his dialogs some day. */
			if ( isALTUI ) {
				$( 'div#showMessagePopup' ).modal( 'hide' );
			}
			$( 'div#myModal' ).modal( 'hide' );
		}
	}

	/**
	 * ALTUI doesn't implement on_cpanel_close event. Use tab behavior.
	 * Pass any element on the current tab.
	 */
	function captureControlPanelClose( $el ) {
		if ( isALTUI ) {
			/** On ALTUI, we break plugin encapsulation by necessity and use
			 *  its tab handler to help us.
			 */
			var paneId = $el.closest( '.tab-pane' ).attr( 'id' );
			$( 'a[href="#' + paneId + '"]' ).off( 'hide.bs.tab.reactor' )
				.on( 'hide.bs.tab.reactor', function() {
					console.log("captureControlPanelClose() ALTUI module tab hide handler");
					onBeforeCpanelClose();
				});
			$( 'a[href="#altui-toggle-control-panel"]' ).off( 'hide.bs.tab.reactor' )
				.on( 'hide.bs.tab.reactor', function() {
					console.log("ALTUI control panel hide handler");
					onBeforeCpanelClose();
				});
		} else {
			api.registerEventHandler('on_ui_cpanel_before_close', ReactorSensor, 'onBeforeCpanelClose');
		}
	}

	/* Load configuration data. As of 3.5, we do not do any updates here. */
	function loadConfigData( myid ) {
		var me = api.getDeviceObject( myid );
		if ( ! ( me && deviceType === me.device_type ) ) {
			throw "Device " + String(myid) + " not found or incorrect type";
		}
		// PHR??? Dynamic false needs more testing. Save/update of local/lustatus should be sufficient
		/* Empty configs are not allowed, but happen when the Vera UI gets wildly out of sync with Vera,
		   which has happened increasingly since 7.29. */
		var s = api.getDeviceState( myid, serviceId, "cdata" /* , { dynamic: false } */ ) || "";
		if ( isEmpty( s ) ) {
			console.log( "ReactorSensor " + myid + ": EMPTY DATA" );
			alert( 'Reactor has detected that the Vera UI may be badly out of sync with the Vera itself. To remedy this, please (1) reload Luup or reboot your Vera, and then (2) do a "hard-refresh" of your browser (refresh with cache flush). Do not edit any devices or do anything else until this issue has been remedied.' );
			throw "empty configuration";
		} else if ( "###" === s ) {
			alert( 'Please go back out to the device list and make sure this ReactorSensor is ENABLED before re-entering configuration.' );
			throw "reset configuration";
		}
		var cdata;
		try {
			cdata = JSON.parse( s );
			/* Old Luup's json library doesn't support __jsontype metadata,
			   so fix up empty objects, which it renders as empty arrays. */
			if ( cdata.variables && Array.isArray( cdata.variables ) && cdata.variables.length == 0 ) {
				console.log("Fixing cdata.variables from array to object");
				cdata.variables = {};
			}
			if ( cdata.activities && Array.isArray( cdata.activities ) && cdata.activities.length == 0 ) {
				console.log("Fixing cdata.activities from array to object");
				cdata.activities = {};
			}
		} catch (e) {
			console.log("Unable to parse cdata: " + String(e));
			throw e;
		}
		/* Special version check */
		if ( ( cdata.version || 0 ) > _CDATAVERSION ) {
			alert("This ReactorSensor configuration is an unsupported format/version " +
				String( cdata.version ) + " for this version of Reactor (" +
				pluginVersion + " " + _CDATAVERSION + "). If you've downgraded Reactor from a later " +
				"version, you need to restore a backup of this ReactorSensor's configuration made " +
				"from the earlier version.");
			console.log("The configuration for this ReactorSensor is an unsupported format/version (" +
				String( cdata.version ) + "). Upgrade Reactor or restore an older config from backup.");
			throw "Incompatible configuration format/version";
		}
		/* Check for upgrade tasks from prior versions */
		delete cdata.undefined;
		if ( undefined === cdata.variables ) {
			/* Fixup v2 */
			cdata.variables = {};
		}
		if ( undefined === cdata.activities ) {
			cdata.activities = {};
		}
		if ( undefined === cdata.conditions.root ) {
			var root = { id: "root", name: api.getDeviceObject( myid ).name, type: "group", operator: "and", conditions: [] };
			cdata.conditions = { root: root };
		}

		/* Update device */
		cdata.device = myid;

		/* Store config on instance data */
		var d = getInstanceData( myid );
		d.cdata = cdata;
		delete d.ixCond; /* Remove until needed/rebuilt */

		configModified = false;
		return cdata;
	}

	/* Get configuration; load if needed */
	function getConfiguration( myid, force ) {
		myid = myid || api.getCpanelDeviceId();
		var d = getInstanceData( myid );
		if ( force || ! d.cdata ) {
			try {
				loadConfigData( myid );
				console.log("getConfiguration(): loaded config serial " + String(d.cdata.serial) + ", timestamp " + String(d.cdata.timestamp));
			} catch ( e ) {
				console.log("getConfiguration(): can't load config for "+myid+": "+String(e));
				console.log(e);
				return false;
			}
		} else {
			console.log("getConfiguration(): returning cached config serial " + String(d.cdata.serial));
		}
		return d.cdata;
	}

	/* Get condition index; build if needed (used by Status and Condition tabs) */
	function getConditionIndex( myid ) {
		var d = getInstanceData( myid );
		if ( undefined === d.ixCond ) {
			var cf = getConfiguration( myid );
			d.ixCond = {};
			var makeix = function( grp, level ) {
				d.ixCond[grp.id] = grp;
				grp.__depth = level; /* assigned to groups only */
				for ( var ix=0; ix<(grp.conditions || []).length; ix++ ) {
					grp.conditions[ix].__parent = grp;
					grp.conditions[ix].__index = ix;
					d.ixCond[grp.conditions[ix].id] = grp.conditions[ix];
					if ( "group" === ( grp.conditions[ix].type || "group" ) ) {
						makeix( grp.conditions[ix], level+1 );
					}
				}
			};
			makeix( cf.conditions.root || {}, 0 );
		}
		return d.ixCond;
	}

	function getConditionStates( myid ) {
		myid = myid || api.getCpanelDeviceId();
		var s = api.getDeviceState( myid, serviceId, "cstate" ) || "";
		var cstate = {};
		if ( ! isEmpty( s ) ) {
			try {
				cstate = JSON.parse( s );
				return cstate;
			} catch (e) {
				console.log("cstate cannot be parsed: " + String(e));
			}
		} else {
			console.log("cstate unavailable");
		}
		/* Return empty cstate structure */
		return { vars: {} };
	}

	/* Generic filter for DOtraverse to return groups only */
	function isGroup( node ) {
		return "group" === ( node.type || "group" );
	}

	/* Traverse - pre-order */
	function DOtraverse( node, op, args, filter ) {
		if ( node ) {
			if ( ( !filter ) || filter( node ) ) {
				op( node, args );
			}
			if ( "group" === ( node.type || "group" ) ) {
				var l = node.conditions ? node.conditions.length : 0;
				for ( var ix=0; ix<l; ix++ ) {
					DOtraverse( node.conditions[ix], op, args, filter );
				}
			}
		}
	}

	/* Return true if the grp (id) is an ancestor of condition (id) */
	function isAncestor( groupID, condID, myid ) {
		myid = myid || api.getCpanelDeviceId();
		var c = getConditionIndex( myid )[condID];
		if ( c.__parent.id === groupID ) return true;
		if ( "root" === c.__parent.id ) return false; /* Can't go more */
		/* Move up tree looking for matching group */
		return isAncestor( groupID, c.__parent.id, myid );
	}

	/* Return true if node (id) is a descendent of group (id) */
	function isDescendent( nodeID, groupID, myid ) {
		myid = myid || api.getCpanelDeviceId();
		var g = getConditionIndex( myid )[groupID];
		/* Fast exit if our anchor condition isn't a group (only groups have descendents) */
		if ( ! isGroup( g ) ) return false;
		var l = g.conditions ? g.conditions.length : 0;
		for ( var k=0; k<l; k++ ) {
			if ( nodeID === g.conditions[k].id ) return true;
			if ( isGroup( g.conditions[k] ) && isDescendent( nodeID, g.conditions[k].id, myid ) ) {
				return true;
			}
		}
		return false;
	}

	/* Clear module's per-device data and cached info */
	function clearModule() {
		iData = [];
		actions = {};
		deviceActionData = {};
		deviceInfo = {};
		userIx = {};
		userNameIx = {};
		configModified = false;
		inStatusPanel = false;
		spyDevice = false;
		lastx = 0;
		moduleReady = false;
		needsRestart = false;
	}

	/* Initialize the module */
	function initModule( myid ) {
		myid = myid || api.getCpanelDeviceId();
		var ud = api.getUserData();
		if ( !moduleReady ) {

			/* Initialize module data */
			console.log("Initializing module data for ReactorSensor_UI7, device " + myid);
			try {
				console.log("initModule() using jQuery " + String($.fn.jquery) + "; jQuery-UI " + String($.ui.version));
			} catch( e ) {
				console.log("initModule() error reading jQuery/UI versions: " + String(e));
			}

			clearModule();

			isOpenLuup = false;
			isALTUI = "undefined" !== typeof(MultiBox) && null !== document.location.href.match( /id=lr_ALTUI/i );
			console.log("isALTUI=",isALTUI);
			unsafeLua = true;
			devVeraAlerts = false;
			devVeraTelegram = false;

			/* Try to establish date format */
			dateFormat = "%F"; /* ISO8601 default */
			timeFormat = "%T";
			var cfd = parseInt( getParentState( "ForceISODateTime", myid ) || "0" );
			if ( isNaN(cfd) || 0 === cfd ) {
				console.log("initModule() configured date format " + String(ud.date_format) + " time " + String(ud.timeFormat));
				cfd = ud.date_format;
				if ( undefined !== cfd ) {
					dateFormat = cfd.replace( /yy/, "%Y" ).replace( /mm/, "%m" ).replace( /dd/, "%d" ).replace( "\\", "" );
					timeFormat = ( "12hr" === ud.timeFormat ) ? "%I:%M:%S%p" : "%T";
				}
			}

			/* Take a pass over devices and see what we discover */
			var dl = api.getListOfDevices();
			dl.forEach( function( devobj ) {
				if ( devobj.device_type === "openLuup" && devobj.id_parent == 0 ) {
					isOpenLuup = devobj.id;
				} else if ( devobj.device_type === "urn:richardgreen:device:VeraAlert:1" && devobj.id_parent == 0 ) {
					devVeraAlerts = devobj.id;
				} else if ( devobj.device_type === "urn:bochicchio-com:device:VeraTelegram:1" && devobj.id_parent == 0 ) {
					devVeraTelegram = devobj.id;
				} else if ( devobj.device_type === "urn:schemas-upnp-org:device:altui:1" && devobj.id_parent == 0 &&
					null !== document.location.href.match( /id=lr_ALTUI/i ) ) {
					isALTUI = devobj.id;
				}
			});

			/* Check UnsafeLua flag; old firmware doesn't have it so default OK (openLuup is always OK) */
			unsafeLua = ( false !== isOpenLuup ) || ( 0 !== parseInt( ud.UnsafeLua || "1" ) );

			/* User and geofence pre-processing */
			var l = ud.users ? ud.users.length : 0;
			for ( var ix=0; ix<l; ++ix ) {
				userIx[ud.users[ix].id] = { name: ud.users[ix].Name || ud.users[ix].id };
				userNameIx[ud.users[ix].Name || ud.users[ix].id] = ud.users[ix].id;
			}
			try {
				$.each( ud.usergeofences || [], function( ix, fobj ) {
					/* Logically, there should not be a usergeofences[] entry for a user that
					   doesn't exist in users[], but Vera says "hold my beer" apparently. */
					if ( undefined === userIx[ fobj.iduser ] ) userIx[ fobj.iduser ] = { name: String(fobj.iduser) + '?' };
					userIx[ fobj.iduser ].tags = {};
					userNameIx[ fobj.iduser ] = fobj.iduser;
					$.each( fobj.geotags || [], function( iy, gobj ) {
						userIx[ fobj.iduser ].tags[ gobj.id ] = {
							id: gobj.id,
							ishome: gobj.ishome,
							name: gobj.name
						};
					});
				});
			}
			catch (e) {
				console.log("Error applying usergeofences to userIx: " + String(e));
				console.log( e );
			}

			/* Don't do this again. */
			moduleReady = true;
		}

		/* Check agreement of plugin core and UI */
		var s = api.getDeviceState( myid, serviceId, "_UIV", { dynamic: false } ) || "0";
		console.log("initModule() for device " + myid + " requires UI version " + _UIVERSION + ", seeing " + s);
		if ( String(_UIVERSION) != s ) {
			api.setCpanelContent( '<div class="reactorwarning" style="border: 4px solid red; padding: 8px;">' +
				" ERROR! The Reactor plugin core version and UI version do not agree." +
				" This may cause errors or corrupt your ReactorSensor configuration." +
				" Please hard-reload your browser and try again " +
				' (<a href="https://duckduckgo.com/?q=hard+reload+browser" target="_blank">how?</a>).' +
				" If you have installed hotfix patches, you may not have successfully installed all required files." +
				" Expected " + String(_UIVERSION) + " got " + String(s) +
				".</div>" );
			return false;
		}

		if ( undefined === Promise ) {
			alert( "Warning! The browser you are using does not support features required by this interface. The recommended browsers are Firefox, Chrome, Safari, and Edge. If you are using a modern version of one of these browsers and getting this message, please report to rigpapa via the Vera Community forums." );
			return false;
		}

		if ( isALTUI ) {
			console.log("initModule() supported ALTUI versions:",_MIN_ALTUI_VERSION,"to",_MAX_ALTUI_VERSION);
			var validALTUI = false;
			var av;
			var av_range = String(_MIN_ALTUI_VERSION) + " to " + String(_MAX_ALTUI_VERSION);
			if ( "undefined" !== typeof ALTUI_revision ) {
				av = ALTUI_revision.match( /: *(\d+)/ );
				if ( null !== av ) {
					av = parseInt( av[1] );
					console.log("initModule(): ALTUI release",av,"from ALTUI_revision");
					if ( !isNaN( av ) && av >= _MIN_ALTUI_VERSION && av <= _MAX_ALTUI_VERSION ) {
						validALTUI = true;
					}
				}
			}
			if ( !validALTUI ) {
				alert("The running version of ALTUI has not been confirmed to be compatible with this version of the Reactor UI and is therefore not supported. Incompatibilities may cause loss of functionality or errors that result in data/configuration loss, and it is recommended that you up/downgrade to a compatible version of ALTUI before continuing.\n\nSupported versions are: " + av_range + ".\nYou are running " + String( ALTUI_revision ));
				return false;
			}
			try {
				var jq = String($.fn.jquery).split('.');
				jq = parseInt( jq[0] ) * 100 + parseInt( jq[1] );
				if ( jq >= 306 ) {
					alert("This version of the Reactor UI does not support the version of jQuery you are using on this system. Typically, the jQuery version is determined by the ALTUI version being used, and if that version of ALTUI is supported, its default jQuery is as well. Overriding ALTUI's default to a higher version can result in incompatibilities that could result in configuration corruption.\n\nNot supported: jQuery "+String($.fn.jquery));
					return false;
				}
			} catch( e ) {
				console.log("initModule() error checking jQuery version:",e);
			}
		}

		/* Load ACE. */
		s = getParentState( "UseACE", myid ) || "1";
		if ( "1" === s && ! window.ace ) {
			s = getParentState( "ACEURL" ) || "https://cdnjs.cloudflare.com/ajax/libs/ace/1.4.12/ace.js";
			$( "head" ).append( '<script src="' + s + '"></script>' );
		}

		/* Initialize for instance */
		console.log("initModule() initializing instance data for " + myid);
		iData[myid] = iData[myid] || {};
		getConfiguration( myid );

		/* Force this false every time, and make the status panel change it. */
		inStatusPanel = false;

		return true;
	}

	/**
	 * Return list of devices sorted alpha by room sorted alpha with "no room"
	 * forced last. Store this for future returns; deferred effort/memory use.
	 */
	function getSortedDeviceList() {
		if ( roomsByName ) return roomsByName;

		var myid = api.getCpanelDeviceId();
		var devices = api.cloneObject( api.getListOfDevices() );
		var noroom = { "id": 0, "name": "No Room", "devices": [] };
		var rooms = [ noroom ];
		var roomIx = {};
		roomIx[String(noroom.id)] = noroom;
		var dd = devices.sort( function( a, b ) {
			if ( a.id == myid ) return -1;
			if ( b.id == myid ) return 1;
			if ( a.name.toLowerCase() === b.name.toLowerCase() ) {
				return a.id < b.id ? -1 : 1;
			}
			return a.name.toLowerCase() < b.name.toLowerCase() ? -1 : 1;
		});
		var l = dd.length;
		for (var i=0; i<l; ++i) {
			var devobj = api.cloneObject( dd[i] );
			var roomid = devobj.room || 0;
			var roomObj = roomIx[String(roomid)];
			if ( undefined === roomObj ) {
				roomObj = api.cloneObject( api.getRoomObject(roomid) );
				roomObj.devices = [];
				roomIx[String(roomid)] = roomObj;
				rooms.push( roomObj );
			}
			roomObj.devices.push( devobj );
		}
		roomsByName = rooms.sort(
			/* Special sort for room name -- sorts "No Room" last */
			function (a, b) {
				if (a.id === 0) return 1;
				if (b.id === 0) return -1;
				if (a.name.toLowerCase() === b.name.toLowerCase()) return 0;
				return a.name.toLowerCase() > b.name.toLowerCase() ? 1 : -1;
			}
		);
		return roomsByName;
	}

	/* zero-fill */
	function fill( s, n, p ) {
		if ( "string" !== typeof(s) ) {
			s = String(s);
		}
		p = p || "0";
		var l = n - s.length;
		while ( l-- > 0 ) {
			s = p + s;
		}
		return s;
	}

	/* Format timestamp to string (models strftime) */
	function ftime( t, fmt ) {
		var dt = new Date();
		dt.setTime( t );
		var str = fmt || dateFormat;
		str = str.replace( /%(.)/g, function( m, p ) {
			switch( p ) {
				case 'Y':
					return String( dt.getFullYear() );
				case 'm':
					return fill( dt.getMonth()+1, 2 );
				case 'd':
					return fill( dt.getDate(), 2 );
				case 'H':
					return fill( dt.getHours(), 2 );
				case 'I':
					var i = dt.getHours() % 12;
					if ( 0 === i ) i = 12;
					return fill( i, 2 );
				case 'p':
					return dt.getHours() < 12 ? "AM" : "PM";
				case 'M':
					return fill( dt.getMinutes(), 2 );
				case 'S':
					return fill( dt.getSeconds(), 2 );
				case '%':
					return '%';
				case 'T':
					return ftime( t, "%H:%M:%S" );
				case 'F':
					return ftime( t, "%Y-%m-%d" );
				default:
					return m;
			}
		});
		return str;
	}

	function textDateTime( y, m, d, hh, mm, isEnd ) {
		hh = parseInt( hh || "0" );
		mm = parseInt( mm || "0" );
		var tstr = ( hh < 10 ? '0' : '' ) + hh + ':' + ( mm < 10 ? '0' : '' ) + mm;
		/* Possible forms are YMD, MD, D with time, or just time */
		if ( isEmpty( m ) ) {
			if ( isEmpty( d ) ) {
				return tstr;
			}
			return tstr + " on day " + d + " of each month";
		 }
		 m = parseInt( m );
		 return monthName[m] + ' ' + d + ( isEmpty( y ) ? '' : ' ' + y ) + ' ' + tstr;
	}

	/**
	 * Convert Lua timestamp (secs since Epoch) to text; if within 24 hours,
	 * show time only.
	 */
	function shortLuaTime( dt ) {
		if ( ( dt || 0 ) === 0 ) {
			return "";
		}
		var dtms = dt * 1000;
		var ago = Date.now() - dtms;
		if ( ago < 86400000 ) {
			return ftime( dtms, timeFormat );
		}
		return ftime( dtms, dateFormat + " " + timeFormat );
	}

	/**
	 * Delete a state variable (with callback). Note that failing to delete a
	 * variable isn't fatal, as we get ample opportunities to try again later.
	 */
	function deleteStateVariable( devnum, serviceId, variable, fnext ) {
		console.log("deleteStateVariable: deleting " + devnum + "." + serviceId + "/" + variable);
		$.ajax({
			url: api.getDataRequestURL(),
			data: {
				id: "variableset",
				DeviceNum: devnum,
				serviceId: serviceId,
				Variable: variable,
				Value: "",
				r: Math.random()
			},
			dataType: "text",
			cache: false,
			timeout: 5000
		}).fail( function( /* jqXHR, textStatus, errorThrown */ ) {
			console.log( "deleteStateVariable: failed, maybe try again later" );
		}).always( function() {
			console.log("deleteStateVariable: finished, calling next");
			if ( fnext ) { fnext(); }
		});
	}

	/**
	 * Attempt to remove state variables that are no longer used.
	 */
	function clearUnusedStateVariables( myid, cdata ) {
		if ( isOpenLuup ) return; /* Can't delete state vars on openLuup */
		var ud = api.getUserData();
		var dx = api.getDeviceIndex( myid );
		var deletes = [];
		var myinfo = ud.devices[dx];
		if ( undefined == myinfo ) return;
		/* N.B. ixCond will be present in the condition editor only */
		var ixCond = getConditionIndex( myid );
		var l = myinfo.states.length;
		for ( var ix=0; ix<l; ix++ ) {
			var st = myinfo.states[ix];
			var vname;
			if ( st.service === "urn:toggledbits-com:serviceId:ReactorValues" ) {
				vname = st.variable.replace( /_Error$/, "" );
				/* If variable doesn't exist or isn't marked for export, clear state vars */
				if ( ! ( cdata.variables || {} )[vname] || 0 === cdata.variables[vname].export ) {
					deletes.push( { service: st.service, variable: vname } );
					deletes.push( { service: st.service, variable: vname + "_Error" } );
				}
			} else if ( ixCond && st.service === "urn:toggledbits-com:serviceId:ReactorGroup" ) {
				vname = st.variable.replace( /^GroupStatus_/, "" );
				if ( ! ixCond[ vname ] ) {
					deletes.push( { service: st.service, variable: st.variable } );
				}
			}
		}
		function dodel() {
			var v = deletes.shift();
			if ( v ) {
				deleteStateVariable( myid, v.service, v.variable, dodel );
			}
		}
		dodel();
	}

	/* Return a Promise that resolves when Luup is reloaded and ready, as evidenced
	   by the functional state of the Reactor plugin's request handler. */
	function waitForReloadComplete( msg ) {
		return new Promise( function( resolve, reject ) {
			var expire = Date.now() + 90000;
			var dlg = false;
			function tryAlive() {
				$.ajax({
					url: api.getDataRequestURL(),
					data: {
						id: "lr_Reactor",
						action: "alive",
						r: Math.random()
					},
					dataType: "json",
					cache: false,
					timeout: 5000
				}).done( function( data ) {
					if ( data && data.status ) {
						if (dlg) {
							hideModal();
						}
						resolve( true );
					} else {
						if ( ! dlg ) {
							api.showCustomPopup( msg || "Waiting for Luup ready before operation...", { autoHide: false, category: 3 } );
							dlg = true;
						}
						if ( Date.now() >= expire ) {
							if (dlg) {
								hideModal();
							}
							reject( "timeout" );
						} else {
							setTimeout( tryAlive, 2000 );
						}
					}
				}).fail( function() {
					if ( Date.now() >= expire ) {
						if (dlg) {
							hideModal();
						}
						reject( "timeout" );
					} else {
						if ( ! dlg ) {
							api.showCustomPopup( msg || "Waiting for Luup ready before operation...", { autoHide: false, category: 3 } );
							dlg = true;
						}
						setTimeout( tryAlive, 5000 );
					}
				});
			}
			tryAlive();
		});
	}

	function saveConfiguration( myid, successFunc, failFunc ) {
		/* Save to persistent state */
		myid = myid || api.getCpanelDeviceId();
		var cdata = getConfiguration( myid );

		cdata.timestamp = Math.floor( Date.now() / 1000 );
		cdata.serial = ( cdata.serial || 0 ) + 1;
		cdata.device = myid;
		console.log("saveConfiguration(): saving #" + myid + " config serial " + String(cdata.serial) + ", timestamp " + String(cdata.timestamp));
		waitForReloadComplete( "Waiting for system ready before saving configuration..." ).then( function() {
			console.log("saveConfiguration() writing cdata");
			var jsstr = JSON.stringify( cdata,
				function( k, v ) { return ( k.match( /^__/ ) || v === null ) ? undefined : purify(v); }
			);
			api.setDeviceStateVariablePersistent( myid, serviceId, "cdata", jsstr,
				{
					'onSuccess' : function() {
						if ( ! isALTUI ) {
							api.setDeviceState( myid, serviceId, "cdata", jsstr ); /* force local/lu_status */
						}
						configModified = false;
						updateSaveControls();
						console.log("saveConfiguration(): successful");
						successFunc && successFunc();
					},
					'onFailure' : function() {
						console.log("saveConfiguration(): FAILED");
						failFunc && failFunc();
					}
				}
			); /* setDeviceStateVariable */
		}); /* then */
	}

	/**
	 * Handle save click: save the current configuration.
	 */
	function handleSaveClick( ev, fnext, fargs ) {
		var myid = api.getCpanelDeviceId();
		var cdata = getConfiguration( myid );

		$( "button.revertconf" ).prop( "disabled", true );
		$( "button.saveconf" ).text("Wait...").prop( "disabled", true );

		saveConfiguration( myid, function() {
			updateSaveControls();
			configModified = false;
			fnext && fnext.apply( null, fargs );
			if ( cdata.__reloadneeded ) {
				delete cdata.__reloadneeded;
				api.showCustomPopup( "Reloading Luup...", { autoHide: false, category: 3 } );
				setTimeout( function() {
					api.performActionOnDevice( 0, "urn:micasaverde-com:serviceId:HomeAutomationGateway1", "Reload",
						{ actionArguments: { Reason: "Reactor saved config needs reload" } } );
					setTimeout( function() {
						waitForReloadComplete().catch( function(reason) {
							/* Errors here don't matter */
						}).finally( function() {
							hideModal();
						});
					}, 5000 );
				}, 5000 );
			} else {
				clearUnusedStateVariables( myid, cdata );
			}
		}, function() {
			alert('There was a problem saving the configuration. Vera/Luup may have been restarting. Please try saving again in a moment.');
			updateSaveControls();
			fnext && fnext.apply( null, fargs );
		});
	}

	/**
	 * Check for unsaved changes, save...
	 */
	function checkUnsaved( myid ) {
		if ( configModified ) {
			if ( confirm( msgUnsavedChanges ) ) {
				handleSaveClick( undefined );
			} else {
				/* Discard unsaved config */
				var d = getInstanceData( myid );
				delete d.cdata;
				delete d.ixCond;
			}
		}
		configModified = false;
	}

	/* Closing the control panel. */
	onBeforeCpanelClose = function() {
		console.log( "onBeforeCpanelClose" );
		if ( configModified ) {
			if ( confirm( msgUnsavedChanges ) ) {
				handleSaveClick( undefined );
			}
		}
		configModified = false;
		clearModule();
	};

	/**
	 * Handle revert button click: restore setting to last saved and redisplay.
	 */
	function handleRevertClick( ev ) {
		if ( ! confirm( "Discard changes and revert to last saved configuration?" ) ) {
			return;
		}

		var myid = api.getCpanelDeviceId();
		getConfiguration( myid, true );
		configModified = false;
		updateSaveControls();

		/* Be careful about which tab we're on here. */
		/* ??? when all tabs are modules, module.redraw() is a one-step solution */
		var ctx = $( ev.currentTarget ).closest('div.reactortab').attr('id');
		if ( ctx === "tab-vars" ) {
			redrawVariables();
		} else if ( ctx === "tab-conds" ) {
			CondBuilder.redraw( myid );
		} else if ( ctx === "tab-actions" ) {
			redrawActivities();
		} else {
			alert("OK, I did the revert, but now I'm lost. Go to the Status tab, and then come back to this tab.");
		}
	}

	function conditionValueText( v, forceNumber ) {
		if ( "number" === typeof(v) ) return v;
		v = String(v).trim();
		if ( v.match( varRefPattern ) ) return v;
		if ( forceNumber ) {
			var n;
			if ( v.match( /^[+-]?[0-9]+$/ ) ) {
				n = parseInt( v );
			} else {
				n = parseFloat( v );
			}
			if ( isNaN( n ) ) return JSON.stringify( v ) + "(invalid)";
			return String( n );
		}
		return JSON.stringify( v );
	}

	function makeConditionDescription( cond ) {
		if ( cond === undefined ) {
			return "(undefined)";
		}

		var str = "", t, k;
		switch ( cond.type || "group" ) {
			case 'group':
				str = String(cond.name || cond.id);
				break;

			case 'service':
			case 'var':
				if ( "var" === cond.type ) {
					str += cond.var || "(undefined)";
				} else {
					t = getDeviceFriendlyName( cond.device );
					str += t ? t : '#' + cond.device + ' ' + ( cond.devicename || cond.deviceName || "name unknown" ) + ' (missing)';
					str += ' ' + ( cond.variable || "?" );
				}
				t = arrayFindValue( serviceOps, function( v ) { return v.op === cond.operator; } );
				if ( !t ) {
					str += ' ' + cond.operator + '? ' + conditionValueText( cond.value );
				} else {
					str += ' ' + (t.desc || t.op);
					if ( undefined === t.args || t.args > 0 ) {
						if ( t.args > 1 ) {
							var fmt = t.format || "%1,%2";
							k = coalesce( cond.value, "" ).split( /,/ );
							/* Remove trailing empties if they are optional */
							while ( k.length > 0 && ( t.optional || 0 ) >= k.length && isEmpty( k[k.length-1] ) ) {
								k.pop();
							}
							/* ??? FIXME -- Future pattern replacement loop. For now, never more than 2, so simple */
							fmt = fmt.replace( '%1', k.length > 0 && !isEmpty( k[0] ) ? conditionValueText( k[0], t.numeric ) : (t.blank || '""' ) );
							fmt = fmt.replace( '%2', k.length > 1 && !isEmpty( k[1] ) ? conditionValueText( k[1], t.numeric ) : (t.blank || '""' ) );
							str += ' ' + fmt;
						} else {
							str += ' ' + conditionValueText( cond.value, t.numeric );
						}
					}
				}
				if ( ( !t || 0 === ( t.numeric || 0 ) ) &&
						0 === coalesce( cond.nocase, 1 ) ) {
					str += ' (match case)';
				}
				break;

			case "grpstate":
				t = getDeviceFriendlyName( cond.device );
				str += t ? t : '#' + cond.device + ' ' + ( cond.devicename || cond.deviceName || "name unknown" ) + ' (missing)';
				try {
					var devnum = -1 === ( cond.device || -1 ) ? api.getCpanelDeviceId() : cond.device;
					t = ( getConditionIndex( devnum ) || {} )[ cond.groupid ];
					str += ' ' + ( t ? ( t.name || cond.groupid || "?" ) : ( ( cond.groupid || "?" ) + " (MISSING!)" ) );
				} catch( e ) {
					str += ' ' + ( cond.groupid || "?" ) + ' (' + String(e) + ')';
				}
				t = arrayFindValue( serviceOps, function( v ) { return v.op === cond.operator; } );
				if ( t ) {
					str += ' ' + ( t.desc || t.op );
				} else {
					str += ' ' + String(cond.operator) + '?';
				}
				break;

			case 'comment':
				str = cond.comment;
				break;

			case 'housemode':
				t = ( cond.value || "" ).split( /,/ );
				if ( cond.operator == "change" ) {
					str += "changes from ";
					if ( t.length > 0 && t[0] !== "" ) {
						str += houseModeName[t[0]] || t[0];
					} else {
						str += "any mode";
					}
					str += " to ";
					if ( t.length > 1 && t[1] !== "" ) {
						str += houseModeName[t[1]] || t[1];
					} else {
						str += "any mode";
					}
				} else {
					str += "is ";
					if ( t.length == 0 || t[0] === "" ) {
						str += "invalid";
					} else {
						for ( k=0; k<t.length; ++k ) {
							t[k] = houseModeName[t[k]] || t[k];
						}
						str += t.join(' or ');
					}
				}
				break;

			case 'weekday':
				var wmap = { "1": "first", "2": "second", "3": "third", "4": "fourth", "5": "fifth", "last": "last" };
				if ( isEmpty( cond.operator ) ) {
					str = "every";
				} else if ( wmap[cond.operator] ) {
					str = 'on the ' + wmap[cond.operator];
				} else {
					str = cond.operator;
				}
				if ( isEmpty( cond.value ) ) {
					str += " day";
				} else {
					t = ( cond.value || "" ).split(/,/);
					for ( k=0; k<t.length; ++k ) {
						t[k] = weekDayName[ t[k] ];
					}
					str += ' ' + t.join(', ');
				}
				break;

			case 'sun':
				if ( opName[ cond.operator ] !== undefined ) {
					str += opName[ cond.operator ];
				} else {
					str += cond.operator + '?';
				}
				function sunrange( spec ) {
					var names = { 'sunrise': 'sunrise', 'sunset': 'sunset',
							'civdawn': 'civil dawn', 'civdusk': 'civil dusk',
							'nautdawn': 'nautical dawn', 'nautdusk': 'nautical dusk',
							'astrodawn': 'astronomical dawn', 'astrodusk': 'astronomical dusk'
						};
					k = spec.match( /^([^+-]+)(.*)/ );
					if ( k === null || k.length !== 3 ) {
						return spec + '?';
					} else {
						var offs = parseInt( k[2] );
						var str = ' ';
						if ( offs < 0 ) {
							str = str + String(-offs) + " mins before ";
						} else if ( offs > 0 ) {
							str = str + String(offs) + " mins after ";
						}
						str = str + ( names[k[1]] || k[1] );
						return str;
					}
				}
				t = ( cond.value || "sunrise+0,sunset+0" ).split(/,/);
				str += sunrange( t[0] || "sunrise+0" );
				if ( cond.operator == "bet" || cond.operator == "nob" ) {
					str += " and ";
					str += sunrange( t[1] || "sunset+0" );
				}
				break;

			case 'trange':
				if ( opName[ cond.operator ] !== undefined ) {
					str += opName[ cond.operator ];
				} else {
					str += cond.operator + '?';
				}
				t = ( cond.value || "" ).split(/,/);
				str += ' ' + textDateTime( t[0], t[1], t[2], t[3], t[4], false );
				if ( cond.operator !== "before" && cond.operator !== "after" ) {
					str += ' and ' + textDateTime( t[5], t[6], t[7], t[8], t[9], true );
				}
				break;

			case 'interval':
				str += "every";
				if ( cond.days > 0 ) {
					str += " " + String(cond.days) + " days";
				}
				if ( cond.hours > 0 ) {
					str += " " + String(cond.hours) + " hours";
				}
				if ( cond.mins > 0 ) {
					str += " " + String(cond.mins) + " minutes";
				}
				if ( "condtrue" === ( cond.relto || "" ) ) {
					str += " (relative to ";
					str += makeConditionDescription( getConditionIndex()[ cond.relcond ] );
					str += ")";
				} else {
					if ( ! isEmpty( cond.basetime ) ) {
						t = cond.basetime.split(/,/);
						str += " (relative to ";
						if ( ! isEmpty( cond.basedate ) ) {
							var d = cond.basedate.split(/,/);
							try {
								var dt = new Date(
									parseInt( d[0] ),
									parseInt( d[1] - 1 ),
									parseInt( d[2] ),
									parseInt( t[0] ),
									parseInt( t[1] ),
									0, 0 );
								str += ftime( dt, dateFormat + " " + timeFormat );
							} catch ( e ) {
								str += String( cond.basedate ) + ' ' + String( cond.basetime );
							}
						} else {
							if ( t.length == 2 ) {
								str += t[0] + ":" + t[1];
							} else {
								str += String( cond.basetime );
							}
						}
						str += ")";
					}
				}
				break;

			case 'ishome':
				t = ( cond.value || "" ).split(/,/);
				if ( "at" === cond.operator || "notat" === cond.operator ) {
					var desc = cond.operator == "at" ? " at " : " not at ";
					var uu = userIx[t[0]];
					if ( undefined === uu ) {
						str += String(t[0]) + desc + " location " + String(t[1]);
					} else {
						var nn = uu.name || t[0];
						if ( uu.tags && uu.tags[t[1]] ) {
							str += nn + desc + uu.tags[t[1]].name;
						} else {
							str += nn + desc + " location " + t[1];
						}
					}
				} else {
					if ( t.length < 1 || t[0] == "" ) {
						str += cond.operator === "is not" ? "no user is home" : "any user is home";
					} else {
						/* Replace IDs with names for display */
						for ( k=0; k<t.length; ++k ) {
							t[k] = userIx[t[k]] ? userIx[t[k]].name : ( t[k] + '?' );
						}
						if ( t.length == 1 ) {
							str += t[0];
						} else {
							str += " any of " + t.join(', ');
						}
						str += " " + ( cond.operator || "is" ) + " home";
					}
				}
				break;

			case 'reload':
				str = "Luup reload";
				break; /* no additional information */

			default:
				str = JSON.stringify( cond );
		}

		return str;
	}

	/**
	 * Create a device menu from available devices, sorted alpha with room
	 * names sorted alpha.
	 */
	function makeDeviceMenu( val, name, filter ) {
		val = coalesce( val, "" );
		var el = $('<select class="devicemenu form-control form-control-sm"></select>');
		getSortedDeviceList().forEach( function( roomObj ) {
			var haveItem = false;
			var xg = $( '<optgroup></optgroup>' ).attr( 'label', roomObj.name );
			var l = roomObj.devices.length;
			for ( var j=0; j<l; j++ ) {
				var devobj = roomObj.devices[j];
				if ( filter && !filter( devobj ) ) {
					continue;
				}
				haveItem = true;
				var fn = getDeviceFriendlyName( devobj.id, devobj );
				xg.append( $( '<option></option>' ).val( devobj.id ).text( fn ? fn : '#' + String(devobj.id) + '?' ) );
			}
			if ( haveItem ) {
				el.append( xg );
			}
		});

		el.prepend( $( '<option></option>' ).val( "-1" ).text( "(this ReactorSensor)" ) );
		el.prepend( $( '<option></option>' ).val( "" ).text( "--choose device--" ) );

		menuSelectDefaultInsert( el, val, "(missing) #" + String(val) + " " + String(name || "") );
		return el;
	}

	/**
	 * Update save/revert buttons (separate, because we use in two diff tabs
	 */
	function updateSaveControls() {
		var errors = $('.tberror');
		var pos = $( window ).scrollTop();
		$('button.saveconf').text("Save")
			.prop('disabled', ! ( configModified && errors.length === 0 ) )
			.attr('title', errors.length === 0 ? "" : "Fix errors before saving");
		$('button.revertconf').prop('disabled', !configModified);
		setTimeout( function() { $(window).scrollTop( pos ); }, 100 );
	}

/** ***************************************************************************
 *
 * S T A T U S
 *
 ** **************************************************************************/

	function updateTime( condid, target, prefix, countdown, limit ) {
		var $el = $( 'span#' + idSelector(condid) + ".timer" );
		if ( 0 === $el.length ) { console.log(condid+" not found, bye!"); return; }
		var now = Math.floor( Date.now() / 1000 + 0.5 );
		var d;
		if ( countdown ) {
			/* Count down -- delta is (future) target to now */
			d = target - now;
			if ( d < ( limit || 0 ) ) {
				$el.remove();
				return;
			}
		} else {
			/* Count up -- delta is now since target */
			d = now - target;
			if ( limit && d > limit ) {
				$el.remove();
				return;
			}
		}
		var hh = Math.floor( d / 3600 );
		d -= hh * 3600;
		var mm = Math.floor( d / 60 );
		d -= mm * 60;
		d = (mm < 10 ? '0' : '') + String(mm) + ':' + (d < 10 ? '0' : '') + String(d);
		if ( 0 !== hh ) d = (hh < 10 ? '0' : '') + String(hh) + ':' + d;
		$el.text( prefix + ' ' + d );
		setTimeout( function() { updateTime( condid, target, prefix, countdown, limit ); }, 500 );
	}

	function getCondOptionDesc( cond ) {
		var condOpts = cond.options || {};
		var condDesc = "";
		if ( undefined !== condOpts.after ) {
			condDesc += ( ( condOpts.aftertime || 0 ) > 0 ? ' within ' + condOpts.aftertime + ' secs' : '' ) +
				' after ' + makeConditionDescription( getConditionIndex()[ condOpts.after ] ) +
				( 0 === ( condOpts.aftermode || 0 ) ? ' (which is still TRUE)' : '' );
		}
		if ( ( condOpts.repeatcount || 0 ) > 1 ) {
			condDesc += " repeats " + condOpts.repeatcount +
				" times within " + ( condOpts.repeatwithin || 60 ) + " secs";
		} else if ( ( condOpts.duration || 0 ) > 0 ) {
			condDesc += " for " +
				( condOpts.duration_op === "lt" ? "less than " : "at least " ) +
				condOpts.duration + " secs";
		}
		if ( ( condOpts.holdtime || 0 ) > 0 ) {
			condDesc += "; delay reset for " + condOpts.holdtime + " secs";
		}
		if ( ( condOpts.pulsetime || 0 ) != 0 ) {
			condDesc += "; pulse for " + condOpts.pulsetime + " secs";
			var pbo = condOpts.pulsebreak || 0;
			if ( pbo > 0 ) {
				condDesc += ", repeat after " + pbo + " secs";
				pbo = condOpts.pulsecount || 0;
				if ( pbo > 0 ) {
					condDesc += ", up to " + pbo + " times";
				}
			}
		}
		if ( ( condOpts.latch || 0 ) != 0 ) {
			condDesc += "; latching";
		}
		return condDesc;
	}

	function getCondState( cond, currentValue, cstate, el ) {
		el.text( "" );
		if ( cond.type !== "comment" && undefined !== currentValue ) {
			var cs = cstate[cond.id] || {};
			var shortVal = String( currentValue );
			el.attr( 'title', shortVal ); /* before we cut it */
			if ( shortVal.length > 20 ) {
				shortVal = shortVal.substring( 0, 17 ) + '...';
			}
			el.text( shortVal +
				( currentValue === cs.laststate ? "" : ( cs.laststate ? " (true)" : " (false)" ) ) +
				' as of ' + shortLuaTime( cs.statestamp ) );
			if ( condOptions[ cond.type || "group" ].repeat && ( ( cond.options||{} ).repeatcount || 0 ) > 1 ) {
				if ( cs.repeats !== undefined && cs.repeats.length > 1 ) {
					var dtime = cs.repeats[ cs.repeats.length - 1 ] - cs.repeats[0];
					el.append( " (last " + cs.repeats.length + " span " + dtime + " secs)" );
				}
			}
			if ( ( cs.pulsecount || 0 ) > 0 ) {
				var lim = ( cond.options||{} ).pulsecount || 0;
				el.append( " (pulsed " +
					(cs.pulsecount < 1000 ? cs.pulsecount : "&gt;999" ) +
					( lim > 0 ? ( " of max " + lim ) : "" ) +
					" times)" );
			}
			if ( cs.latched ) {
				el.append( '<span>&nbsp;(latched)' );
			}
			/* Generate unique IDs for timers so that redraws will have
			   different IDs, and the old timers will self-terminate. */
			var id;
			if ( cs.laststate && cs.waituntil ) {
				id = getUID();
				el.closest('div.cond').addClass('reactor-timing');
				el.append( $('<span class="timer"></span>').attr( 'id', id ) );
				(function( c, t, l ) {
					setTimeout( function() { updateTime( c, t, "; sustained", false, l ); }, 20 );
				})( id, cs.statestamp, ( cond.options || {} ).duration );
			} else if (cs.evalstate && cs.holduntil) {
				id = getUID();
				el.closest('div.cond').addClass('reactor-timing');
				el.append( $('<span class="timer"></span>').attr( 'id', id ) );
				(function( c, t, l ) {
					setTimeout( function() { updateTime( c, t, "; reset delayed", true, l ); }, 20 );
				})( id, cs.holduntil, 0 );
			} else if ( cs.pulseuntil) {
				id = getUID();
				el.closest('div.cond').addClass('reactor-timing');
				el.append( $('<span class="timer"></span>').attr( 'id', id ) );
				(function( c, t, l ) {
					setTimeout( function() { updateTime( c, t, "; pulse ", true, l ); }, 20 );
				})( id, cs.pulseuntil, 0 );
			} else {
				el.closest('div.cond').removeClass('reactor-timing');
			}
		}
	}

	function handleStatusCondClick( ev ) {
		var $el = $( ev.target );
		var $grp = $el.closest( 'div.reactorgroup' );
		var $body = $( 'div.grpbody', $grp );
		$grp.toggleClass( 're-grp-collapsed' );
		$body.toggle( ! $grp.hasClass( 're-grp-collapsed' ) );
	}

	function showGroupStatus( grp, container, cstate ) {
		var grpel = $( '\
<div class="reactorgroup"> \
  <div class="grouptitle"><button class="btn condbtn"></button><span class="re-title">??</span> <span class="currentvalue"></span></div> \
  <div class="grpbody"> \
	<div class="grpcond"></div> \
  </div> \
</div>' );

		var title = 'Group: ' + (grp.name || grp.id ) +
			( grp.disabled ? " (disabled)" : "" ) + " <" + grp.id + ">";
		$( 'span.re-title', grpel ).text( title + getCondOptionDesc( grp ) + "; " );
		$( '.condbtn', grpel ).text( (grp.invert ? "NOT " : "") + (grp.operator || "and" ).toUpperCase() )
			.on( "click.reactor", handleStatusCondClick );

		/* Highlight groups that are "true" */
		if ( grp.disabled || "0" === api.getDeviceState( api.getCpanelDeviceId(), serviceId, "Enabled" ) ) {
			grpel.addClass( 'groupdisabled' );
		} else {
			var gs = cstate[ grp.id ] || {};
			getCondState( grp, gs.laststate, cstate, $( 'span.currentvalue', grpel ) );
			if ( "undefined" === typeof gs.evalstate || null === gs.evalstate ) {
				grpel.addClass( "nostate" );
			} else if ( gs.evalstate ) {
				grpel.addClass( "truestate" );
			}
		}
		container.append( grpel );

		grpel = $( 'div.grpcond', grpel );
		var l = grp.conditions ? grp.conditions.length : 0;
		for ( var i=0; i<l; i++ ) {
			var cond = grp.conditions[i];

			if ( "group" === ( cond.type || "group" ) ) {
				showGroupStatus( cond, grpel, cstate );
			} else {
				var row = $('<div class="cond"></div>').attr( 'id', cond.id );
				var currentValue = ( cstate[cond.id] || {} ).lastvalue;

				var condType = condTypeName[ cond.type ] !== undefined ? condTypeName[ cond.type ] : cond.type;
				var condDesc = makeConditionDescription( cond );
				switch ( cond.type ) {
					case 'service':
					case 'grpstate':
					case 'var':
						if ( -1 !== ( cond.device || -1 ) ) {
							row.toggleClass( "re-cond-error", ! api.getDeviceObject( cond.device ) );
						}
						break;

					case 'weekday':
						if ( currentValue !== undefined && weekDayName[ currentValue ] !== undefined ) {
							currentValue = weekDayName[ currentValue ];
						}
						break;

					case 'housemode':
						if ( currentValue !== undefined && houseModeName[ currentValue ] !== undefined ) {
							currentValue = houseModeName[ currentValue ];
						}
						break;

					case 'sun':
					case 'trange':
						if ( currentValue !== undefined ) {
							currentValue = shortLuaTime( currentValue );
						}
						break;

					case 'interval':
						currentValue = shortLuaTime( currentValue );
						break;

					case 'ishome':
						var t = (currentValue || "").split( /,/ );
						if ( "at" === cond.operator || "notat" === cond.operator ) {
							/* Nada */
						} else {
							/* Replace IDs with names for display */
							if ( t.length > 0 && t[0] !== "" ) {
								for ( var k=0; k<t.length; ++k ) {
									t[k] = userIx[t[k]] ? userIx[t[k]].name : ( t[k] + '?' );
								}
								currentValue = t.join(', ');
							} else {
								currentValue = "";
							}
						}
						break;

					default:
						/* Nada */
				}

				/* Apply options to condition description */
				condDesc += getCondOptionDesc( cond );

				row.append( $( '<div class="condind"></div>' ).html( '<i class="material-icons">remove</i>' ) );
				row.append( $( '<div class="condtext"></div>' ).text( condType + ': ' + condDesc ) );

				/* Append current value and condition state */
				var el = $( '<div class="currentvalue"></div>' );
				row.append( el );
				getCondState( cond, currentValue, cstate, el );

				/* Apply highlight for state */
				if ( cond.type !== "comment" && undefined !== currentValue ) {
					var cs = cstate[cond.id] || {};
					row.toggleClass( 'truestate', true === cs.evalstate )
						.toggleClass( 'falsestate', true === cs.evalstate );
					$( 'div.condind i', row ).text( cs.evalstate ? 'check' : 'clear' );
				}

				grpel.append( row );
			}
		}
	}

	/**
	 * Update status display.
	 */
	function updateStatus( pdev ) {
		var el;
		var stel = $('div#reactorstatus');
		if ( stel.length === 0 || !inStatusPanel ) {
			/* If not displayed, do nothing. */
			return;
		}

		/* Get configuration data and current state */
		var cdata = getConfiguration( pdev, true );
		if ( undefined === cdata ) {
			stel.empty().text("An error occurred while attempting to fetch the configuration data. Luup may be reloading. Try again in a few moments.");
			console.log("cdata unavailable");
			return;
		}

		var cstate = getConditionStates( pdev );

		stel.empty();

		var s = parseInt( api.getDeviceState( pdev, serviceId, "TestTime" ) || "0" );
		if ( s && s > 0 ) {
			var tid = getUID( "clk" );
			$('<div class="re-alertblock"></div>').attr( 'id', tid ).text("Test Time is in effect!")
				.appendTo( stel );
			var updateTestClock = function( fid, base ) {
				if ( !inStatusPanel ) return;
				var $f = $( 'div#' + fid + ".re-alertblock" );
				if ( 1 === $f.length ) {
					var now = Math.floor( Date.now() / 1000 );
					var offs = now - (parseInt( api.getDeviceState( pdev, serviceId, "tref" ) ) || now);
					var dt = new Date();
					dt.setTime( ( base + offs ) * 1000 );
					$f.text("Test Time is in effect! Test clock is " + dt.toLocaleString());
					window.setTimeout( function() { updateTestClock(fid, base); }, 500 );
				}
			};
			updateTestClock( tid, s );
		}

		var thm = api.getDeviceState( pdev, serviceId, "TestHouseMode" ) || "0";
		if ( ! ( isEmpty(thm) || "0" === thm ) ) {
			$('<div class="re-alertblock"></div>').text("Test House Mode is in effect!")
				.appendTo( stel );
		}

		var vix = [];
		for ( var vn in ( cdata.variables || {} ) ) {
			if ( cdata.variables.hasOwnProperty( vn ) ) {
				var v = cdata.variables[vn];
				vix.push( v );
			}
		}
		if ( vix.length > 0 ) {
			vix.sort( function( a, b ) {
				var i1 = a.index || -1;
				var i2 = b.index || -1;
				if ( i1 === i2 ) {
					i1 = (a.name || "").toLowerCase();
					i2 = (b.name || "").toLowerCase();
					if ( i1 === i2 ) return 0;
					/* fall through */
				}
				return ( i1 < i2 ) ? -1 : 1;
			});
			var grpel = $( '<div class="reactorgroup" id="variables"></div>' );
			grpel.append( '<div class="grouptitle"><span class="re-title">Expressions</span></div>' );
			var body = $( '<div class="groupbody"></div>' );
			grpel.append( body );
			var l = vix.length;
			for ( var ix=0; ix<l; ix++ ) {
				var vd = vix[ix];
				var vs = ( cstate.vars || {} )[vd.name] || {};
				el = $( '<div class="row var"></div>' );
				var vv = ((cstate.vars || {})[vd.name] || {}).lastvalue;
				if ( null === vv ) {
					vv = "(null)";
				} else if ( "object" === typeof vv && "null" === vv.__type ) {
					vv = "( null )";
				} else {
					try {
						vv = JSON.stringify(vv);
					} catch( e ) {
						vv = String( vv );
					}
				}
				var ve = coalesce( vs.err, "" );
				if ( vv && vv.length > 256 ) {
					vv = vv.substring( 0, 253 ) + "...";
				}
				el.append( $('<div class="col-sm-6 col-md-2 tb-hardwrap"></div>').text( vd.name ) );
				el.append( $('<div class="col-sm-12 col-md-7 tb-sm tb-hardwrap"></div>').text( isEmpty( vd.expression ) ? "(no expression)" : vd.expression ) );
				el.append( $('<div class="col-sm-6 col-md-3 tb-hardwrap"></div>').text( "" !== ve ? ve : vv ) );
				if ( "" !== ve ) {
					el.addClass( 'tb-exprerr' );
				} else if ( vs.changed ) {
					el.addClass( 'tb-valchanged' );
				}
				body.append( el );
			}
			stel.append( grpel );
		}

		showGroupStatus( cdata.conditions.root, stel, cstate );
	}

	function onUIDeviceStatusChanged( args ) {
		if ( !inStatusPanel ) {
			return;
		}
		var pdev = api.getCpanelDeviceId();
		if ( args.id == pdev ) {
			if ( arrayFindValue( args.states || [], function( v ) { return null !== v.variable.match( /^(cdata|cstate|Tripped|Armed|Enabled|TestTime|TestHouseMode|LastLoad)$/i ); } ) ) {
				try {
					updateStatus( pdev );
				} catch (e) {
					console.log( "Display update failed: " + String(e));
					console.log( e );
				}
			}
		}
	}

	function doStatusPanel()
	{
		console.log("doStatusPanel()");

		/* Make sure changes are saved. */
		var myid = api.getCpanelDeviceId();
		checkUnsaved( myid );

		if ( needsRestart && confirm( 'It is recommended that your ReactorSensor be restarted after setting or clearing the Test Time or House Mode. Press "OK" to restart it now, or "Cancel" to skip the restart.' ) ) {
			api.performActionOnDevice( myid, serviceId, "Restart", { actionArguments: {} } );
		}
		needsRestart = false;

		if ( ! initModule() ) {
			return;
		}

		/* Standard header stuff */
		header();

		/* Our styles. */
		if ( 0 === $('style#reactor-status-styles').length ) {
			$("head").append( '<style id="reactor-status-styles"> \
div#reactorstatus div.reactorgroup { position: relative; border-radius: 4px; border: none; margin: 8px 0; } \
div#reactorstatus div#variables.reactorgroup { border: 1px solid #039 } \
div#reactorstatus div.reactorgroup.groupdisabled * { background-color: #ccc !important; color: #000 !important } \
div#reactorstatus div.reactorgroup.truestate > div.grouptitle > button.condbtn { background-color: #0b0; color: #fff; } \
div#reactorstatus div.reactorgroup.nostate > div.grouptitle > button.condbtn { background-color: #ccc; color: #000; } \
div#reactorstatus div.grouptitle { color: #fff; background-color: #039; min-height: 32px; line-height: 2em; border: 1px solid #000; border-radius: inherit; } \
div#reactorstatus div.grouptitle span.re-title { margin-left: 1em; } \
div#reactorstatus div.grouptitle button.condbtn { background-color: #bce8f1; color: #000; width: 5em; border: none; padding: 6px 6px; } \
div#reactorstatus div.grpbody { position: relative; padding: 0; background-color: #fff; } \
div#reactorstatus div.grpcond { list-style: none; padding: 0 0 0 44px; margin: 0; } \
div#reactorstatus .cond { position: relative; min-height: 2em; margin: 8px 0; padding: 0; border-radius: 4px; border: 1px solid #0c6099; background: #fff; } \
div#reactorstatus .cond.truestate { color: #00aa00; font-weight: bold; } \
div#reactorstatus div.condind { display: inline-block; margin: 0 8px 0 0; padding: 0 4px; } \
div#reactorstatus div.condtext { display: inline-block; width: 50%; margin: 0; padding-top: 4px; vertical-align: top; } \
div#reactorstatus div.currentvalue { display: inline-block; margin-left: 1em; padding-top: 4px; vertical-align: top; } \
div#reactorstatus div.cond.falsestate div.condind { color: #ff0000; } \
div#reactorstatus div.cond.truestate div.condind { color: #00aa00; } \
div#reactorstatus div#variables .tb-valchanged { color: #006040; font-weight: bold; } \
div#reactorstatus div#variables .tb-exprerr { color: red; } \
div#reactorstatus div#variables .tb-hardwrap { overflow-wrap: break-word; } \
div#reactorstatus span.timer { } \
.grpcond > *::before, .grpcond > *::after { content: "";  position: absolute; left: -12px; width: 12px; border-style: solid; border-width: 0px 0px 3px 3px; } \
.grpcond > *:first-child::before { top: -8px; height: 24px; border-color: #333; display: block; } \
.grpcond > *::before { display: none; } \
.grpcond > *::after { top: 16px; height: calc(100% + 12px); border-color: #333; } \
.grpcond > *:last-child::after { display: none; } \
div#reactorstatus .var { min-height: 2em; color: #003399; padding: 2px 4px; } \
div#reactorstatus .tb-sm { font-family: Courier,Courier New,monospace; font-size: 0.9em; } \
div#reactorstatus div.cond.re-cond-error { border: 3px solid red; } \
div#reactorstatus div.cond.reactor-timing { animation: pulse 2s infinite; } \
@keyframes pulse { 0% { background-color: #fff; } 50% { background-color: #cfc; } 100% { background-color: #fff; } } \
</style>');
		}

		api.setCpanelContent( '<div id="reactorstatus" class="reactortab">Loading...</div>' );
		inStatusPanel = true; /* Tell the event handler it's OK */
		api.registerEventHandler('on_ui_deviceStatusChanged', ReactorSensor, 'onUIDeviceStatusChanged');
		captureControlPanelClose( $('div#reactorstatus') );

		try {
			updateStatus( myid );

			/*
			checkUpdate().then( function( data ) {
				if ( data ) {
					$( '<div class="re-updatestatus"></div>' )
						.text( 'An update for Reactor is available. Go to the Tools tab to install it.' )
						.insertBefore( $( 'div#reactorstatus' ) );
				}
			});
			*/
		}
		catch ( e ) {
			inStatusPanel = false; /* stop updates */
			console.log( e );
			alert( e.stack );
		}

		setTimeout( function() { clearUnusedStateVariables( myid, getConfiguration( myid ) ); }, 2000 );

	}

/** ***************************************************************************
 *
 * C O N D I T I O N S
 *
 ** **************************************************************************/
	/**
	 * The condition builder is encapsulated into its own module for "private"
	 * implementation. It shares some global functions with other tab code,
	 * but I'll clean this up as I go along and make everything more modular.
	 */
	var CondBuilder = (function( api, $ ) {

		var redrawGroup; /* fwd decl */

		/**
		 * Renumber group conditions.
		 */
		function reindexConditions( grp ) {
			var $el = $( 'div#' + idSelector( grp.id ) + '.cond-container.cond-group' ).children( 'div.cond-group-body' ).children( 'div.cond-list' );
			var ixCond = getConditionIndex();
			var ix = 0;
			grp.conditions.splice( 0, grp.conditions.length ); /* empty in place */
			$el.children().each( function( n, row ) {
				var id = $( row ).attr( 'id' );
				var obj = ixCond[ id ];
				if ( obj ) {
					// console.log("reindexConditions(" + grp.id + ") " + id + " is now " + ix);
					$( row ).removeClass( 'level' + String( obj.__depth || 0 ) ).removeClass( 'levelmod0 levelmod1 levelmod2 levelmod3' );
					grp.conditions[ix] = obj;
					obj.__parent = grp;
					obj.__index = ix++;
					if ( "group" == ( obj.type || "group" ) ) {
						obj.__depth = grp.__depth + 1;
						$( row ).addClass( 'level' + obj.__depth ).addClass( 'levelmod' + (obj.__depth % 4) );
					}
				} else {
					/* Not found. Remove from UI */
					$( row ).remove();
				}
			});
		}

		/**
		 * Remove all properies on condition except those in the exclusion list.
		 * The id and type properties are always preserved.
		 */
		function removeConditionProperties( cond, excl ) {
			var elist = (excl || "").split(/,/);
			var emap = { id: true, type: true, options: true }; /* never remove these */
			for ( var ix=0; ix<elist.length; ++ix ) {
				emap[elist[ix]] = true;
			}
			for ( var prop in cond ) {
				if ( cond.hasOwnProperty( prop ) && emap[prop] === undefined &&
						!prop.match( /^__/ ) ) {
					delete cond[prop];
				}
			}
		}

		/**
		 * Make a menu of defined expressions
		 */
		function makeExprMenu( currExpr ) {
			var $el = $( '<select class="exprmenu form-control form-control-sm"></select>' );
			/* Create a list of variables by index, sorted. cdata.variables is a map/hash,
			   not an array */
			var cdata = getConfiguration();
			var vix = [];
			for ( var vn in ( cdata.variables || {} ) ) {
				if ( cdata.variables.hasOwnProperty( vn ) ) {
					var v = cdata.variables[vn];
					vix.push( v );
				}
			}
			vix.sort( function( a, b ) {
				var i1 = a.index || -1;
				var i2 = b.index || -1;
				if ( i1 === i2 ) return 0;
				return ( i1 < i2 ) ? -1 : 1;
			});
			var l = vix.length;
			for ( var ix=0; ix<l; ix++ ) {
				$( '<option></option>' ).val( vix[ix].name ).text( vix[ix].name ).appendTo( $el );
			}
			if ( currExpr && 0 === $( "option[value=" + JSON.stringify( currExpr ) + "]", $el ).length ) {
				$( '<option></option>' ).val( currExpr ).text( currExpr + " (undefined)" )
					.prependTo( $el );
			}
			$( '<option></option>' ).val( "" ).text( '--choose--' ).prependTo( $el );
			$el.val( coalesce( currExpr, "" ) );
			return $el;
		}

		/**
		 * Make a service/variable menu of all state defined for the device. Be
		 * brief, using only the variable name in the menu, unless that name is
		 * used by multiple services, in which case the last component of the
		 * serviceId is added parenthetically to draw the distinction.
		 */
		function makeVariableMenu( device, service, variable ) {
			var el = $('<select class="varmenu form-control form-control-sm"></select>');
			var myid = api.getCpanelDeviceId();
			if ( -1 === device ) device = myid;
			var devobj = api.getDeviceObject( device );
			if ( devobj ) {
				var mm = {}, ms = [];
				var l = devobj.states ? devobj.states.length : 0;
				for ( var k=0; k<l; ++k ) {
					var st = devobj.states[k];
					if ( isEmpty( st.variable ) || isEmpty( st.service ) ) continue;
					/* For self-reference, only allow variables created from configured expressions */
					if ( devobj.device_type == deviceType ) {
						/* Never allow group states, as these should be done using a grpstate cond */
						if ( st.service === "urn:toggledbits-com:serviceId:ReactorGroup" ) continue;
						/* If own RS, eliminate "private" states */
						if ( device == myid && st.service !== "urn:toggledbits-com:serviceId:ReactorValues" &&
							st.variable.match( /^([a-z_])/ ) ) continue;
					}
					var vnm = st.variable.toLowerCase();
					if ( undefined === mm[vnm] ) {
						/* Just use variable name as menu text, unless multiple with same name (collision) */
						mm[vnm] = ms.length;
						ms.push( { text: st.variable, service: st.service,
							variable: st.variable } );
					} else {
						/* Collision. Modify existing element to include service name. */
						var n = mm[vnm];
						ms[n].text = ms[n].variable + ' (' + ms[n].service.replace(/^([^:]+:)+/, "") + ')';
						/* Append new entry (text includes service name) */
						ms.push( { text: st.variable + ' (' +
							st.service.replace(/^([^:]+:)+/, "") + ')',
							service: st.service,
							variable: st.variable
						} );
					}
				}
				var r = ms.sort( function( a, b ) {
					if ( a.text.toLowerCase() === b.text.toLowerCase() ) return 0;
					return a.text.toLowerCase() < b.text.toLowerCase() ? -1 : 1;
				});
				r.forEach( function( sv ) {
					el.append( '<option value="' + sv.service + '/' + sv.variable + '">' + sv.text + '</option>' );
				});
				if ( 0 === r.length ) {
					el.append( '<option value="" disabled>(no eligible variables)</option>' );
				}
			}

			if ( isEmpty( service ) || isEmpty( variable ) ) {
				menuSelectDefaultFirst( el, "" );
			} else {
				var key = service + "/" + variable;
				menuSelectDefaultInsert( el, key );
			}
			return el;
		}

		function makeServiceOpMenu( op ) {
			var el = $('<select class="opmenu form-control form-control-sm"></select>');
			var l = serviceOps.length;
			for ( var ix=0; ix<l; ix++ ) {
				el.append( $('<option></option>').val(serviceOps[ix].op).text(serviceOps[ix].desc || serviceOps[ix].op) );
			}

			if ( undefined !== op ) {
				el.val( op );
			}
			return el;
		}

		function makeDateTimeOpMenu( op ) {
			var el = $('<select class="opmenu form-control form-control-sm"></select>');
			el.append( '<option value="bet">between</option>' );
			el.append( '<option value="nob">not between</option>' );

			if ( undefined !== op ) {
				el.val( op );
			}
			return el;
		}

		/* Make a menu of eligible groups in a ReactorSensor */
		function makeRSGroupMenu( cond ) {
			var mm = $( '<select class="form-control form-control-sm re-grpmenu"></select>' );
			mm.empty();
			$( '<option></option>' ).val( "" ).text("--choose--").appendTo( mm );
			try {
				var dc;
				var myid = api.getCpanelDeviceId();
				var myself = -1 === cond.device || cond.device === myid;
				if ( myself ) {
					/* Our own groups */
					dc = getConfiguration( myid );
				} else {
					dc = getConfiguration( cond.device );
				}
				if ( dc ) {
					var appendgrp = function ( grp, sel, pg ) {
						/* Don't add ancestors in same RS */
						if ( "nul" !== grp.operator && ! ( myself && isAncestor( grp.id, cond.id, myid ) ) ) {
							sel.append(
								$( '<option></option>' ).val( grp.id )
									.text( "root"===grp.id ? "Tripped/Untripped (root)" : ( grp.name || grp.id ) )
							);
						}
						/* Don't scan siblings or anything below. */
						if ( myself && grp.id == pg.id ) return;
						var l = grp.conditions ? grp.conditions.length : 0;
						for ( var ix=0; ix<l; ix++ ) {
							if ( "group" === ( grp.conditions[ix].type || "group" ) ) {
								appendgrp( grp.conditions[ix], sel, pg );
							}
						}
					};
					/* Get the parent group of this condition */
					var pgrp = ( getConditionIndex( myid )[cond.id] || {}).__parent || {};
					appendgrp( dc.conditions.root, mm, pgrp );
				}
			} catch( e ) {
				console.log( "makeRSGroupMenu: " + String(e) );
			}
			/* Default-select the current value, or root if none. */
			menuSelectDefaultInsert( mm, cond.groupid || "", ( cond.groupname || cond.groupid ) + "? (missing)" );
			return mm;
		}

		/**
		 * Update row structure from current display data.
		 */
		function updateConditionRow( $row, target ) {
			var condId = $row.attr("id");
			var cond = getConditionIndex()[ condId ];
			var typ = $row.hasClass( "cond-cond" ) ? $("select.re-condtype", $row).val() || "comment" : "group";
			cond.type = typ;
			$('.tberror', $row).removeClass('tberror');
			$row.removeClass('tberror');
			var val, res, $el;
			switch (typ) {
				case "":
					$( 'select.re-condtype', $row ).addClass( 'tberror' );
					break;

				case 'group':
					removeConditionProperties( cond, 'name,conditions,operator,invert,disabled' );
					if ( ( cond.conditions || [] ).length == 0 ) {
						$row.addClass( 'tberror' );
					}
					break;

				case 'comment':
					removeConditionProperties( cond, "comment" );
					cond.comment = $("div.params input", $row).val();
					break;

				case 'service':
				case 'var':
					if ( 'var' === cond.type ) {
						removeConditionProperties( cond, "var,operator,value,nocase,options" );
						$el = $( "div.params select.exprmenu", $row );
						cond['var'] = $el.val() || "";
						$el.toggleClass( 'tberror', isEmpty( cond['var'] ) );
					} else {
						removeConditionProperties( cond, "device,devicename,service,variable,operator,value,nocase,options" );
						$el = $( "div.params select.devicemenu", $row );
						cond.device = parseInt( $el.val() );
						delete cond.devicename;
						delete cond.deviceName; /* delete old form */
						if ( isNaN( cond.device ) ) {
							cond.device = "";
						} else {
							res = api.getDeviceObject( cond.device );
							if ( res ) {
								cond.devicename = res.name;
							}
						}
						$el.toggleClass( 'tberror', isEmpty( cond.device ) );

						$el = $( "div.params select.varmenu", $row );
						cond.service = $el.val() || "";
						cond.variable = cond.service.replace( /^[^\/]+\//, "" );
						cond.service = cond.service.replace( /\/.*$/, "" );
						$el.toggleClass( 'tberror', isEmpty( cond.service ) || isEmpty( cond.variable ) );
					}

					cond.operator = $("div.params select.opmenu", $row).val() || "=";
					var op = arrayFindValue( serviceOps, function( v ) { return v.op === cond.operator; } ) || serviceOps[0];
					if ( 0 === ( op.numeric || 0 ) && false !== op.nocase ) {
						/* Case-insensitive (nocase==1) is the default */
						val = ( $( 'input.nocase', $row ).prop( 'checked' ) || false ) ? 1 : 0;
						if ( val !== cond.nocase ) {
							if ( 0 === val ) {
								cond.nocase = 0;
							} else {
								delete cond.nocase;
							}
							configModified = true;
						}
					} else if ( undefined !== cond.nocase ) {
						delete cond.nocase;
						configModified = true;
					}
					if ( op.args > 1 ) {
						// Join simple two value list, but don't save "," on its own.
						cond.value = $( 'input#' + idSelector( cond.id + '-val1' ), $row ).val() || "";
						val = $( 'input#' + idSelector( cond.id + '-val2' ), $row ).val() || "";
						if ( ( isEmpty( cond.value ) || isEmpty( val ) ) && ! op.optional ) {
							$( 'input.re-secondaryinput', $row ).addClass( 'tberror' );
						}
						if ( 1 === op.optional && ( isEmpty( cond.value ) && isEmpty( val ) ) ) {
							$( 'input.re-secondaryinput', $row ).addClass( 'tberror' );
						}
						/* Other possibility is 2 === op.optional, allows both fields blank */
						if ( ! isEmpty( val ) ) {
							cond.value += "," + val;
						}
					} else if ( op.args == 1 ) {
						cond.value = $("input.operand", $row).val() || "";
						if ( isEmpty( cond.value ) && ! op.optional ) {
							$( 'input.operand', $row ).addClass( 'tberror' );
						}
					} else {
						delete cond.value;
					}
					/* For numeric op, check that value is parseable as a number (unless var ref) */
					if ( op && op.numeric && ! cond.value.match( varRefPattern ) ) {
						val = parseFloat( cond.value );
						if ( isNaN( val ) ) {
							$( 'input.operand', $row ).addClass( 'tberror' );
						}
					}
					break;

				case "grpstate":
					removeConditionProperties( cond, "device,devicename,groupid,groupname,operator,options" );
					cond.device = parseInt( $( 'div.params select.devicemenu', $row ).val(), $row );
					cond.groupid = $( 'div.params select.re-grpmenu', $row ).val() || "";
					$( "div.params select.re-grpmenu", $row ).toggleClass( 'tberror', isEmpty( cond.groupid ) );
					cond.groupname = $( 'div.params select.re-grpmenu option:selected', $row ).text();
					cond.operator = $( 'div.params select.opmenu', $row ).val() || "istrue";
					break;

				case 'weekday':
					removeConditionProperties( cond, "operator,value,options" );
					cond.operator = $("div.params select.wdcond", $row).val() || "";
					res = [];
					$("input.wdopt:checked", $row).each( function( ix, control ) {
						res.push( control.value /* DOM element */ );
					});
					cond.value = res.join( ',' );
					break;

				case 'housemode':
					removeConditionProperties( cond, "operator,value,options" );
					cond.operator = $("div.params select.opmenu", $row).val() || "is";
					if ( "change" === cond.operator ) {
						// Join simple two value list, but don't save "," on its own.
						cond.value = $( 'select.re-frommode', $row ).val() || "";
						val = $( 'select.re-tomode', $row ).val();
						if ( ! isEmpty( val ) ) {
							cond.value += "," + val;
						}
					} else {
						res = [];
						$("input.hmode:checked", $row).each( function( ix, control ) {
							res.push( control.value /* DOM element */ );
						});
						if ( 0 === res.length ) {
							$( 'select.opmenu', $row ).addClass( 'tberror' );
						} else {
							cond.value = res.join( ',' );
						}
					}
					break;

				case 'trange':
					cond.operator = $("div.params select.opmenu", $row).val() || "bet";
					var between = "bet" === cond.operator || "nob" == cond.operator;
					if ( target !== undefined && target.hasClass('year') ) {
						var pdiv = target.closest('div');
						var newval = target.val().trim();
						/* Vera's a 32-bit system, so date range is bound to MAXINT32 (2038-Jan-19 03:14:07 aka Y2K38) */
						if ( newval != "" && ( (!newval.match( /^[0-9]+$/ )) || newval < 1970 || newval > 2037 ) ) {
							target.addClass( 'tberror' );
						} else {
							var losOtros;
							if ( pdiv.hasClass('start') ) {
								losOtros = $('div.re-endfields input.year', $row);
							} else {
								losOtros = $('div.re-startfields input.year', $row);
							}
							if ( newval === "" && losOtros.val() !== "" ) {
								losOtros.val("");
							} else if ( newval !== "" && losOtros.val() === "" ) {
								losOtros.val(newval);
							}
						}
					}
					var mon = $("div.re-startfields select.monthmenu", $row).val() || "";
					if ( isEmpty( mon ) ) {
						/* No/any month. Disable years. */
						$( '.datespec', $row ).val( "" ).prop( 'disabled', true );
						/* Ending month must also be blank */
						$( 'div.re-endfields select.monthmenu', $row ).val( "" );
					} else {
						/* Month specified, year becomes optional, but either both
						   years must be specified or neither for between/not. */
						$( '.datespec', $row ).prop( 'disabled', false );
						$( 'div.re-startfields select.daymenu:has(option[value=""]:selected)', $row ).addClass( 'tberror' );
						if ( between ) {
							$( 'div.re-endfields select.daymenu:has(option[value=""]:selected)', $row ).addClass( 'tberror' );
							var y1 = $( 'div.re-startfields input.year', $row ).val() || "";
							var y2 = $( 'div.re-endfields input.year', $row ).val() || "";
							if ( isEmpty( y1 ) !== isEmpty( y2 ) ) {
								$( '.datespec', $row ).addClass( 'tberror' );
							}
							var m2 = $( 'div.re-endfields select.monthmenu', $row ).val() || "";
							if ( isEmpty( m2 ) ) {
								/* Ending month may not be blank--flag both start/end */
								$( 'select.monthmenu', $row ).addClass( 'tberror' );
							}
						}
					}
					var dom = $( 'div.re-startfields select.daymenu', $row ).val() || "";
					if ( isEmpty( dom ) ) {
						/* Start day is blank. So must be end day */
						$( 'div.re-endfields select.daymenu', $row ).val( "" );
					} else if ( between ) {
						/* Between with start day, end day must also be specified. */
						$( 'div.re-endfields select.daymenu:has(option[value=""]:selected)', $row ).addClass( 'tberror' );
					}

					/* Fetch and load */
					res = [];
					res.push( isEmpty( mon ) ? "" : $("div.re-startfields input.year", $row).val() || "" );
					res.push( mon );
					res.push( $("div.re-startfields select.daymenu", $row).val() || "" );
					res.push( $("div.re-startfields select.hourmenu", $row).val() || "0" );
					res.push( $("div.re-startfields select.minmenu", $row).val() || "0" );
					if ( ! between ) {
						Array.prototype.push.apply( res, ["","","","",""] );
						$('div.re-endfields', $row).hide();
					} else {
						$('div.re-endfields', $row).show();
						res.push( isEmpty( mon ) ? "" : $("div.re-endfields input.year", $row).val() || "" );
						res.push( isEmpty( mon ) ? "" : $("div.re-endfields select.monthmenu", $row).val() || "" );
						res.push( $("div.re-endfields select.daymenu", $row).val() || "" );
						res.push( $("div.re-endfields select.hourmenu", $row).val() || "0" );
						res.push( $("div.re-endfields select.minmenu", $row).val() || "0" );
					}
					cond.value = res.join(',');
					break;

				case 'sun':
					removeConditionProperties( cond, "operator,value,options" );
					cond.operator = $('div.params select.opmenu', $row).val() || "after";
					res = [];
					var whence = $('div.params select.re-sunstart', $row).val() || "sunrise";
					var offset = getInteger( $('div.params input.re-startoffset', $row).val() || "0" );
					if ( isNaN( offset ) ) {
						/* Validation error, flag and treat as 0 */
						offset = 0;
						$('div.params input.re-startoffset', $row).addClass('tberror');
					}
					res.push( whence + ( offset < 0 ? '' : '+' ) + String(offset) );
					if ( cond.operator == "bet" || cond.operator == "nob" ) {
						$( 'div.re-endfields', $row ).show();
						whence = $('select.re-sunend', $row).val() || "sunset";
						offset = getInteger( $('input.re-endoffset', $row).val() || "0" );
						if ( isNaN( offset ) ) {
							offset = 0;
							$('div.params input.re-endoffset', $row).addClass('tberror');
						}
						res.push( whence + ( offset < 0 ? '' : '+' ) + String(offset) );
					} else {
						$( 'div.re-endfields', $row ).hide();
						res.push("");
					}
					cond.value = res.join(',');
					break;

				case 'interval':
					removeConditionProperties( cond, "days,hours,mins,basetime,basedate,relto,relcond,options" );
					var nmin = 0;
					var v = $('div.params .re-days', $row).val() || "0";
					if ( v.match( varRefPattern ) ) {
						cond.days = v;
						nmin = 1440;
					} else {
						v = getOptionalInteger( v, 0 );
						if ( isNaN(v) || v < 0 ) {
							$( 'div.params .re-days', $row ).addClass( 'tberror' );
						} else {
							cond.days = v;
							nmin = nmin + 1440 * v;
						}
					}
					if ( typeof(cond.days) == "string" || ( typeof(cond.days) == "number" && 0 !== cond.days ) ) {
						$('div.params .re-hours,.re-mins', $row).prop('disabled', true).val("0");
						cond.hours = 0;
						cond.mins = 0;
					} else {
						$('div.params .re-hours,.re-mins', $row).prop('disabled', false);
						v = $('div.params .re-hours', $row).val() || "0";
						if ( v.match( varRefPattern ) ) {
							cond.hours = v;
							nmin = 60;
						} else {
							v = getOptionalInteger( v, 0 );
							if ( isNaN(v) || v < 0 || v > 23 ) {
								$( 'div.params .re-hours', $row ).addClass( 'tberror' );
							} else {
								cond.hours = v;
								nmin = nmin + 60 * v;
							}
						}
						v = $('div.params .re-mins', $row).val() || "0";
						if ( v.match( varRefPattern ) ) {
							cond.mins = v;
							nmin = 1;
						} else {
							v = getOptionalInteger( v, 0 );
							if ( isNaN(v) || v < 0 || v > 59 ) {
								$( 'div.params .re-mins', $row ).addClass( 'tberror' );
							} else {
								cond.mins = v;
								nmin = nmin + v;
							}
						}
						if ( 0 !== nmin ) {
							$( '.re-days', $row ).prop( 'disabled', true ).val("0");
						} else {
							$( '.re-days', $row ).prop( 'disabled', false );
						}
					}
					if ( nmin <= 0 ) {
						$( 'div.params .re-days,.re-hours,.re-mins', $row ).addClass( 'tberror' );
					}
					/* Interval relative to... */
					v = $( 'div.params select.re-relto', $row ).val() || "";
					if ( "condtrue" === v ) {
						cond.relto = v;
						cond.relcond = $( 'div.params select.re-relcond', $row).val() || "";
						if ( "" === cond.relcond ) {
							$( 'div.params select.re-relcond', $row ).addClass( 'tberror' );
						}
						delete cond.basetime;
						delete cond.basedate;
					} else {
						var ry = $( 'div.params input.re-relyear', $row ).val() || "";
						if ( isEmpty( ry ) ) {
							delete cond.basedate;
							$( '.re-reldate', $row ).prop( 'disabled', true );
						} else {
							$( '.re-reldate', $row ).prop( 'disabled', false );
							cond.basedate = ry + "," +
								( $( 'div.params select.re-relmon', $row ).val() || "1" ) +
								"," +
								( $( 'div.params select.re-relday', $row ).val() || "1" );
						}
						var rh = $( 'div.params select.re-relhour', $row ).val() || "00";
						var rm = $( 'div.params select.re-relmin', $row ).val() || "00";
						if ( rh == "00" && rm == "00" && isEmpty( cond.basedate ) ) {
							delete cond.basetime;
						} else {
							cond.basetime = rh + "," + rm;
						}
						delete cond.relcond;
						delete cond.relto;
					}
					break;

				case 'ishome':
					removeConditionProperties( cond, "operator,value,options" );
					cond.operator = $("div.params select.geofencecond", $row).val() || "is";
					res = [];
					if ( "at" === cond.operator || "notat" === cond.operator ) {
						res[0] = $( 'select.re-userid', $row ).val() || "";
						res[1] = $( 'select.re-location', $row ).val() || "";
						if ( isEmpty( res[0] ) ) {
							$( 'select.re-userid', $row ).addClass( 'tberror' );
						}
						if ( isEmpty( res[1] ) ) {
							$( 'select.re-location', $row ).addClass( 'tberror' );
						}
					} else {
						$("input.useropt:checked", $row).each( function( ix, control ) {
							res.push( control.value /* DOM element */ );
						});
					}
					cond.value = res.join( ',' );
					break;

				case 'reload':
					/* No parameters */
					removeConditionProperties( cond, "options" );
					break;

				default:
					break;
			}

			/* If condition options are present, check them, too. */
			var $ct = $row.hasClass( 'cond-group' ) ? $row.children( 'div.condopts' ) : $( 'div.condopts', $row );
			if ( $ct.length > 0 ) {

				cond.options = cond.options || {};

				/* Predecessor condition (sequencing) */
				var $pred = $( 'select.re-predecessor', $ct );
				if ( isEmpty( $pred.val() ) ) {
					$( 'input.re-predtime', $ct ).prop( 'disabled', true ).val( "" );
					$( 'input.predmode', $ct ).prop( 'disabled', true );
					if ( undefined !== cond.options.after ) {
						delete cond.options.after;
						delete cond.options.aftertime;
						delete cond.options.aftermode;
						configModified = true;
					}
				} else {
					$( 'input.re-predtime', $ct ).prop( 'disabled', false );
					$( 'input.predmode', $ct ).prop( 'disabled', false );
					var pt = parseInt( $('input.re-predtime', $ct).val() );
					if ( isNaN( pt ) || pt < 0 ) {
						pt = 0;
						$('input.re-predtime', $ct).val(pt);
					}
					var predmode = $( 'input.predmode', $ct ).prop( 'checked' ) ? 0 : 1;
					if ( cond.options.after !== $pred.val() || cond.options.aftertime !== pt ||
						( cond.options.aftermode || 0 ) != predmode ) {
						cond.options.after = $pred.val();
						cond.options.aftertime = pt;
						if ( predmode == 1 ) cond.options.aftermode = 1;
						else delete cond.options.aftermode;
						configModified = true;
					}
				}

				/* Repeats */
				var $rc = $('input.re-repeatcount', $ct);
				if ( isEmpty( $rc.val() ) || $rc.prop('disabled') ) {
					$('input.re-duration', $ct).prop('disabled', false);
					$('select.re-durop', $ct).prop('disabled', false);
					$('input.re-repeatspan', $ct).val("").prop('disabled', true);
					if ( undefined !== cond.options.repeatcount ) {
						delete cond.options.repeatcount;
						delete cond.options.repeatwithin;
						configModified = true;
					}
				} else {
					val = getInteger( $rc.val() );
					if ( isNaN( val ) || val < 2 ) {
						$rc.addClass( 'tberror' );
					} else if ( val > 1 ) {
						$rc.removeClass( 'tberror' );
						if ( val != cond.options.repeatcount ) {
							cond.options.repeatcount = val;
							delete cond.options.duration;
							delete cond.options.duration_op;
							configModified = true;
						}
						$('input.re-duration', $ct).val("").prop('disabled', true);
						$('select.re-durop', $ct).val("ge").prop('disabled', true);
						$('input.re-repeatspan', $ct).prop('disabled', false);
						if ( $('input.re-repeatspan', $ct).val() === "" ) {
							$('input.re-repeatspan', $ct).val( "60" );
							cond.options.repeatwithin = 60;
							configModified = true;
						}
					}
				}
				var $rs = $('input.re-repeatspan', $ct);
				if ( ! $rs.prop('disabled') ) {
					var rspan = getInteger( $rs.val() );
					if ( isNaN( rspan ) || rspan < 1 ) {
						$rs.addClass( 'tberror' );
					} else {
						$rs.removeClass( 'tberror' );
						if ( rspan !== ( cond.options.repeatwithin || 0 ) ) {
							cond.options.repeatwithin = rspan;
							configModified = true;
						}
					}
				}

				/* Duration (sustained for) */
				var $dd = $('input.re-duration', $ct);
				if ( isEmpty( $dd.val() ) || $dd.prop('disabled') ) {
					$('input.re-repeatcount', $ct).prop('disabled', false);
					// $('input.re-repeatspan', $ct).prop('disabled', false);
					if ( undefined !== cond.options.duration ) {
						delete cond.options.duration;
						delete cond.options.duration_op;
						configModified = true;
					}
				} else {
					var dur = getInteger( $dd.val() );
					if ( isNaN( dur ) || dur < 0 ) {
						$dd.addClass('tberror');
					} else {
						$dd.removeClass('tberror');
						$('input.re-repeatcount', $ct).val("").prop('disabled', true);
						// $('input.re-repeatspan', $ct).val("").prop('disabled', true);
						delete cond.options.repeatwithin;
						delete cond.options.repeatcount;
						if ( ( cond.options.duration || 0 ) !== dur ) {
							/* Changed */
							if ( dur === 0 ) {
								delete cond.options.duration;
								delete cond.options.duration_op;
								$('input.re-repeatcount', $ct).prop('disabled', false);
								// $('input.re-repeatspan', $ct).prop('disabled', false);
							} else {
								cond.options.duration = dur;
								cond.options.duration_op = $('select.re-durop', $ct).val() || "ge";
							}
							configModified = true;
						}
					}
				}

				var mode = $( 'input.opt-output:checked', $ct ).val() || "";
				if ( "L" === mode ) {
					/* Latching */
					$( '.followopts,.pulseopts', $ct ).prop( 'disabled', true );
					$( '.latchopts', $ct ).prop( 'disabled', false );
					configModified = configModified || ( undefined !== cond.options.holdtime );
					delete cond.options.holdtime;
					configModified = configModified || ( undefined !== cond.options.pulsetime );
					delete cond.options.pulsetime;
					delete cond.options.pulsebreak;
					delete cond.options.pulsecount;

					if ( undefined === cond.options.latch ) {
						cond.options.latch = 1;
						configModified = true;
					}
				} else if ( "P"  === mode ) {
					/* Pulse output */
					$( '.followopts,.latchopts', $ct ).prop( 'disabled', true );
					$( '.pulseopts', $ct ).prop( 'disabled', false );
					configModified = configModified || ( undefined !== cond.options.holdtime );
					delete cond.options.holdtime;
					$( 'input.re-pulsetime', $ct ).prop( 'disabled', false );
					configModified = configModified || ( undefined !== cond.options.latch );
					delete cond.options.latch;

					var $f = $( 'input.re-pulsetime', $ct );
					var pulsetime = $f.val() || "";
					if ( isEmpty( pulsetime ) ) {
						pulsetime = 15; /* force a default */
						$f.val( pulsetime );
						configModified = configModified || pulsetime !== cond.options.pulsetime;
						cond.options.pulsetime = pulsetime;
					} else {
						pulsetime = getInteger( pulsetime );
						if ( isNaN( pulsetime ) || pulsetime <= 0 ) {
							$f.addClass( 'tberror' );
						} else if ( pulsetime !== cond.options.pulsetime ) {
							cond.options.pulsetime = pulsetime;
							configModified = true;
						}
					}
					var repeats = "repeat" === $( 'select.re-pulsemode', $ct ).val();
					$( "div.re-pulsebreakopts", $ct ).toggle( repeats );
					if ( repeats ) {
						$f = $( 'input.re-pulsebreak', $ct );
						pulsetime = parseInt( $f.val() || "" );
						if ( isNaN( pulsetime ) || pulsetime <= 0 ) {
							$f.addClass( 'tberror' );
						} else {
							if ( pulsetime !== cond.options.pulsebreak ) {
								cond.options.pulsebreak = pulsetime;
								configModified = true;
							}
						}
						$f = $( 'input.re-pulsecount', $ct );
						var lim = $f.val() || "";
						if ( isEmpty( lim ) ) {
							if ( 0 !== cond.options.pulsecount ) {
								delete cond.options.pulsecount;
								configModified = true;
							}
						} else {
							lim = parseInt( lim );
							if ( isNaN( lim ) || lim < 0 ) {
								$f.addClass( 'tberror' );
							} else if ( 0 === lim && cond.options.pulsecount ) {
								delete cond.options.pulsecount;
								configModified = true;
							} else if ( cond.options.pulsecount !== lim ) {
								cond.options.pulsecount = lim;
								configModified = true;
							}
						}
					} else {
						if ( undefined !== cond.options.pulsebreak ) {
							configModified = true;
						}
						delete cond.options.pulsebreak;
						delete cond.options.pulsecount;
					}
				} else {
					/* Follow mode (default) */
					$( '.pulseopts,.latchopts', $ct ).prop( 'disabled', true );
					$( '.followopts', $ct ).prop( 'disabled', false );
					configModified = configModified || ( undefined !== cond.options.pulsetime );
					delete cond.options.pulsetime;
					delete cond.options.pulsebreak;
					delete cond.options.pulsecount;
					configModified = configModified || ( undefined !== cond.options.latch );
					delete cond.options.latch;

					/* Hold time (delay reset) */
					$dd = $( 'input.re-holdtime', $ct );
					if ( isEmpty( $dd.val() ) ) {
						/* Empty and 0 are equivalent */
						configModified = configModified || ( undefined !== cond.options.holdtime );
						delete cond.options.holdtime;
					} else {
						var holdtime = getInteger( $dd.val() );
						if ( isNaN( holdtime ) || holdtime < 0 ) {
							delete cond.options.holdtime;
							$dd.addClass( 'tberror' );
						} else if ( ( cond.options.holdtime || 0 ) !== holdtime ) {
							if ( holdtime > 0 ) {
								cond.options.holdtime = holdtime;
							} else {
								delete cond.options.holdtime;
							}
							configModified = true;
						}
					}
				}
			}

			/* Options open or not, make sure options expander is highlighted */
			var optButton = $( $row.hasClass( 'cond-group' ) ? '.cond-group-header > div > button.re-condmore:first' : '.cond-actions > button.re-condmore', $row );
			if ( hasAnyProperty( cond.options ) ) {
				optButton.addClass( 'attn' );
			} else {
				optButton.removeClass( 'attn' );
				delete cond.options;
			}

			$row.has('.tberror').addClass('tberror');

			updateSaveControls();
		}

		/**
		 * Handler for row change (generic change to some value we don't otherwise
		 * need additional processing to respond to)
		 */
		function handleConditionRowChange( ev ) {
			var el = $( ev.currentTarget );
			var row = el.closest('div.cond-container');

			console.log('handleConditionRowChange ' + String(row.attr('id')));

			row.addClass( 'tbmodified' );
			configModified = true;
			updateConditionRow( row, el );
		}

		/**
		 * Update current value display for service condition
		 */
		function updateCurrentServiceValue( row ) {
			console.assert( row.hasClass("cond-cond") );
			var device = parseInt( $("select.devicemenu", row).val() );
			var service = $("select.varmenu", row).val() || "";
			var variable = service.replace( /^[^\/]+\//, "" );
			service = service.replace( /\/.*$/, "" );
			var blk = $( 'div.currval', row );
			if ( ! ( isNaN(device) || isEmpty( service ) || isEmpty( variable ) ) ) {
				var val = api.getDeviceState( device, service, variable );
				if ( undefined === val || false === val ) {
					blk.text( 'Current value: (not set)' ).attr( 'title', "This variable is not present in the device state." );
				} else {
					var abbrev = val.length > 64 ? val.substring(0,61) + '...' : val;
					blk.text( 'Current value: ' + abbrev ).attr( 'title', val.length==0 ? "The string is blank/empty." : val );
				}
			} else {
				blk.empty().attr( 'title', "" );
			}
		}

		/**
		 * Handler for variable change. Change the displayed current value.
		 */
		function handleConditionVarChange( ev ) {
			var $el = $( ev.currentTarget );
			var $row = $el.closest('div.cond-container');

			updateCurrentServiceValue( $row );

			/* Same closing as handleConditionRowChange() */
			configModified = true;
			updateConditionRow( $row, $el );
		}

		/* Set up fields for condition based on current operator */
		function setUpConditionOpFields( $row, cond ) {
			var vv = (cond.value || "").split(/,/);

			if ( "housemode" === cond.type ) {
				if ( "change" == ( cond.operator || "is" ) ) {
					$( 'div.re-modechecks', $row ).hide();
					$( 'div.re-modeselects', $row ).show();
					menuSelectDefaultInsert( $( 'select.re-frommode', $row ), vv.length > 0 ? vv[0] : "" );
					menuSelectDefaultInsert( $( 'select.re-tomode', $row   ), vv.length > 1 ? vv[1] : "" );
				} else {
					$( 'div.re-modechecks', $row ).show();
					$( 'div.re-modeselects', $row ).hide();
					vv.forEach( function( ov ) {
						$('input#' + idSelector( cond.id + '-mode-' + ov ), $row).prop('checked', true);
					});
				}
			} else if ( "service" === cond.type || "var" === cond.type ) {
				var op = arrayFindValue( serviceOps, function( v ) { return v.op === cond.operator; } ) || serviceOps[0];
				var $inp = $( 'input#' + idSelector( cond.id + '-value' ), $row );
				if ( op.args > 1 ) {
					if ( $inp.length > 0 ) {
						/* Single input field; change this one for double */
						$inp.attr( 'id', cond.id + '-val1' ).show();
					} else {
						/* Already there */
						$inp = $( 'input#' + idSelector( cond.id + '-val1' ), $row );
					}
					/* Work on second field */
					var $in2 = $( 'input#' + idSelector( cond.id + '-val2' ), $row );
					if ( 0 === $in2.length ) {
						$in2 = $inp.clone().attr('id', cond.id + '-val2')
							.off( 'change.reactor' ).on( 'change.reactor', handleConditionRowChange );
						$in2.insertAfter( $inp );
					}
					if ( op.optional ) {
						$inp.attr( 'placeholder', 'blank=any value' );
						$in2.attr( 'placeholder', 'blank=any value' );
					} else {
						$inp.attr( 'placeholder', "" );
						$in2.attr( 'placeholder', "" );
					}
					/* Labels */
					$( 'label.re-secondaryinput', $row ).remove();
					var fmt = op.format || "%1,%2";
					var lbl = fmt.match( /^([^%]*)%\d+([^%]*)%\d+(.*)$/ );
					if ( null !== lbl ) {
						if ( !isEmpty( lbl[1] ) ) {
							$( '<label class="re-secondaryinput"></label>' )
								.attr( 'for', cond.id + "-val1" )
								.text( lbl[1] )
								.insertBefore( $inp );
						}
						if ( !isEmpty( lbl[2] ) ) {
							$( '<label class="re-secondaryinput"></label>' )
								.attr( 'for', cond.id + "-val2" )
								.text( lbl[2] )
								.insertBefore( $in2 );
						}
						if ( !isEmpty( lbl[3] ) ) {
							$( '<label class="re-secondaryinput"></label>' )
								.text( lbl[3] )
								.insertAfter( $in2 );
						}
					}
					/* Restore values */
					$inp.val( vv.length > 0 ? String(vv[0]) : "" );
					$( 'input#' + idSelector( cond.id + '-val2' ), $row ).val( vv.length > 1 ? String(vv[1]) : "" );
				} else {
					if ( $inp.length == 0 ) {
						/* Convert double fields back to single */
						$inp = $( 'input#' + idSelector( cond.id + '-val1' ), $row )
							.attr( 'id', cond.id + '-value' )
							.attr( 'placeholder', '' );
						$( 'input#' + idSelector( cond.id + '-val2' ) + ',label.re-secondaryinput', $row ).remove();
					}
					$inp.val( vv.length > 0 ? String(vv[0]) : "" );
					if ( 0 === op.args ) {
						$inp.val("").hide();
					} else {
						$inp.show();
					}
				}
				var $opt = $( 'div.re-nocaseopt', $row );
				if ( 0 === ( op.numeric || 0 ) && false !== op.nocase ) {
					$opt.show();
					$( 'input.nocase', $opt ).prop( 'checked', coalesce( cond.nocase, 1 ) !== 0 );
				} else {
					$opt.hide();
				}
			} else if ( "grpstate" === cond.type ) {
				/* nada */
			} else {
				console.log( "Invalid row type in handleConditionOperatorChange(): " + String( cond.type ) );
				return;
			}
		}

		/**
		 * Handler for operator change
		 */
		function handleConditionOperatorChange( ev ) {
			var $el = $( ev.currentTarget );
			var val = $el.val();
			var $row = $el.closest('div.cond-container');
			var cond = getConditionIndex()[ $row.attr( 'id' ) ];

			cond.operator = val;
			setUpConditionOpFields( $row, cond );
			configModified = true;
			updateConditionRow( $row, $el );
		}

		/**
		 * Handler for device change
		 */
		function handleDeviceChange( ev ) {
			var $el = $( ev.currentTarget );
			var newDev = $el.val();
			var $row = $el.closest( 'div.cond-container' );
			var condId = $row.attr( 'id' );
			var cond = getConditionIndex()[condId];

			cond.device = parseInt( newDev );
			if ( -1 === cond.device ) {
				cond.devicename = "(self)";
			} else {
				var dobj = api.getDeviceObject( cond.device );
				cond.devicename = ( dobj || {}).name;
			}
			delete cond.deviceName; /* remove old form */
			configModified = true;

			/* Make a new service/variable menu and replace it on the row. */
			var newMenu = makeVariableMenu( cond.device, cond.service, cond.variable );
			$("select.varmenu", $row).replaceWith( newMenu );
			$("select.varmenu", $row).off( 'change.reactor' ).on( 'change.reactor', handleConditionVarChange );

			newMenu = makeEventMenu( cond, $row );
			$( 'div.eventlist', $row ).replaceWith( newMenu );

			updateCurrentServiceValue( $row );

			updateConditionRow( $row ); /* pass it on */
		}

		function handleExpandOptionsClick( ev ) {
			var $el = $( ev.currentTarget );
			var $row = $el.closest( 'div.cond-container' );
			var isGroup = $row.hasClass( 'cond-group' );
			var cond = getConditionIndex()[ $row.attr( "id" ) ];

			/* If the options container already exists, just show it. */
			var $container = $( isGroup ? 'div.condopts' : 'div.cond-body > div.condopts', $row );
			if ( $container.length > 0 ) {
				/* Container exists and is open, close it, remove it. */
				$container.slideUp({
					complete: function() {
						$container.remove();
					}
				});
				$( 'i', $el ).text( 'expand_more' );
				$el.attr( 'title', msgOptionsShow );
				if ( $row.hasClass( 'tbautohidden' ) ) {
					$( '.cond-group-title button.re-expand', $row ).click();
					$row.removeClass( 'tbautohidden' );
				}
				return;
			}

			/* Doesn't exist. Create the options container and add options */
			$( 'i', $el ).text( 'expand_less' );
			$el.attr( 'title', msgOptionsHide );
			$container = $( '<div class="condopts"></div>' ).hide();

			var displayed = condOptions[ cond.type || "group" ] || {};
			var condOpts = cond.options || {};

			/* Options now fall into two general groups: output control, and restrictions. */

			/* Output Control */
			var out = $( '<div></div>', { "id": "outputopt", "class": "tboptgroup" } ).appendTo( $container );
			$( '<div class="opttitle">Output Control</div>' ).append( getWiki( 'Condition-Options' ) ).appendTo( out );
			var fs = $( '<div class="opt-fs form-inline"></div>' ).appendTo( out );
			var rid = "output" + getUID();
			getRadio( rid, 1, "", "Follow (default) - output remains true while condition matches", "opt-output" )
				.appendTo( fs );
			if ( false !== displayed.hold ) {
				fs.append( '; ' );
				$( '<div><label>delay reset <input type="number" class="form-control form-control-sm narrow followopts re-holdtime"> seconds (0=no delay)</label></div>' )
					.appendTo( fs );
			}
			/* Pulse group is not displayed for update and change operators; always display if configured, though,
			   do any legacy configs prior to this restriction being added are still editable. */
			if ( ( false !== displayed.pulse && !(cond.operator || "=").match( /^(update|change)/ ) ) ||
				condOpts.pulsetime ) {
				fs = $( '<div class="opt-fs form-inline"></div>' ).appendTo( out );
				getRadio( rid, 2, "P", "Pulse - output goes true for", "opt-output" )
					.appendTo( fs );
				$( '<input type="number" class="form-control form-control-sm narrow pulseopts re-pulsetime"> seconds</label>' )
					.appendTo( fs );
				$( '<select class="form-control form-control-sm pulseopts re-pulsemode"><option value="">once</option><option value="repeat">repeat</option></select><div class="re-pulsebreakopts form-inline"><label>after <input type="number" class="form-control form-control-sm narrow pulseopts re-pulsebreak"> seconds,</label> <label>up to <input type="number" class="form-control form-control-sm narrow pulseopts re-pulsecount">&nbsp;times&nbsp;(0/blank=no&nbsp;limit)</label></div>' )
					.appendTo( fs );
			}
			if ( false !== displayed.latch ) {
				fs = $( '<div class="opt-fs form-inline"></div>' ).appendTo( out );
				getRadio( rid, 3, "L", "Latch - output is held true until external reset", "opt-output" )
					.appendTo( fs );
			}

			/* Restore/configure */
			if ( ( condOpts.pulsetime || 0 ) > 0 ) {
				$( '.pulseopts', out ).prop( 'disabled', false );
				$( 'input#' + idSelector(rid + '2'), out ).prop( 'checked', true );
				$( 'input.re-pulsetime', out ).val( condOpts.pulsetime || 15 );
				$( 'input.re-pulsebreak', out ).val( condOpts.pulsebreak || "" );
				$( 'input.re-pulsecount', out ).val( condOpts.pulsecount || "" );
				var pbo = (condOpts.pulsebreak || 0) > 0;
				$( 'select.re-pulsemode', out ).val( pbo ? "repeat" : "" );
				$( 'div.re-pulsebreakopts', out ).toggle( pbo );
				$( '.followopts,.latchopts', out ).prop( 'disabled', true );
			} else if ( 0 !== ( condOpts.latch || 0 ) ) {
				$( '.latchopts', out ).prop( 'disabled', false );
				$( 'input#' + idSelector(rid + '3'), out ).prop( 'checked', true );
				$( '.followopts,.pulseopts', out ).prop( 'disabled', true );
				$( 'div.re-pulsebreakopts', out ).toggle( false );
			} else {
				$( '.followopts', out ).prop( 'disabled', false );
				$( 'input#' + idSelector(rid + '1'), out ).prop( 'checked', true );
				$( '.latchopts,.pulseopts', out ).prop( 'disabled', true );
				$( 'div.re-pulsebreakopts', out ).toggle( false );
				$( 'input.re-holdtime', out ).val( 0 !== (condOpts.holdtime || 0) ? condOpts.holdtime : "" );
			}

			/* Restrictions */
			if ( displayed.sequence || displayed.duration || displayed.repeat ) {
				var rst = $( '<div></div>', { "id": "restrictopt", "class": "tboptgroup" } ).appendTo( $container );
				$( '<div class="opttitle">Restrictions</div>' ).append( getWiki( 'Condition-Options' ) ).appendTo( rst );
				/* Sequence (predecessor condition) */
				if ( displayed.sequence ) {
					fs = $( '<div class="opt-fs form-inline"></div>' ).appendTo( rst );
					var $preds = $('<select class="form-control form-control-sm re-predecessor"><option value="">(any time/no sequence)</option></select>');
					/* Add groups that are not ancestor of condition */
					DOtraverse( (getConditionIndex()).root, function( node ) {
						$preds.append( $( '<option></option>' ).val( node.id ).text( makeConditionDescription( node ) ) );
					}, false, function( node ) {
						/* If node is not ancestor (line to root) or descendent of cond, allow as predecessor */
						return "comment" !== node.type && cond.id !== node.id && !isAncestor( node.id, cond.id ) && !isDescendent( node.id, cond.id );
					});
					$( '<label>Condition must occur after&nbsp;</label>' )
						.append( $preds )
						.appendTo( fs );
					fs.append('&nbsp;<label>within <input type="text" class="form-control form-control-sm narrow re-predtime" autocomplete="off">&nbsp;seconds (0=no time limit)</label>');
					fs.append( getCheckbox( getUID("check"), "0",
						"Predecessor must still be true for this condition to go true", "predmode" ) );
					$('select.re-predecessor', fs).val( condOpts.after || "" );
					$('input.re-predtime', fs).val( condOpts.aftertime || 0 )
						.prop( 'disabled', "" === ( condOpts.after || "" ) );
					$('input.predmode', fs)
						.prop( 'checked', 0 === ( condOpts.aftermode || 0 ) )
						.prop( 'disabled', "" === ( condOpts.after || "" ) );
				}

				/* Duration */
				if ( displayed.duration ) {
					fs = $( '<div class="opt-fs form-inline"></div>' ).appendTo( rst );
					fs.append('<label>Condition must be sustained for&nbsp;</label><select class="form-control form-control-sm re-durop"><option value="ge">at least</option><option value="lt">less than</option></select><input type="text" class="form-control form-control-sm narrow re-duration" autocomplete="off"><label>&nbsp;seconds</label>');
				}

				/* Repeat */
				if ( displayed.repeat ) {
					fs = $( '<div class="opt-fs form-inline"></div>' ).appendTo( rst );
					fs.append('<label>Condition must repeat <input type="text" class="form-control form-control-sm narrow re-repeatcount" autocomplete="off"> times within <input type="text" class="form-control form-control-sm narrow re-repeatspan" autocomplete="off"> seconds</label>');
				}

				if ( ( condOpts.duration || 0 ) > 0 ) {
					$('input.re-repeatcount,input.re-repeatspan', rst).prop('disabled', true);
					$('input.re-duration', rst).val( condOpts.duration );
					$('select.re-durop', rst).val( condOpts.duration_op || "ge" );
				} else {
					var rc = condOpts.repeatcount || "";
					$('input.re-duration', rst).prop('disabled', rc != "");
					$('select.re-durop', rst).prop('disabled', rc != "");
					$('input.re-repeatcount', rst).val( rc );
					$('input.re-repeatspan', rst).prop('disabled', rc=="").val( rc == "" ? "" : ( condOpts.repeatwithin || "60" ) );
				}
			}

			/* Handler for all fields */
			$( 'input,select', $container ).on( 'change.reactor', handleConditionRowChange );

			/* Add the options container (specific immediate child of this row selection) */
			if ( isGroup ) {
				$row.append( $container );
				if ( 1 === $( '.cond-group-title button.re-collapse', $row ).length ) {
					$( '.cond-group-title button.re-collapse', $row ).click();
					$row.addClass('tbautohidden');
				}
			} else {
				$row.children( 'div.cond-body' ).append( $container );
			}
			$container.slideDown();
		}

		/**
		 * Update location selector to show correct locations for selected user.
		 */
		function updateGeofenceLocations( row, loc ) {
			var user = $( 'select.re-userid', row ).val() || "";
			var mm = $( 'select.re-location', row );
			mm.empty();
			if ( "" !== user ) {
				var ud = api.getUserData();
				var l = ud.usergeofences ? ud.usergeofences.length : 0;
				for ( var k=0; k<l; ++k ) {
					if ( ud.usergeofences[k].iduser == user ) {
						mm.append( $( '<option></option>' ).val( "" ).text( '--choose location--' ) );
						$.each( ud.usergeofences[k].geotags || [], function( ix, v ) {
							mm.append( $( '<option></option>' ).val( v.id ).text( v.name ) );
						});
						var el = $( 'option[value="' + (loc || "") + '"]' );
						if ( el.length == 0 ) {
							mm.append( $( '<option></option>' ).val( loc )
								.text( "Deleted location " + String(loc) )
							);
						}
						mm.val( loc || "" );
						break;
					}
				}
			}
		}

		/**
		 * Handle user selector changed event.
		 */
		function handleGeofenceUserChange( ev ) {
			var row = $( ev.currentTarget ).closest( 'div.cond-container' );
			updateGeofenceLocations( row, "" );
			handleConditionRowChange( ev );
		}

		/**
		 * Handle geofence operator change event.
		 */
		function handleGeofenceOperatorChange( ev ) {
			var el = $( ev.currentTarget );
			var row = el.closest( 'div.cond-container' );
			var val = el.val() || "is";
			if ( "at" === val || "notat" === val ) {
				$( 'div.re-geolong', row ).show();
				$( 'div.re-geoquick', row ).hide();
			} else {
				$( 'div.re-geolong', row ).hide();
				$( 'div.re-geoquick', row ).show();
			}
			handleConditionRowChange( ev );
		}

		function firstKey( t ) {
			for ( var d in t ) {
				if ( t.hasOwnProperty( d ) ) return d;
			}
			return undefined;
		}

		/**
		 * Make event menu from static JSON eventlist for device
		 */
		function makeEventMenu( cond, $row ) {
			var el = $( '<div class="eventlist dropdown"></div>' );
			var btnid = getUID('btn');
			el.append( '<button class="btn btn-default dropdown-toggle re-triggers" type="button" data-toggle="dropdown" title="Click for device-defined events"><i class="material-icons" aria-haspopup="true" aria-expanded="false">arrow_right</i></button>' );
			$( 'button.device-triggers', el ).attr( 'id', btnid );
			var mm = $( '<div class="dropdown-menu re-dropdown" role="menu"></div>' ).attr( 'aria-labelledby', btnid );
			el.append( mm );
			var myid = api.getCpanelDeviceId();
			var myself = -1 === cond.device || cond.device === myid;
			var events;
			if ( ! myself ) {
				if ( isALTUI ) {
					/* AltUI doesn't implement getDeviceTemplate() as of 2019-06-09 */
					var dobj = api.getDeviceObject( myself ? myid : cond.device );
					var eobj = dobj ? api.getEventDefinition( dobj.device_type ) || {} : {};
					/* AltUI returns object; reduce to array */
					events = [];
					for ( var ie=0; undefined !== eobj[String(ie)] ; ie++ ) {
						events.push( eobj[String(ie)] );
					}
				} else {
					var dtmp = api.getDeviceTemplate( myself ? myid : cond.device );
					events = dtmp ? dtmp.eventList2 : false;
				}
			}
			if ( events && events.length > 0 ) {
				var wrapAction = function( eventinfo, cond, $row ) {
					return function( ev ) {
						var el = $( ev.target );
						cond.service = el.data( 'service' ) || "?";
						cond.variable = el.data( 'variable' ) || "?";
						cond.operator = el.data( 'operator' ) || "=";
						cond.value = el.data( 'value' ) || "";
						delete cond.nocase;
						var sk = cond.service + "/" + cond.variable;
						menuSelectDefaultInsert( $( 'select.varmenu', $row ), sk );
						$( 'select.opmenu', $row ).val( cond.operator );
						setUpConditionOpFields( $row, cond );
						$( 'input#' + idSelector( cond.id + '-value' ), $row ).val( cond.value );
						configModified = true;
						updateCurrentServiceValue( $row );
						updateConditionRow( $row, $( ev ) );
						$( 'select.varmenu', $row ).focus();
						/* Hotfix 20103-01: Older UI/firmware (<=1040 at least) seems to need this
						               to prevent the button click from returning to the UI to the
						               dashboard, which is truly bizrre. */
						ev.preventDefault();
					};
				};
				var reptext = function( s ) {
					return ( s || "?" ).replace( /_DEVICE_NAME_/g, "device" ).replace( /_ARGUMENT_VALUE_/g, "<i>value</i>" );
				};
				var lx = events.length;
				for ( var ix=0; ix<lx; ix++ ) {
					var cx = events[ix];
					var item, txt, k;
					if ( cx.serviceStateTable ) {
						/* One fixed value (we hope--otherwise, we just use first) */
						item = $( '<a href="#" class="dropdown-item"></a>' );
						item.attr( 'id', cx.id );
						k = firstKey( cx.serviceStateTable );
						item.data('service', cx.serviceId);
						item.data('variable', k);
						item.data('operator', (cx.serviceStateTable[k] || {}).comparisson || "=");
						item.data('value', String( cx.serviceStateTable[k].value ) );
						txt = reptext( (cx.label || {}).text || String(cx.id) );
						item.html( txt );
						mm.append( item );
						item.on( 'click.reactor', wrapAction( cx, cond, $row ) );
					} else { /* argumentList */
						var ly = cx.argumentList ? cx.argumentList.length : 0;
						for ( var iy=0; iy<ly; iy++ ) {
							var arg = cx.argumentList[iy];
							if ( arg.allowedValueList ) {
								var lz = arg.allowedValueList.length;
								for ( var iz=0; iz<lz; iz++ ) {
									var av = api.cloneObject( arg.allowedValueList[iz] );
									item = $( '<a href="#" class="dropdown-item"></a>' );
									item.attr( 'id', cx.id );
									item.data('service', cx.serviceId);
									item.data( 'variable', arg.name );
									item.data( 'operator', arg.comparisson || "=" );
									k = firstKey( av );
									item.data( 'value', String( av[k] || "" ) );
									item.attr( 'id', arg.id );
									item.html( reptext( av.HumanFriendlyText.text || "(invalid device_json description)" ) );
									mm.append( item );
									item.on( 'click.reactor', wrapAction( cx, cond, $row ) );
								}
							} else {
								item = $( '<a href="#" class="dropdown-item"></a>' );
								item.data( 'id', cx.id );
								item.data('service', cx.serviceId);
								item.data( 'variable', arg.name );
								item.data( 'operator', arg.comparisson || "=" );
								item.data( 'value',
									( undefined === arg.defaultValue || arg.optional ) ? "" : String( arg.defaultValue ) );
								item.attr( 'id', arg.id );
								item.html( reptext( arg.HumanFriendlyText.text || "(invalid device_json description)" ) );
								mm.append( item );
								item.on( 'click.reactor', wrapAction( cx, cond, $row ) );
							}
						}
					}
				}
			}
			if ( $( 'a', mm ).length > 0 ) {
				mm.append( $( '<div class="dropdown-divider"></div>' ) );
				mm.append( $( '<a href="#" class="dropdown-header"></a>' )
					.text( "In addition to the above device-defined events, you can select any state variable defined on the device and test its value." ) );
			} else {
				mm.append( $( '<a href="#" class="dropdown-header"></a>' ).text( "This device does not define any events." ) );
			}
			return el;
		}

		/**
		 * Set condition fields and data for type. This also replaces existing
		 * data from the passed condition. The condition must have at least
		 * id and type keys set (so new conditions may be safely be otherwise
		 * empty).
		 */
		function setConditionForType( cond, row ) {
			var op, k, v, mm, fs, el, dobj;
			if ( undefined === row ) {
				row = $( 'div.cond-container#' + idSelector( cond.id ) );
			}
			var container = $('div.params', row).empty().addClass("form-inline");
			container.closest( 'div.cond-body' ).addClass("form-inline");

			row.children( 'button.re-condmore' ).prop( 'disabled', "comment" === cond.type );

			switch (cond.type) {
				case "":
					break;

				case 'comment':
					container.removeClass("form-inline");
					container.closest("div.cond-body").removeClass("form-inline");
					container.append('<input type="text" class="form-control form-control-sm re-comment" autocomplete="off" placeholder="Type your comment here">');
					$('input', container).on( 'change.reactor', handleConditionRowChange ).val( cond.comment || "" );
					if ( "cond0" === cond.id && ( cond.comment || "").match( /^Welcome to your new Reactor/i ) ) {
						$( '<div><strong>New to Reactor?</strong> Check out the <a href="https://youtu.be/wkdFjwEuF58" target="_blank">tutorial videos</a>. There\'s also <a href="' +
						_DOCURL + '" target="_blank">the Reactor Documentation</a> and <a href="https://community.getvera.com/c/plugins-and-plugin-development/reactor" target="_blank">Community Forum Category</a>.</div>' )
							.appendTo( container );
					}
					break;

				case 'service':
				case 'var':
					if ( "var" === cond.type ) {
						var $mm = makeExprMenu( cond['var'] );
						container.append( $mm );
						$mm.on( "change.reactor", handleConditionRowChange );
					} else {
						container.append( makeDeviceMenu( cond.device, cond.devicename || "unknown device" ) );
						/* Fix-up: makeDeviceMenu will display current userdata name
								   for device, but if that's changed from what we've stored,
								   we need to update our store. */
						v = cond.devicename;
						if ( -1 === cond.device ) {
							v = "(self)";
						} else {
							dobj = api.getDeviceObject( cond.device );
							v = (dobj || {}).name; /* may be undefined, that's OK */
						}
						if ( v && cond.devicename !== v ) {
							cond.devicename = v;
							delete cond.deviceName; /* remove old form */
							configModified = true;
						}
						fs = $('<div class="vargroup"></div>')
							.appendTo( container );
						try {
							fs.append( makeEventMenu( cond, row ) );
						} catch( e ) {
							console.log("Error while attempting to handle device JSON: " + String(e));
						}
						fs.append( makeVariableMenu( cond.device, cond.service, cond.variable ) );
						$("select.varmenu", container).on( 'change.reactor', handleConditionVarChange );
						$("select.devicemenu", container).on( 'change.reactor', handleDeviceChange );
					}

					if ( isEmpty( cond.operator ) ) {
						cond.operator = "=";
						configModified = true;
					}
					container.append( makeServiceOpMenu( cond.operator ) );
					container.append('<input type="text" id="' + cond.id + '-value" class="operand form-control form-control-sm" autocomplete="off" list="reactorvarlist">');
					v = $( '<div class="re-nocaseopt"></div>' ).appendTo( container );
					getCheckbox( cond.id + "-nocase", "1", "Ignore&nbsp;case", "nocase" )
						.appendTo( v );
					container.append('<div class="currval"></div>');

					setUpConditionOpFields( container, cond );
					$("input.operand", container).on( 'change.reactor', handleConditionRowChange );
					$('input.nocase', container).on( 'change.reactor', handleConditionRowChange );
					$("select.opmenu", container).on( 'change.reactor', handleConditionOperatorChange );

					if ( "var" === cond.type ) {
							/* Remove "updates" op for var condition */
						$( "select.opmenu option[value='update']", container ).remove();
						$( "div.currval", container ).text("");
					} else {
						$( "select.opmenu option[value='isnull']", container ).remove();
						updateCurrentServiceValue( row );
					}
					break;

				case 'grpstate':
					/* Default device to current RS */
					cond.device = coalesce( cond.device, -1 );
					/* Make a device menu that shows ReactorSensors only. */
					container.append( makeDeviceMenu( cond.device, cond.devicename || "unknown device", function( dev ) {
						return deviceType === dev.device_type;
					}));
					/* Fix-up: makeDeviceMenu will display current userdata name
							   for device, but if that's changed from what we've stored,
							   we need to update our store. */
					v = cond.devicename;
					if ( -1 === cond.device ) {
						v = "(self)";
					} else {
						dobj = api.getDeviceObject( cond.device );
						v = (dobj || {}).name; /* may be undefined, that's OK */
					}
					if ( cond.devicename !== v ) {
						cond.devicename = v;
						delete cond.deviceName; /* remove old form */
						configModified = true;
					}
					/* Create group menu for selected device (if any) */
					container.append( makeRSGroupMenu( cond ) );
					/* Make operator menu, short: only boolean and change */
					mm = $( '<select class="opmenu form-control form-control-sm"></select>' );
					mm.append( $( '<option></option>' ).val( "istrue" ).text( "is TRUE" ) );
					mm.append( $( '<option></option>' ).val( "isfalse" ).text( "is FALSE" ) );
					mm.append( $( '<option></option>' ).val( "change" ).text( "changes" ) );
					container.append( mm );
					menuSelectDefaultFirst( mm, cond.operator );
					container.append('<div class="currval"></div>');

					setUpConditionOpFields( container, cond );
					$("select.opmenu", container).on( 'change.reactor', handleConditionRowChange );
					$("select.re-grpmenu", container).on( 'change.reactor', handleConditionRowChange );
					$("select.devicemenu", container).on( 'change.reactor', function( ev ) {
						var $el = $( ev.currentTarget );
						var newDev = $el.val();
						var $row = $el.closest( 'div.cond-container' );
						var condId = $row.attr( 'id' );
						var cond = getConditionIndex()[condId];

						cond.device = parseInt( newDev );
						if ( -1 === cond.device ) {
							cond.devicename = "(self)";
						} else {
							var dobj = api.getDeviceObject( cond.device );
							cond.devicename = (dobj || {}).name;
						}
						delete cond.deviceName; /* remove old form */
						delete cond.groupname;
						delete cond.groupid;
						configModified = true;

						/* Make a new service/variable menu and replace it on the row. */
						var newMenu = makeRSGroupMenu( cond );
						$("select.re-grpmenu", $row).empty().append( newMenu.children() );

						updateConditionRow( $row ); /* pass it on */
					});

					updateCurrentServiceValue( row );
					break;

				case 'housemode':
					if ( isEmpty( cond.operator ) ) { cond.operator = "is"; }
					mm = $('<select class="opmenu form-control form-control-sm"></select>');
					mm.append( '<option value="is">is any of</option>' );
					mm.append( '<option value="change">changes from</option>' );
					menuSelectDefaultFirst( mm, cond.operator );
					mm.on( 'change.reactor', handleConditionOperatorChange );
					container.append( mm );
					container.append( " " );
					// Checkboxes in their own div
					var d = $( '<div class="condfields form-inline re-modechecks"></div>' );
					for ( k=1; k<=4; k++ ) {
						getCheckbox( cond.id + '-mode-' + k, k, houseModeName[k] || k, "hmode" )
							.appendTo( d );
					}
					container.append( d );
					$( "input.hmode", container ).on( 'change.reactor', handleConditionRowChange );
					// Menus in a separate div
					d = $( '<div class="condfields form-inline re-modeselects"></div>' );
					mm = $( '<select class="form-control form-control-sm"></select>' );
					mm.append( '<option value="">(any)</option>' );
					for ( k=1; k<=4; k++ ) {
						mm.append( $( '<option></option>' ).val(k).text( houseModeName[k] ) );
					}
					d.append( mm.clone().addClass( 're-frommode' ) );
					d.append( " to " );
					d.append( mm.addClass( 're-tomode' ) );
					container.append( d );
					$( 'select.re-frommode,select.re-tomode', container).on( 'change.reactor', handleConditionRowChange );

					// Restore values and set up correct display.
					setUpConditionOpFields( container, cond );
					break;

				case 'weekday':
					container.append(
						'<select class="wdcond form-control form-control-sm"><option value="">Every</option><option value="1">First</option><option value="2">2nd</option><option value="3">3rd</option><option value="4">4th</option><option value="5">5th</option><option value="last">Last</option></select>');
					fs = $( '<div class="re-wdopts form-inline"></div>' );
					getCheckbox( cond.id + '-wd-1', '1', 'Sun', 'wdopt' ).appendTo( fs );
					getCheckbox( cond.id + '-wd-2', '2', 'Mon', 'wdopt' ).appendTo( fs );
					getCheckbox( cond.id + '-wd-3', '3', 'Tue', 'wdopt' ).appendTo( fs );
					getCheckbox( cond.id + '-wd-4', '4', 'Wed', 'wdopt' ).appendTo( fs );
					getCheckbox( cond.id + '-wd-5', '5', 'Thu', 'wdopt' ).appendTo( fs );
					getCheckbox( cond.id + '-wd-6', '6', 'Fri', 'wdopt' ).appendTo( fs );
					getCheckbox( cond.id + '-wd-7', '7', 'Sat', 'wdopt' ).appendTo( fs );
					fs.appendTo( container );
					menuSelectDefaultFirst( $( 'select.wdcond', container ), cond.operator );
					(cond.value || "").split(',').forEach( function( val ) {
						$('input.wdopt[value="' + val + '"]', container).prop('checked', true);
					});
					$("input", container).on( 'change.reactor', handleConditionRowChange );
					$("select.wdcond", container).on( 'change.reactor', handleConditionRowChange );
					break;

				case 'sun':
					container.append( makeDateTimeOpMenu( cond.operator ) );
					$("select.opmenu", container).append('<option value="before">before</option>');
					$("select.opmenu", container).append('<option value="after">after</option>');
					container.append('<div class="re-startfields">' +
						'<select class="re-sunstart"></select>'+
						' offset&nbsp;<input type="text" value="" class="tiny form-control form-control-sm re-startoffset" autocomplete="off">&nbsp;minutes' +
						'</div>'
					);
					container.append('<div class="re-endfields">&nbsp;and ' +
						'<select class="re-sunend"></select> '+
						' offset&nbsp;<input type="text" value="" class="tiny form-control form-control-sm re-endoffset" autocomplete="off">&nbsp;minutes' +
						'</div>'
					);
					mm = $('<select class="form-control form-control-sm">' +
						'<option value="sunrise">Sunrise</option><option value="sunset">Sunset</option>' +
						'<option value="civdawn">Civil dawn</option><option value="civdusk">Civil dusk</option>' +
						'<option value="nautdawn">Nautical dawn</option><option value="nautdusk">Nautical dusk</option>' +
						'<option value="astrodawn">Astronomical dawn</option><option value="astrodusk">Astronomical dusk</option></select>'
						);
					$('select.re-sunend', container).replaceWith( mm.clone().addClass( 're-sunend' ) );
					$('select.re-sunstart', container).replaceWith( mm.addClass( 're-sunstart' ) );
					/* Restore. Condition first... */
					op = menuSelectDefaultFirst( $("select.opmenu", container), cond.operator );
					$("select.opmenu", container).on( 'change.reactor', handleConditionRowChange );
					if ( "bet" === op || "nob" === op ) {
						$("div.re-endfields", container).show();
					} else {
						$("div.re-endfields", container).hide();
					}
					/* Start */
					var vals = ( cond.value || "sunrise+0,sunset+0" ).split(/,/);
					k = vals[0].match( /^([^+-]+)(.*)/ );
					if ( k === null || k.length !== 3 ) {
						k = [ "", "sunrise", "0" ];
						configModified = true;
					}
					$("select.re-sunstart", container).on( 'change.reactor', handleConditionRowChange ).val( k[1] );
					$("input.re-startoffset", container).on( 'change.reactor', handleConditionRowChange ).val( k[2] );
					/* End */
					k = ( vals[1] || "sunset+0" ).match( /^([^+-]+)(.*)/ );
					if ( k === null || k.length !== 3 ) {
						k = [ "", "sunset", "0" ];
						configModified = true;
					}
					$("select.re-sunend", container).on( 'change.reactor', handleConditionRowChange ).val( k[1] );
					$("input.re-endoffset", container).on( 'change.reactor', handleConditionRowChange ).val( k[2] );
					break;

				case 'trange':
					container.append( makeDateTimeOpMenu( cond.operator ) );
					$("select.opmenu", container).append('<option value="before">before</option>');
					$("select.opmenu", container).append('<option value="after">after</option>');
					var months = $('<select class="monthmenu form-control form-control-sm"><option value="">(any month)</option></select>');
					for ( k=1; k<=12; k++ ) {
						months.append('<option value="' + k + '">' + monthName[k] + ' (' + k + ')</option>');
					}
					var days = $('<select class="daymenu form-control form-control-sm"><option value="">(any day)</option></select>');
					for ( k=1; k<=31; k++ ) {
						days.append('<option value="' + k + '">' + k + '</option>');
					}
					var hours = $('<select class="hourmenu form-control form-control-sm"></select>');
					for ( k=0; k<24; k++ ) {
						var hh = k % 12;
						if ( hh === 0 ) {
							hh = 12;
						}
						hours.append('<option value="' + k + '">' + k + ' (' + hh + ( k < 12 ? "am" : "pm" ) + ')</option>');
					}
					var mins = $('<select class="minmenu form-control form-control-sm"></select>');
					for ( var mn=0; mn<60; mn+=5 ) {
						mins.append('<option value="' + mn + '">:' + (mn < 10 ? '0' : '') + mn + '</option>');
					}
					container.append('<div class="re-startfields"></div>').append('<div class="re-endfields">&nbsp;and </div>');
					$("div.re-startfields", container).append( months.clone() )
						.append( days.clone() )
						.append('<input type="text" placeholder="yyyy or blank" title="Leave blank for any year" class="year narrow datespec form-control form-control-sm" autocomplete="off">')
						.append( hours.clone() )
						.append( mins.clone() );
					$("div.re-endfields", container).append( months )
						.append( days )
						.append('<input type="text" placeholder="yyyy" class="year narrow datespec form-control form-control-sm" autocomplete="off">')
						.append( hours )
						.append( mins );
					/* Default all menus to first option */
					$("select", container).each( function( ix, obj ) {
						$(obj).val( $("option:first", obj ).val() );
					});
					/* Restore values. */
					op = menuSelectDefaultFirst( $( "select.opmenu", container ), cond.operator );
					if ( "bet" === op || "nob" === op ) {
						$("div.re-endfields", container).show();
					} else {
						$("div.re-endfields", container).hide();
					}
					var vlist = (cond.value || "").split(',');
					var flist = [ 'div.re-startfields input.year', 'div.re-startfields select.monthmenu','div.re-startfields select.daymenu',
								  'div.re-startfields select.hourmenu', 'div.re-startfields select.minmenu',
								  'div.re-endfields input.year','div.re-endfields select.monthmenu', 'div.re-endfields select.daymenu',
								  'div.re-endfields select.hourmenu','div.re-endfields select.minmenu'
					];
					var lfx = flist.length;
					for ( var fx=0; fx<lfx; fx++ ) {
						if ( fx >= vlist.length ) {
							vlist[fx] = "";
						}
						if ( vlist[fx] !== "" ) {
							$( flist[fx], container ).val( vlist[fx] );
						}
					}
					/* Enable date fields if month spec present */
					$('.datespec', container).prop('disabled', vlist[1]==="");
					$("select", container).on( 'change.reactor', handleConditionRowChange );
					$("input", container).on( 'change.reactor', handleConditionRowChange );
					break;

				case 'interval':
					fs = $( '<div class="form-inline"></div>' ).appendTo( container );
					el = $( '<label>every </label>' );
					el.append( '<input title="Enter an integer >= 0; hours and minutes must be 0!" value="0" class="tiny text-center form-control form-control-sm re-days">' );
					el.append( ' days ' );
					fs.append( el );
					fs.append( " " );
					el = $( '<label></label>' );
					el.append( '<input title="Enter an integer >= 0" class="tiny text-center form-control form-control-sm re-hours">' );
					el.append( ' hours ' );
					fs.append( el );
					fs.append( " " );
					el = $( '<label></label>');
					el.append( '<input title="Enter an integer >= 0" value="0" class="tiny text-center form-control form-control-sm re-mins">' );
					el.append( ' minutes ');
					fs.append( el );
					container.append( " " );
					/* Interval relative time or condition (opposing divs) */
					el = $( '<label></label>' ).text( " relative to ");
					mm = $( '<select class="form-control form-control-sm re-relto"></select>' );
					mm.append( $( '<option></option>' ).val( "" ).text( "Time" ) );
					mm.append( $( '<option></option>' ).val( "condtrue" ).text( "Condition TRUE" ) );
					el.append( mm );
					container.append( el );
					fs = $( '<div class="re-reltimeset form-inline"></div>' );
					fs.append('<input type="text" placeholder="yyyy" class="re-relyear narrow datespec form-control form-control-sm" autocomplete="off">');
					mm = $('<select class="form-control form-control-sm re-relmon re-reldate">').appendTo( fs );
					for ( k=1; k<=12; k++ ) {
						$( '<option></option>').val( k ).text( monthName[k] ).appendTo( mm );
					}
					mm = $('<select class="form-control form-control-sm re-relday re-reldate">').appendTo( fs );
					for ( k=1; k<=31; k++) {
						$( '<option></option>' ).val( k ).text( k ).appendTo( mm );
					}
					mm = $('<select class="form-control form-control-sm re-relhour"></select>');
					for ( k=0; k<24; k++ ) {
						v = ( k < 10 ? "0" : "" ) + String(k);
						mm.append( $('<option></option>').val( v ).text( v ) );
					}
					fs.append( mm );
					fs.append(" : ");
					mm = $('<select class="form-control form-control-sm re-relmin"></select>');
					for ( k=0; k<60; k+=5 ) {
						v = ( k < 10 ? "0" : "" ) + String(k);
						mm.append( $('<option></option>').val( v ).text( v ) );
					}
					fs.append( mm );
					container.append( fs );
					fs = $( '<div class="re-relcondset form-inline"></div>' ).hide();
					mm = $( '<select class="form-control form-control-sm re-relcond"></select>' );
					mm.append( $( '<option></option>' ).val( "" ).text( '--choose--' ) );
					DOtraverse( getConditionIndex().root, function( n ) {
						var tt = (condTypeName[n.type || "group"] || "?") + ": " +
							makeConditionDescription( n ) + " <" + String(n.id) + ">";
						mm.append( $( '<option></option>' ).val( n.id ).text( tt ) );
					}, false, function( n ) {
						return "comment" !== n.type && n.id != cond.id && !isAncestor( n.id, cond.id );
					});
					fs.append( mm );
					container.append( fs );

					$( ".re-days", container ).val( cond.days || 0 );
					$( ".re-hours", container ).val( cond.hours===undefined ? 1 : cond.hours );
					$( ".re-mins", container ).val( cond.mins || 0 );
					$( "select.re-relto", container ).val( cond.relto || "" );
					if ( "condtrue" === cond.relto ) {
						/* Relative to condition */
						$( "div.re-relcondset", container ).show();
						$( "div.re-reltimeset", container ).hide();
						var t = cond.relcond || "";
						menuSelectDefaultInsert( $( "select.re-relcond", container ), t );
					} else {
						/* Relative to time (default) */
						if ( ! isEmpty( cond.basetime ) ) {
							mm = cond.basetime.split(/,/);
							menuSelectDefaultInsert( $( '.re-relhour', container ), mm[0] || '00' );
							menuSelectDefaultInsert( $( '.re-relmin', container ), mm[1] || '00' );
						}
						if ( ! isEmpty( cond.basedate ) ) {
							mm = cond.basedate.split(/,/);
							$( 'input.re-relyear', container ).val( mm[0] );
							menuSelectDefaultFirst( $( '.re-relmon', container ), mm[1] || "1" );
							menuSelectDefaultFirst( $( '.re-relday', container ), mm[2] || "1" );
						} else {
							$( '.re-reldate', container ).prop( 'disabled', true );
						}
					}
					$("select,input", container).on( 'change.reactor', function( ev ) {
						var $el = $( ev.currentTarget );
						var $row = $el.closest( 'div.cond-container' );
						if ( $el.hasClass( "re-relto" ) ) {
							var relto = $el.val() || "";
							if ( "condtrue" === relto ) {
								$( '.re-reltimeset', $row ).hide();
								$( '.re-relcondset', $row ).show();
								/* Rebuild the menu of conditions, in case changed */
								var $mm = $( 'select.re-relcond', $row );
								$( 'option[value!=""]', $mm ).remove();
								DOtraverse( getConditionIndex().root, function( n ) {
									$mm.append( $( '<option></option>' ).val( n.id ).text( makeConditionDescription( n ) ) );
								}, false, function( n ) {
									return "comment" !== n.type && n.id != cond.id && !isAncestor( n.id, cond.id );
								});
								$mm.val( "" );
							} else {
								$( '.re-reltimeset', $row ).show();
								$( '.re-relcondset', $row ).hide();
							}
						}
						handleConditionRowChange( ev ); /* pass on */
					} );
					break;

				case 'ishome':
					container.append(
						'<select class="geofencecond form-control form-control-sm"><option value="is">Any selected user is home</option><option value="is not">Any selected user is NOT home</option><option value="at">User in geofence</option><option value="notat">User not in geofence</option></select>');
					mm = $( '<select class="form-control form-control-sm re-userid"></select>' );
					mm.append( $( '<option></option>' ).val("").text('--choose user--') );
					fs = $( '<div class="re-geoquick"></div>' );
					for ( k in userIx ) {
						if ( userIx.hasOwnProperty( k ) ) {
							getCheckbox( cond.id + '-user-' + k, k, userIx[k].name || k, "useropt" )
								.appendTo( fs );
							mm.append( $( '<option></option>' ).val( k ).text( ( userIx[k] || {} ).name || k ) );
						}
					}
					container.append( fs );
					fs = $( '<div class="re-geolong"></div>' );
					fs.append( mm );
					fs.append( '<select class="form-control form-control-sm re-location"></select>' );
					container.append( fs );
					if ( !unsafeLua ) {
						$( '<div class="re-alertbox">It is recommended that "Allow Unsafe Lua" (<em>Users &amp; Account Info &gt; Security</em>) be enabled when using this condition. Otherwise, less efficient methods of acquiring the geofence data must be used and may impact system performance. This setting is currently disabled.</div>' )
							.appendTo( container );
					}
					$("input.useropt", container).on( 'change.reactor', handleConditionRowChange );
					$("select.geofencecond", container)
						.on( 'change.reactor', handleGeofenceOperatorChange );
					op = menuSelectDefaultFirst( $( "select.geofencecond", container ), cond.operator );
					$("select.re-userid", container).on( 'change.reactor', handleGeofenceUserChange );
					$("select.re-location", container).on( 'change.reactor', handleConditionRowChange );
					if ( op === "at" || op === "notat" ) {
						$( 'div.re-geoquick', container ).hide();
						$( 'div.re-geolong', container ).show();
						mm = ( cond.value || "" ).split(',');
						if ( mm.length > 0 ) {
							menuSelectDefaultInsert( $( 'select.re-userid', container ), mm[0] );
							updateGeofenceLocations( container, mm[1] );
						}
					} else {
						$( 'div.re-geoquick', container ).show();
						$( 'div.re-geolong', container ).hide();
						(cond.value || "").split(',').forEach( function( val ) {
							if ( ! isEmpty( val ) ) {
								var $c = $('input.useropt[value="' + val + '"]', container);
								if ( 0 === $c.length ) {
									$c = getCheckbox( cond.id + '-user-' + val, val, val + "?&nbsp;(unknown&nbsp;user)", "useropt" );
									$c.appendTo( $( 'div.re-geoquick', container ) );
								}
								$c.prop('checked', true);
							}
						});
					}
					break;

				case 'reload':
					/* no fields */
					break;

				default:
					/* nada */
			}

			/* Set up display of condition options. Not all conditions have
			 * options, and those that do don't have all options. Clear the UI
			 * each time, so it's rebuilt as needed. */
			$( 'div.condopts', row ).remove();
			var btn = $( 'button.re-condmore', row );
			if ( condOptions[ cond.type ] ) {
				btn.prop( 'disabled', false ).show();
				if ( hasAnyProperty( cond.options ) ) {
					btn.addClass( 'attn' );
				} else {
					btn.removeClass( 'attn' );
					delete cond.options;
				}
			} else {
				btn.removeClass( 'attn' ).prop( 'disabled', true ).hide();
				delete cond.options;
			}
		}

		/**
		 * Type menu selection change handler.
		 */
		function handleTypeChange( ev ) {
			var $el = $( ev.currentTarget );
			var newType = $el.val();
			var $row = $el.closest( 'div.cond-container' );
			var condId = $row.attr( 'id' );
			var ixCond = getConditionIndex();

			if ( newType !== ixCond[condId].type ) {
				/* Change type */
				removeConditionProperties( ixCond[condId], "type" );
				ixCond[condId].type = newType;
				ixCond[condId].options = {}; /* must clear on type change */
				setConditionForType( ixCond[condId], $row );

				$row.addClass( 'tbmodified' );
				configModified = true;
				updateConditionRow( $row );
			}
		}

		/**
		 * Handle click on Add Condition button.
		 */
		function handleAddConditionClick( ev ) {
			var $el = $( ev.currentTarget );
			var $parentGroup = $el.closest( 'div.cond-container' );
			var parentId = $parentGroup.attr( 'id' );

			/* Create a new condition in data, assign an ID */
			var cond = { id: getUID("cond"), type: "comment" }; // ???

			/* Insert new condition in UI */
			var condel = getConditionTemplate( cond.id );
			$( 'select.re-condtype', condel ).val( cond.type );
			setConditionForType( cond, condel );
			$( 'div.cond-list:first', $parentGroup ).append( condel );

			/* Add to data */
			var ixCond = getConditionIndex();
			var grp = ixCond[ parentId ];
			grp.conditions.push( cond );
			cond.__parent = grp;
			ixCond[ cond.id ] = cond;
			reindexConditions( grp );

			condel.addClass( 'tbmodified' );
			configModified = true;
			updateConditionRow( condel );

			$( 'select.re-condtype', condel ).focus();
		}

		function shallowcopy( o ) {
			var res = {};
			for ( var k in o ) {
				if ( o.hasOwnProperty( k ) ) {
					res[k] = o[k];
				}
			}
			return res;
		}

		/**
		 *  Import group into current group
		 */
		function handleImportGroupClick( event ) {
			var grpid = $( event.currentTarget ).data( 'id' );

			var $insgrpel = $( event.currentTarget ).closest( '.cond-group' );
			var insgrpid = $insgrpel.attr( 'id' );
			var ixCond = getConditionIndex();
			var insgrp = ixCond[ insgrpid ];

			/** First, (deep) copy structure to temporary (to prevent infinite
			 *  recursion if some wise guy like me copies a parent into a child).
			 *  Assign new IDs to each condition. Note we make no attempt to "fix"
			 *  options when copying, like sequence restrictions.
			 */
			var cp = function( s, d ) {
				(s.conditions || []).forEach( function( node ) {
					var c = shallowcopy( node );
					c.id = getUID( isGroup( c ) ? 'grp' : 'cond' );
					ixCond[ c.id ] = c;
					d.conditions.push( c );
					if ( isGroup( node ) ) {
						c.conditions = [];
						c.name = c.name + ' Copy';
						cp( node, c );
					}
				});
			};
			var t = { conditions: [] };
			cp( ixCond[ grpid ], t );

			/* Append the copied conditions */
			insgrp.conditions = (insgrp.conditions || []).concat( t.conditions );


			/* Now redraw the recipient group */
			var $parent = $insgrpel.parent();
			$insgrpel.remove();
			redrawGroup( false, insgrp, $parent, insgrp.__depth );

			reindexConditions( insgrp );

			refreshGroupMenus();

			configModified = true;
			updateSaveControls();
		}

		/**
		 * Refresh group list for import
		 */
		function refreshGroupMenus() {
			var cdata = getConfiguration();
			var ix = getConditionIndex(); /* Ensure depths are computed */
			var $ul = $( '<ul></ul>' );
			DOtraverse( cdata.conditions.root, function( node ) {
				$( '<li></li>')
					.addClass( 'dropdown-item' )
					.data( 'id', node.id ).attr( 'data-group', node.id )
					.html( ("&nbsp;").repeat( 2*(node.__depth||0) ) + ( node.name || node.id ) )
					.appendTo( $ul );
			}, false, isGroup );
			$( 'ul.dropdown-menu.re-condgroup-menu' ).empty().append( $ul.children() );
			$( 'ul.dropdown-menu.re-condgroup-menu li' ).on( 'click.reactor', handleImportGroupClick );
		}

		function handleTitleChange( ev ) {
			var input = $( ev.currentTarget );
			var grpid = input.closest( 'div.cond-container.cond-group' ).attr( 'id' );
			var newname = (input.val() || "").trim();
			var span = $( 'span.re-title', input.parent() );
			var grp = getConditionIndex()[grpid];
			input.removeClass( 'tberror' );
			if ( newname !== grp.name ) {
				/* Group name check */
				if ( newname.length < 1 ) {
					ev.preventDefault();
					$( 'button.saveconf' ).prop( 'disabled', true );
					input.addClass( 'tberror' );
					input.focus();
					return;
				}

				/* Update config */
				input.closest( 'div.cond-group' ).addClass( 'tbmodified' );
				grp.name = newname;
				configModified = true;

				refreshGroupMenus();
			}

			/* Remove input field and replace text */
			input.remove();
			span.text( newname );
			span.closest( 'div.cond-group-title' ).children().show();
			updateSaveControls();
		}

		function handleTitleClick( ev ) {
			/* N.B. Click can be on span or icon */
			var $el = $( ev.currentTarget );
			var $p = $el.closest( 'div.cond-group-title' );
			$p.children().hide();
			var grpid = $p.closest( 'div.cond-container.cond-group' ).attr( 'id' );
			var grp = getConditionIndex()[grpid];
			if ( grp ) {
				$p.append( $( '<input class="titleedit form-control form-control-sm" title="Enter new group name">' )
					.val( grp.name || grp.id || "" ) );
				$( 'input.titleedit', $p ).on( 'change.reactor', handleTitleChange )
					.on( 'blur.reactor', handleTitleChange )
					.focus();
			}
		}

		/**
		 * Handle click on group expand/collapse.
		 */
		function handleGroupExpandClick( ev ) {
			var $el = $( ev.currentTarget );
			var $p = $el.closest( 'div.cond-container.cond-group' );
			var $l = $( 'div.cond-group-body:first', $p );
			if ( $el.hasClass( 're-collapse' ) ) {
				$l.slideUp();
				$el.addClass( 're-expand' ).removeClass( 're-collapse' ).attr( 'title', 'Expand group' );
				$( 'i', $el ).text( 'expand_more' );
				try {
					var n = $( 'div.cond-list:first > div', $p ).length;
					$( 'span.re-titlemessage:first', $p ).text( " (" + n +
						" condition" + ( 1 !== n ? "s" : "" ) + " collapsed)" );
				} catch( e ) {
					$( 'span.re-titlemessage:first', $p ).text( " (conditions collapsed)" );
				}
			} else {
				$l.slideDown();
				$el.removeClass( 're-expand' ).addClass( 're-collapse' ).attr( 'title', 'Collapse group' );
				$( 'i', $el ).text( 'expand_less' );
				$( 'span.re-titlemessage:first', $p ).text( "" );
			}
		}

		/**
		 * Handle click on group focus--collapses all groups except clicked
		 */
		function handleGroupFocusClick( ev ) {
			var $el = $( ev.currentTarget );
			var $p = $el.closest( 'div.cond-container.cond-group' );
			var $l = $( 'div.cond-group-body:first', $p );
			var focusGrp = getConditionIndex()[$p.attr('id')];

			var $btn = $( 'button.re-expand', $p );
			if ( $btn.length > 0 ) {
				$l.slideDown();
				$btn.removeClass( 're-expand' ).addClass( 're-collapse' ).attr( 'title', 'Collapse group' );
				$( 'i', $btn ).text( 'expand_less' );
				$( 'span.re-titlemessage:first', $p ).text( "" );
			}

			function hasCollapsedParent( grp ) {
				// var parent = grp.__parent;
				return false;
			}

			/*
				collapse: descendents of this group -- NO
						  ancestors of this group -- NO
						  siblings of this group -- YES
						  none of the above -- YES
			*/
			DOtraverse( getConfiguration().conditions.root,
				function( node ) {
					var gid = node.id;
					var $p = $( 'div#' + idSelector( gid ) + ".cond-group" );
					var $l = $( 'div.cond-group-body:first', $p );
					var $btn = $( 'button.re-collapse', $p );
					if ( $btn.length > 0 && !hasCollapsedParent( focusGrp ) ) {
						$l.slideUp();
						$( 'button.re-collapse', $p ).removeClass( 're-collapse' ).addClass( 're-expand' ).attr( 'title', 'Expand group');
						$( 'i', $btn ).text( 'expand_more' );
						try {
							var n = $( 'div.cond-list:first > div', $p ).length;
							$( 'span.re-titlemessage:first', $p ).text( " (" + n +
								" condition" + ( 1 !== n ? "s" : "" ) + " collapsed)" );
						} catch( e ) {
							$( 'span.re-titlemessage:first', $p ).text( " (conditions collapsed)" );
						}
					}
				},
				false,
				function( node ) {
					/* Filter out non-groups, focusGrp, and nodes that are neither ancestors nor descendents of focusGrp */
					return isGroup( node ) &&
						node.id !== focusGrp.id &&
						! ( isAncestor( node.id, focusGrp.id ) || isDescendent( node.id, focusGrp.id ) );
				}
			);
		}

		/**
		 * Delete condition. If it's a group, delete it and all children
		 * recursively.
		 */
		function deleteCondition( condId, ixCond, cdata, pgrp, reindex ) {
			var cond = ixCond[condId];
			if ( undefined === cond ) return;
			pgrp = pgrp || cond.__parent;
			if ( undefined === reindex ) reindex = true;

			/* Remove references to this cond in sequences */
			for ( var ci in ixCond ) {
				if ( ixCond.hasOwnProperty( ci ) && (ixCond[ci].options || {}).after === condId ) {
					delete ixCond[ci].options.after;
					delete ixCond[ci].options.aftertime;
					delete ixCond[ci].options.aftermode;
				}
			}

			/* If this condition is a group, delete all subconditions (recursively) */
			if ( "group" === ( cond.type || "group" ) ) {
				var lx = cond.conditions ? cond.conditions.length : 0;
				/* Delete end to front to avoid need to reindex each time */
				for ( var ix=lx-1; ix>=0; ix-- ) {
					deleteCondition( cond.conditions[ix].id, ixCond, cdata, cond, false );
				}

				/* Remove related activities */
				if ( (cond.activities || {})[condId + ".true"] ) {
					delete cond.activities[condId + ".true"];
				}
				if ( (cond.activities || {})[condId + ".false"] ) {
					delete cond.activities[condId + ".false"];
				}
			}

			/* Remove from index, and parent group, possibly reindex */
			pgrp.conditions.splice( cond.__index, 1 );
			delete ixCond[condId];
			if ( reindex ) {
				reindexConditions( pgrp );
			}

			configModified = true;
		}

		/**
		 * Handle delete group button click
		 */
		function handleDeleteGroupClick( ev ) {
			var $el = $( ev.currentTarget );
			if ( $el.prop( 'disabled' ) || "root" === $el.attr( 'id' ) ) { return; }

			var $grpEl = $el.closest( 'div.cond-container.cond-group' );
			var grpId = $grpEl.attr( 'id' );

			var ixCond = getConditionIndex();
			var grp = ixCond[ grpId ];
			/* Confirm deletion only if group is not empty */
			if ( ( grp.conditions || [] ).length > 0 && ! confirm( 'This group has conditions and/or sub-groups, which will all be deleted as well. Really delete this group?' ) ) {
				return;
			}

			$grpEl.remove();
			deleteCondition( grpId, ixCond, getConfiguration(), grp.__parent, true );

			refreshGroupMenus();

			configModified = true;
			$el.closest( 'div.cond-container.cond-group' ).addClass( 'tbmodified' ); // ??? NO! Parent group!
			updateSaveControls();
		}

		/**
		 * Handle click on Add Group button.
		 */
		function handleAddGroupClick( ev ) {
			var $el = $( ev.currentTarget );

			/* Create a new condition group div, assign a group ID */
			var newId = getUID("grp");
			var $condgroup = getGroupTemplate( newId );

			/* Create an empty condition group in the data */
			var $parentGroup = $el.closest( 'div.cond-container.cond-group' );
			var $container = $( 'div.cond-list:first', $parentGroup );
			var parentId = $parentGroup.attr( 'id' );
			var ixCond = getConditionIndex();
			var grp = ixCond[ parentId ];
			var newgrp = { id: newId, name: newId, operator: "and", type: "group", conditions: [] };
			newgrp.__parent = grp;
			newgrp.__index = grp.conditions.length;
			newgrp.__depth = ( grp.__depth || 0 ) + 1;
			grp.conditions.push( newgrp );
			ixCond[ newId ] = newgrp;

			/* Append the new condition group to the container */
			$container.append( $condgroup );
			$condgroup.addClass( 'level' + newgrp.__depth ).addClass( 'levelmod' + (newgrp.__depth % 4) );
			$condgroup.addClass( 'tbmodified' );

			refreshGroupMenus();

			configModified = true;
			updateSaveControls();
		}

		/**
		 * Handle click on the condition delete tool
		 */
		function handleConditionDelete( ev ) {
			var el = $( ev.currentTarget );
			var row = el.closest( 'div.cond-container' );
			var condId = row.attr('id');

			if ( el.prop( 'disabled' ) ) { return; }

			/* See if the condition is referenced in a sequence */
			var okDelete = false;
			var ixCond = getConditionIndex();
			for ( var ci in ixCond ) {
				if ( ixCond.hasOwnProperty(ci) && ( ixCond[ci].options || {} ).after == condId ) {
					if ( !okDelete ) {
						if ( ! ( okDelete = confirm('This condition is used in sequence options in another condition. Click OK to delete it and disconnect the sequence, or Cancel to leave everything unchanged.') ) ) {
							return;
						}
					}
					delete ixCond[ci].options.after;
					delete ixCond[ci].options.aftertime;
					delete ixCond[ci].options.aftermode;
				}
			}

			deleteCondition( condId, ixCond, getConfiguration(), ixCond[condId].__parent, true );

			/* Remove the condition row from display, reindex parent. */
			row.remove();

			el.closest( 'div.cond-container.cond-group' ).addClass( 'tbmodified' );
			configModified = true;
			updateSaveControls();
		}

		/**
		 * Receive a node at the end of a drag/drop (list-to-list move).
		 */
		function handleNodeReceive( ev, ui ) {
			var $el = $( ui.item );
			var $target = $( ev.target ); /* receiving .cond-list */
			// var $from = $( ui.sender );
			var ixCond = getConditionIndex();

			/* Now, disconnect the data object from its current parent */
			var obj = ixCond[ $el.attr( 'id' ) ];
			obj.__parent.conditions.splice( obj.__index, 1 );
			reindexConditions( obj.__parent );

			/* Attach it to new parent. */
			var prid = $target.closest( 'div.cond-container.cond-group' ).attr( 'id' );
			var pr = ixCond[prid];
			pr.conditions.push( obj ); /* doesn't matter where we put it */
			obj.__parent = pr;
			/* Don't get fancy, just reindex as it now appears. */
			reindexConditions( pr );

			$el.addClass( 'tbmodified' ); /* ??? Is this really what we want to flag? */
			configModified = true;
			updateSaveControls();
		}

		function handleNodeUpdate( ev, ui ) {
			var $el = $( ui.item );
			var $target = $( ev.target ); /* receiving .cond-list */
			// var $from = $( ui.sender );
			var ixCond = getConditionIndex();

			/* UI is handled, so just reindex parent */
			var prid = $target.closest( 'div.cond-container.cond-group' ).attr( 'id' );
			var pr = ixCond[prid];
			reindexConditions( pr );

			$el.addClass( 'tbmodified' ); /* ??? Is this really what we want to flag? */
			configModified = true;
			updateSaveControls();
		}

		/**
		 * Does activity have actions?
		 */
		function activityHasActions( act, cdata ) {
			var scene = (cdata.activities||{})[act];
			/* Check, first group has actions or delay > 0 */
			return scene && (scene.groups||[]).length > 0 && ( (scene.groups[0].actions||[]).length > 0 || (scene.groups[0].delay||0) > 0 );
		}

		/**
		 * Does group have activities?
		 */
		function groupHasActivities( grp, cdata ) {
			cdata = cdata || getConfiguration();
			return activityHasActions( grp.id+'.true', cdata ) || activityHasActions( grp.id+'.false', cdata );
		}

		/**
		 * Handle click on group controls (NOT/AND/OR/XOR/NUL)
		 */
		function handleGroupControlClick( ev ) {
			var $el = $( ev.target );
			var grpid = $el.closest( 'div.cond-container.cond-group' ).attr( 'id' );
			var grp = getConditionIndex()[ grpid ];

			/* Generic handling */
			if ( $el.closest( '.btn-group' ).hasClass( 'tb-btn-radio' ) ) {
				$el.closest( '.btn-group' ).find( '.checked' ).removeClass( 'checked' );
				$el.addClass( 'checked' );
			} else {
				$el.toggleClass( "checked" );
			}

			if ( $el.hasClass( 're-op-not' ) ) {
				grp.invert = $el.hasClass( "checked" );
			} else if ( $el.hasClass( 're-disable' ) ) {
				grp.disabled = $el.hasClass( "checked" );
			} else {
				var opScan = [ "re-op-and", "re-op-or", "re-op-xor", "re-op-nul" ];
				var lx = opScan.length;
				for ( var ix=0; ix < lx; ix++ ) {
					var cls = opScan[ix];
					if ( $el.hasClass( cls ) && $el.hasClass( "checked" ) ) {
						/* Special case handling for NUL--remove activities, force no NOT */
						if ( "re-op-nul" === cls ) {
							var cdata = getConfiguration();
							if ( groupHasActivities( grp, cdata ) &&
								! confirm( 'This group currently has Activities associated with it. Groups with the NUL operator do not run Activities. OK to delete the associated Activities?' ) ) {
								return;
							}
							delete cdata.activities[grpid+'.true'];
							delete cdata.activities[grpid+'.false'];
						}

						grp.operator = cls.replace( /^re-op-/, "" );
						break;
					}
				}
			}

			if ( false === grp.disabled ) delete grp.disabled;
			if ( false === grp.invert ) delete grp.invert;

			$el.closest( 'div.cond-container.cond-group' ).addClass( 'tbmodified' );
			configModified = true;
			updateSaveControls();
		}

		/**
		 * Create an empty condition row. Only type selector is pre-populated.
		 */
		function getConditionTemplate( id ) {
			var el = $( '\
<div class="cond-container cond-cond"> \
  <div class="pull-right cond-actions"> \
	  <button class="btn md-btn re-condmore" title="Show condition options"><i class="material-icons">expand_more</i></button> \
	  <button class="btn md-btn draghandle" title="Move condition (drag)"><i class="material-icons">reorder</i></button> \
	  <button class="btn md-btn re-delcond" title="Delete condition"><i class="material-icons">clear</i></button> \
  </div> \
  <div class="cond-body form-inline"> \
	<div class="cond-type"> \
	  <select class="form-control form-control-sm re-condtype"><option value="">--choose--</option></select> \
	</div> \
	<div class="params"></div> \
  </div> \
</div>' );

			[ "comment", "service", "grpstate", "var", "housemode", "sun", "weekday", "trange", "interval", "ishome", "reload" ].forEach( function( k ) {
				if ( ! ( isOpenLuup && k == "ishome" ) ) {
					$( "select.re-condtype", el ).append( $( "<option></option>" ).val( k ).text( condTypeName[k] ) );
				}
			});

			el.attr( 'id', id );
			$('select.re-condtype', el).on( 'change.reactor', handleTypeChange );
			$('button.re-delcond', el).on( 'click.reactor', handleConditionDelete );
			$("button.re-condmore", el).on( 'click.reactor', handleExpandOptionsClick );
			return el;
		}

		function getGroupTemplate( grpid ) {
			var el = $( '\
<div class="cond-container cond-group"> \
  <div class="cond-group-header"> \
	<div class="pull-right"> \
	  <button class="btn md-btn noroot re-condmore" title="Show condition options"><i class="material-icons">expand_more</i></button> \
	  <button class="btn md-btn draghandle noroot" title="Move group (drag)"><i class="material-icons">reorder</i></button> \
	  <button class="btn md-btn noroot re-delgroup" title="Delete group"><i class="material-icons">clear</i></button> \
	</div> \
	<div class="cond-group-conditions"> \
	  <div class="btn-group cond-group-control tb-tbn-check"> \
		<button class="btn btn-xs btn-primary re-op-not" title="Invert the result of the AND/OR/XOR"> NOT </button> \
	  </div> \
	  <div class="btn-group cond-group-control tb-btn-radio"> \
		<button class="btn btn-xs btn-primary re-op-and checked" title="AND means group is true only if all conditions/subgroups are true"> AND </button> \
		<button class="btn btn-xs btn-primary re-op-or" title="OR means group is true if any child condition/subgroup is true"> OR </button> \
		<button class="btn btn-xs btn-primary re-op-xor" title="XOR (exclusive or) means group is true if one and only one condition/subgroup is true"> XOR </button> \
		<button class="btn btn-xs btn-primary re-op-nul" title="NUL means group does not affect logic state of parent group"> NUL </button> \
	  </div> \
	  <div class="btn-group cond-group-control tb-btn-check"> \
		<button class="btn btn-xs btn-primary re-disable" title="Disabled groups are ignored, as if they did not exist (conditions don\'t run)"> DISABLE </button> \
	  </div> \
	  <div class="cond-group-title"> \
		<span class="re-title"></span> \
		<button class="btn md-btn re-edittitle" title="Edit group name"><i class="material-icons">edit</i></button> \
		<button class="btn md-btn noroot re-collapse" title="Collapse group"><i class="material-icons">expand_less</i></button> \
		<button class="btn md-btn noroot re-focus" title="Focus on this group"><i class="material-icons">filter_center_focus</i></button> \
		<span class="re-titlemessage"></span> \
	  </div> \
	</div> \
  </div> \
  <div class="error-container"></div> \
  <div class="cond-group-body"> \
	<div class="cond-list"></div> \
	<div class="cond-group-actions"> \
	  <button class="btn md-btn re-addcond" title="Add condition to this group"><i class="material-icons">playlist_add</i></button> \
	  <button class="btn md-btn re-addgroup" title="Add subgroup to this group"><i class="material-icons">library_add</i></button> \
	  <div class="btn-group noroot"> \
	    <button class="btn md-btn re-importgroup dropdown-toggle" data-toggle="dropdown" aria-haspopup="true" aria-expanded="false" title="Copy/import another group to this group"><i class="material-icons">save_alt</i></button> \
	    <ul class="dropdown-menu re-dropdown re-condgroup-menu"></ul> \
	  </div> \
	</div> \
  </div> \
</div>' );
			el.attr('id', grpid);
			$( 'span.re-title', el ).text( grpid );
			$( 'div.cond-group-conditions input[type="radio"]', el ).attr('name', grpid);
			if ( 'root' === grpid ) {
				/* Can't delete root group, but use the space for Save and Revert */
				$( 'button.re-delgroup', el ).replaceWith(
					$( '<button class="btn btn-xs btn-success saveconf"> Save </button> <button class="btn btn-xs btn-danger revertconf"> Revert </button>' )
				);

				/* For root group, remove all elements with class noroot */
				$( '.noroot', el ).remove();
			}

			$( 'button.re-focus', el ).prop( 'disabled', true ).hide(); /* TODO: for now */

			$( 'button.re-addcond', el ).on( 'click.reactor', handleAddConditionClick );
			$( 'button.re-addgroup', el ).on( 'click.reactor', handleAddGroupClick );
			$( 'button.re-delgroup', el ).on( 'click.reactor', handleDeleteGroupClick );
			$( 'button.re-condmore', el).on( 'click.reactor', handleExpandOptionsClick );
			$( 'span.re-title,button.re-edittitle', el ).on( 'click.reactor', handleTitleClick );
			$( 'button.re-collapse', el ).on( 'click.reactor', handleGroupExpandClick );
			$( 'button.re-focus', el ).on( 'click.reactor', handleGroupFocusClick );
			$( '.cond-group-control > button', el ).on( 'click.reactor', handleGroupControlClick );
			$( '.cond-list', el ).addClass("tb-sortable").sortable({
				helper: 'clone',
				handle: '.draghandle',
				cancel: '', /* so draghandle can be button */
				items: '> *:not([id="root"])',
				// containment: 'div.cond-list.tb-sortable',
				connectWith: 'div.cond-list.tb-sortable',
				/* https://stackoverflow.com/questions/15724617/jQuery-dragmove-but-leave-the-original-if-ctrl-key-is-pressed
				start: function( ev, ui ) {
					if ( ev.ctrlKey ) {
						$clone = ui.item.clone().insertBefore( ui.item );
						$clone.css({position:"static"});
					}
				},
				*/
				receive: handleNodeReceive, /* between cond-lists */
				update: handleNodeUpdate    /* within one cond-list */
			});
			return el;
		}

		redrawGroup = function( myid, grp, container, depth ) {
			container = container || $( 'div#conditions' );
			depth = depth || grp.__depth || 0;

			var el = getGroupTemplate( grp.id );
			container.append( el );

			el.addClass( 'level' + depth ).addClass( 'levelmod' + (depth % 4) );
			$( 'span.re-title', el ).text( grp.name || grp.id ).attr( 'title', msgGroupIdChange );
			$( 'div.cond-group-conditions .tb-btn-radio button', el ).removeClass( "checked" );
			$( 'div.cond-group-conditions .tb-btn-radio button.re-op-' + ( grp.operator || "and" ), el ).addClass( "checked" );
			if ( grp.invert ) {
				$( 'div.cond-group-conditions button.re-op-not', el ).addClass( "checked" );
			} else { delete grp.invert; }
			if ( grp.disabled ) {
				$( 'div.cond-group-conditions button.re-disable', el ).addClass( "checked" );
			} else { delete grp.disabled; }
			if ( grp.options && hasAnyProperty( grp.options ) ) {
				$( 'button.re-condmore', el ).addClass( 'attn' );
			}

			container = $( 'div.cond-list', el );

			var lx = grp.conditions ? grp.conditions.length : 0;
			for ( var ix=0; ix<lx; ix++ ) {
				var cond = grp.conditions[ix];
				if ( "group" !== ( cond.type || "group" ) ) {
					var row = getConditionTemplate( cond.id );
					container.append( row );

					var sel = $('select.re-condtype', row);
					if ( $('option[value="' + cond.type + '"]', sel).length === 0 ) {
						/* Condition type not on menu, probably a deprecated form. Insert it. */
						sel.append('<option value="' + cond.type + '">' +
							(condTypeName[cond.type] === undefined ? cond.type + ' (deprecated)' : condTypeName[cond.type] ) +
							'</option>');
					}
					$('select.re-condtype', row).val( cond.type );
					setConditionForType( cond, row );
				} else {
					/* Group! */
					redrawGroup( myid, cond, container, depth + 1 );
				}
			}
		};

		/**
		 * Redraw the conditions from the current cdata
		*/
		function redrawConditions( myid ) {
			var container = $("div#conditions");
			container.empty();

			var cdata = getConfiguration( myid );
			redrawGroup( myid, cdata.conditions.root );

			refreshGroupMenus();

			$( 'div.cond-cond', container ).has( '.tberror' ).addClass( 'tberror' );

			$("button.saveconf").on( 'click.reactor', handleSaveClick );
			$("button.revertconf").on( 'click.reactor', handleRevertClick );

			updateSaveControls();

			/* Clear unused state variables here so that we catch ReactorGroup
			 * service, for which the function requires ixCond. */
			clearUnusedStateVariables( myid, cdata );
		}

		function startCondBuilder() {
			var myid = api.getCpanelDeviceId();

			redrawConditions( myid );

			if ( 0 !== parseInt( getParentState( "DefaultCollapseConditions", myid ) || "0" ) ) {
				$( 'div.reactortab .cond-group-title button.re-collapse').trigger( 'click' );
			}

			captureControlPanelClose( $('div.reactortab') );
		}

		/* Public interface */
		console.log("Initializing ConditionBuilder module");
		myModule = {
			init: function( dev ) {
				return initModule( dev );
			},
			start: startCondBuilder,
			redraw: redrawConditions,
			makeVariableMenu: makeVariableMenu
		};
		return myModule;

	})( api, jQuery );

	function doConditions()
	{
		console.log("doConditions()");
		try {
			var myid = api.getCpanelDeviceId();
			checkUnsaved( myid );

			if ( ! CondBuilder.init( myid ) ) {
				return;
			}

			header();

			/* Our styles. */
			if ( 0 === $('style#reactor-condition-styles').length ) {
				$('head').append( '<style id="reactor-condition-styles"> \
div#tab-conds.reactortab div#conditions { width: 100%; } \
div#tab-conds.reactortab .cond-group { position: relative; margin: 4px 0; border-radius: 4px; padding: 5px; border: 1px solid #EEE; background: rgba(255, 255, 255, 0.9); } \
div#tab-conds.reactortab .cond-group { padding: 10px; padding-bottom: 6px; border: 1px solid #0c6099; background: #bce8f1; } \
div#tab-conds.reactortab .cond-group.levelmod1 { background-color: #faebcc; } \
div#tab-conds.reactortab .cond-group.levelmod2 { background-color: #d6e9c6; } \
div#tab-conds.reactortab .cond-group.levelmod3 { background-color: #ebccd1; } \
div#tab-conds.reactortab .cond-cond { position: relative; margin: 4px 0; border-radius: 4px; padding: 5px; border: 1px solid #0c6099; background: #fff; } \
div#tab-conds.reactortab .cond-group-header { margin-bottom: 10px; } \
div#tab-conds.reactortab .cond-group-actions { margin-left: 15px; margin-bottom: 8px; } \
div#tab-conds.reactortab .cond-list { list-style: none; padding: 0 0 0 15px; margin: 0; min-height: 24px; } \
div#tab-conds.reactortab .error-container { display: none; cursor: help; color: #F00; } \
.cond-list > *:not(.ui-draggable-dragging)::before, .cond-list > *:not(.ui-draggable-dragging)::after { content: "";  position: absolute; left: -12px; width: 12px; height: calc(50% + 4px); border-color: #333333; border-style: solid; } \
.cond-list > *:not(.ui-draggable-dragging)::before { top: -4px; border-width: 0 0 2px 2px; } \
.cond-list > *:not(.ui-draggable-dragging)::after { top: 50%; border-width: 0 0 0 2px; } \
.cond-list > *:not(.ui-draggable-dragging):first-child::before { top: -12px; height: calc(50% + 14px); } \
.cond-list > *:not(.ui-draggable-dragging):last-child::before {  border-radius: 0 0 0 4px; } \
.cond-list > *:not(.ui-draggable-dragging):last-child::after { display: none; } \
div#tab-conds.reactortab .cond-group-title { display: inline-block; } \
div#tab-conds.reactortab .cond-group-title span.re-title { padding: 0 4px; font-size: 16px; font-weight: bold; color: #036; } \
div#tab-conds.reactortab .btn.checked { background-color: #5cb85c; } \
div#tab-conds.reactortab .btn.re-disable.checked { background-color: #d9534f; } \
div#tab-conds.reactortab div.cond-group.tbmodified:not(.tberror) { } \
div#tab-conds.reactortab div.cond-group.tberror { border-left: 4px solid red; } \
div#tab-conds.reactortab div.cond-cond.tbmodified:not(.tberror) { } \
div#tab-conds.reactortab div.cond-cond.tberror { border-left: 4px solid red; } \
div#tab-conds.reactortab div.condopts { padding-left: 32px; } \
div#tab-conds.reactortab div.cond-type { display: inline-block; vertical-align: top; } \
div#tab-conds.reactortab div.paramsX { display: inline-block; clear: right; } \
div#tab-conds.reactortab div.paramsX > div,label { display: inline-block; border: none; margin: 0 4px; padding: 0 0; } \
div#tab-conds.reactortab div.currval { font-family: "Courier New", Courier, monospace; font-size: 0.9em; margin: 8px 0px; display: block; } \
div#tab-conds.reactortab div.warning { color: red; } \
div#tab-conds.reactortab button.md-btn.attn { background-color: #ff8; background-image: linear-gradient( to bottom, #fff, #ff8 );} \
div#tab-conds.reactortab button.md-btn.draghandle { cursor: grab; } \
div#tab-conds.reactortab div.vargroup { display: inline-block; white-space: nowrap; } \
div#tab-conds.reactortab div.eventlist { display: inline-block; } \
div#tab-conds.reactortab div.eventlist button { padding: 5px 0px; border-radius: 4px 0 0 4px; background-color: #ccc; background-image: linear-gradient( to bottom, #fff, #e6e6e6 ); background-repeat: repeat-x; } \
div#tab-conds.reactortab div.eventlist button i { font-size: 21px; color: #666; vertical-align:middle; } \
div#tab-conds.reactortab .varmenu { border-left: none; border-top-left-radius: 0px; border-bottom-left-radius: 0px; } \
div#tab-conds.reactortab div.tboptgroup { background: #fff; border: 1px solid grey; border-radius: 12px; padding: 12px 12px; } \
div#tab-conds.reactortab div#restrictopt { margin-top: 4px; } \
div#tab-conds.reactortab div.opttitle { font-size: 1.15em; font-weight: bold; } \
div#tab-conds.reactortab div.condfieldsX { display: inline-block; } \
div#tab-conds.reactortab div.opt-fs { border-bottom: 1px solid #ccc; margin: 4px 0 0 16px; padding: 4px 0; } \
div#tab-conds.reactortab div.opt-fs input[type=radio] { margin-left: -16px; } \
div#tab-conds.reactortab input.titleedit { font-size: 12px; height: 24px; } \
div#tab-conds.reactortab input.re-comment { width: 100% !important; } \
</style>');
			}

			/* Body content */
			var html = '<div id="tab-conds" class="reactortab">';
			html += '<div class="row"><div class="col-xs-12 col-sm-12"><h3>Conditions</h3></div></div>';

			var rr = api.getDeviceState( myid, serviceId, "Retrigger" ) || "0";
			if ( rr !== "0" ) {
				html += '<div class="row"><div class="warning col-xs-12 col-sm-12">WARNING! Retrigger is on! You should avoid using time-related conditions in this ReactorSensor, as they may cause frequent retriggers!</div></div>';
			}

			html += '<div id="conditions"></div>';

			html += '</div>'; /* #tab-conds */

			html += footer();

			api.setCpanelContent(html);

			if ( checkRemoteAccess() ) {
				$( 'div.reactortab' ).prepend(
					$( '<div class="remotealert re-alertblock"></div>' ).text( msgRemoteAlert )
				);
			}

			/* Set up a data list with our variables */
			var cd = getConfiguration( myid );
			var dl = $('<datalist id="reactorvarlist"></datalist>');
			if ( cd.variables ) {
				for ( var vname in cd.variables ) {
					if ( cd.variables.hasOwnProperty( vname ) ) {
						var opt = $( '<option></option>' ).val( '{'+vname+'}' ).text( '{'+vname+'}' );
						dl.append( opt );
					}
				}
			}
			$( 'div#tab-conds.reactortab' ).append( dl );

			CondBuilder.start( myid );
		}
		catch (e)
		{
			console.log( 'Error in ReactorSensor.doConditions(): ' + String( e ) );
			console.log( e );
			alert( e.stack );
		}
	}

/** ***************************************************************************
 *
 * E X P R E S S I O N S
 *
 ** **************************************************************************/

	function updateVariableControls() {
		var container = $('div#reactorvars');
		var errors = $('.tberror', container);
		$("button.saveconf", container).prop('disabled', ! ( configModified && errors.length === 0 ) );
		$("button.revertconf", container).prop('disabled', !configModified);
	}

	function handleVariableChange( ev ) {
		var container = $('div#reactorvars');
		var cd = getConfiguration();

		$('.tberror', container).removeClass( 'tberror' );
		$('div.varexp', container).each( function( ix, obj ) {
			var row = $(obj);
			var vname = row.attr("id");
			if ( undefined === vname ) return;
			var expr = ( $('textarea.expr', row).val() || "" ).trim();
			expr = expr.replace( /^=+\s*/, "" ); /* Remove leading =, this isn't Excel people */
			$( 'textarea.expr', row ).val( expr );
			if ( cd.variables[vname] === undefined ) {
				cd.variables[vname] = { name: vname, expression: expr, index: ix };
				configModified = true;
			} else {
				if ( cd.variables[vname].expression !== expr ) {
					cd.variables[vname].expression = expr;
					configModified = true;
				}
				if ( cd.variables[vname].index !== ix ) {
					cd.variables[vname].index = ix;
					configModified = true;
				}
			}
			var exp = $( 'button.re-export', row ).hasClass( 'attn' ) ? undefined : 0;
			if ( cd.variables[vname].export !== exp ) {
				if ( 0 === exp ) {
					cd.variables[vname].export = 0;
				} else {
					delete cd.variables[vname].export; /* default is export */
				}
				configModified = true;
			}
		});

		updateVariableControls();
	}

	function handleTryExprClick( ev ) {
		var row = $( ev.currentTarget ).closest( "div.varexp" );
		$.ajax({
			url: api.getDataRequestURL(),
			data: {
				id: "lr_Reactor",
				action: "tryexpression",
				device: api.getCpanelDeviceId(),
				expr: $( 'textarea.expr', row ).val() || "",
				r: Math.random()
			},
			dataType: "json",
			cache: false,
			timeout: 5000
		}).done( function( data, statusText, jqXHR ) {
			var msg;
			if ( data.err ) {
				msg = 'There is an error in the expression';
				if ( data.err.location ) {
					$('textarea.expr', row).focus().prop('selectionStart', data.err.location);
					msg += ' at ' + String( data.err.location );
				}
				msg += ': ' + data.err.message;
			} else {
				msg = "The expression result is: " + String( data.resultValue ) + ' (' + typeof( data.resultValue ) + ')';
			}
			alert( msg );
		}).fail( function( jqXHR ) {
			alert( "There was an error making the request. Vera may be busy; try again in a moment." );
		});
	}

	function handleDeleteVariableClick( ev ) {
		var row = $( ev.currentTarget ).closest( 'div.varexp' );
		var vname = row.attr('id');
		if ( confirm( 'Deleting "' + vname + '" will break conditions, actions, or other expressions that use it.' ) ) {
			var cdata = getConfiguration();
			delete cdata.variables[vname];
			row.remove();
			configModified = true;
			updateVariableControls();
		}
	}

	function clearGetStateOptions() {
		var container = $('div#reactorvars');
		var row = $( 'div#opt-state', container );
		row.remove();
		$( 'button#addvar', container ).prop( 'disabled', false );
		$( 'textarea.expr,button.md-btn', container ).prop( 'disabled', false );
	}

	function handleGetStateClear( ev ) {
		ev.preventDefault();
		clearGetStateOptions();
	}

	function handleGetStateInsert( ev ) {
		var row = $( ev.currentTarget ).closest( 'div.row' );

		var device = $( 'select#gsdev', row ).val() || "-1";
		var service = $( 'select#gsvar', row ).val() || "";
		var variable = service.replace( /^[^\/]+\//, "" );
		service = service.replace( /\/.*$/, "" );
		if ( "-1" === device ) {
			device = "null";
		} else if ( $( 'input#usename', row ).prop( 'checked' ) ) {
			device = '"' + $( 'select#gsdev option:selected' ).text().replace( / +\(#\d+\)$/, "" ) + '"';
		}
		var str = ' getstate( ' + device + ', "' + service + '", "' + variable + '" ) ';

		var varrow = row.prev();
		var f = $( 'textarea.expr', varrow );
		var expr = f.val() || "";
		var p = f.get(0).selectionEnd || -1;
		if ( p >= 0 ) {
			expr = expr.substring(0, p) + str + expr.substring(p);
		} else {
			expr = str + expr;
		}
		expr = expr.trim();
		f.val( expr );
		f.removeClass( 'tberror' );
		var vname = varrow.attr("id");
		var cd = getConfiguration();
		if ( cd.variables[vname] === undefined ) {
			cd.variables[vname] = { name: vname, expression: expr };
		} else {
			cd.variables[vname].expression = expr;
		}
		configModified = true;

		clearGetStateOptions();
		updateVariableControls();
	}

	function handleGetStateOptionChange( ev ) {
		var row = $( ev.currentTarget ).closest( 'div.row' );
		var f = $( ev.currentTarget );
		if ( f.attr( 'id' ) == "gsdev" ) {
			var device = parseInt( f.val() || "-1" );
			var s = CondBuilder.makeVariableMenu( device, "", "" ).attr( 'id', 'gsvar' );
			$( 'select#gsvar', row ).replaceWith( s );
			/* Switch to new varmenu */
			f = $( 'select#gsvar', row );
			f.on( 'change.reactor', handleGetStateOptionChange );
		}
		$( 'button#getstateinsert', row ).prop( 'disabled', "" === f.val() );
	}

	function handleGetStateClick( ev ) {
		var row = $( ev.currentTarget ).closest( 'div.varexp' );
		var container = $('div#reactorvars');

		$( 'button#addvar', container ).prop( 'disabled', true );
		$( 'button.md-btn', container ).prop( 'disabled', true );
		$( 'textarea.expr', row ).prop( 'disabled', false );

		/* Remove any prior getstates */
		$('div#opt-state').remove();

		var el = $( '<div class="col-xs-12 col-md-9 col-md-offset-2 form-inline"></div>' );
		el.append( makeDeviceMenu( "", "" ).attr( 'id', 'gsdev' ) );
		el.append( CondBuilder.makeVariableMenu( parseInt( $( 'select#gsdev', el ).val() ), "", "" )
			.attr( 'id', 'gsvar' ) );
		el.append(' ');
		el.append( '<label class="checkbox-inline"><input id="usename" type="checkbox">&nbsp;Use&nbsp;Name</label>' );
		el.append(' ');
		el.append( $( '<button></button>' ).attr( 'id', 'getstateinsert' )
			.addClass( "btn btn-xs btn-success" )
			.text( 'Insert' ) );
		el.append( $( '<button></button>' ).attr( 'id', 'getstatecancel' )
			.addClass( "btn btn-xs btn-default" )
			.text( 'Cancel' ) );
		$( '<div id="opt-state" class="row"></div>' ).append( el ).insertAfter( row );

		$( 'select.devicemenu', el ).on( 'change.reactor', handleGetStateOptionChange );
		$( 'button#getstateinsert', el ).prop( 'disabled', true )
			.on( 'click.reactor', handleGetStateInsert );
		$( 'button#getstatecancel', el ).on( 'click.reactor', handleGetStateClear );
		$( 'button.saveconf' ).prop( 'disabled', true );
	}

	function handleExportClick( ev ) {
		var $el = $( ev.currentTarget );
		if ( $el.hasClass( 'attn' ) ) {
			/* Turn off export */
			$el.removeClass( 'attn' ).attr( 'title', 'Result not exported to state variable' );
		} else {
			$el.addClass( 'attn' ).attr( 'title', 'Result exports to state variable' );
		}
		/* Pass it on */
		handleVariableChange( ev );
	}

	function getVariableRow() {
		var el = $('<div class="row varexp"></div>');
		el.append( '<div class="col-xs-12 col-sm-12 col-md-2 re-varname"></div>' );
		el.append( '<div class="col-xs-12 col-sm-9 col-md-8"><textarea class="expr form-control form-control-sm" autocorrect="off" autocapitalize="off" autocomplete="off" spellcheck="off"></textarea><div class="currval"></div></div>');
		// ??? devices_other is an alternate for insert state variable
		el.append( '<div class="col-xs-12 col-sm-3 col-md-2 text-right">\
<button class="btn md-btn draghandle" title="Change order (drag)"><i class="material-icons">reorder</i></button>\
<button class="btn md-btn re-export" title="Result exports to state variable"><i class="material-icons">import_export</i></button>\
<button class="btn md-btn re-tryexpr" title="Try this expression"><i class="material-icons">directions_run</i></button>\
<button class="btn md-btn re-getstate" title="Insert device state variable value"><i class="material-icons">memory</i></button>\
<button class="btn md-btn re-deletevar" title="Delete this variable"><i class="material-icons">clear</i></button>\
</div>' );
		$( 'textarea.expr', el ).prop( 'disabled', true ).on( 'change.reactor', handleVariableChange );
		$( 'button.re-export', el ).prop( 'disabled', true ).on( 'click.reactor', handleExportClick );
		$( 'button.re-tryexpr', el ).prop( 'disabled', true ).on( 'click.reactor', handleTryExprClick );
		$( 'button.re-getstate', el ).prop( 'disabled', true ).on( 'click.reactor', handleGetStateClick );
		$( 'button.re-deletevar', el ).prop( 'disabled', true ).on( 'click.reactor', handleDeleteVariableClick );
		$( 'button.draghandle', el ).prop( 'disabled', true );
		return el;
	}

	function handleAddVariableClick() {
		var container = $('div#reactorvars');

		$( 'button#addvar', container ).prop( 'disabled', true );
		$( 'div.varexp textarea.expr,button.md-btn', container ).prop( 'disabled', true );

		var editrow = getVariableRow();
		$( 'div.re-varname', editrow ).empty().append( '<input class="form-control form-control-sm" title="Enter a variable name and then TAB out of the field.">' );
		$( 'div.re-varname input', editrow ).on('change.reactor', function( ev ) {
			/* Convert to regular row */
			var f = $( ev.currentTarget );
			var row = f.closest( 'div.varexp' );
			var vname = (f.val() || "").trim();
			if ( vname === "" || $( 'div.varexp#' + idSelector( vname ) ).length > 0 || !vname.match( /^[A-Z][A-Z0-9_]*$/i ) ) {
				row.addClass( 'tberror' );
				f.addClass('tberror');
				f.focus();
			} else {
				row.attr('id', vname).removeClass('editrow').removeClass('tberror');
				$( '.tberror', row ).removeClass('tberror');
				/* Remove the name input field and swap in the name (text) */
				f.parent().empty().text(vname);
				/* Re-enable fields and add button */
				$( 'button#addvar', container ).prop( 'disabled', false );
				$( 'button.md-btn', container ).prop('disabled', false);
				$( 'textarea.expr', container ).prop( 'disabled', false );
				$( 'textarea.expr', row ).focus();
				/* Do the regular stuff */
				handleVariableChange( null );
			}
		});
		$( 'div.varlist', container ).append( editrow );
		$( 'div.re-varname input', editrow ).focus();
	}

	/**
	 * Redraw variables and expressions.
	*/
	function redrawVariables() {
		var container = $('div#tab-vars.reactortab div#reactorvars');
		container.empty();
		var gel = $('<div class="vargroup"></div>');
		gel.append('<div class="row"><div class="tblisttitle col-xs-6 col-sm-6"><span class="re-title">Defined Variables</span></div><div class="tblisttitle col-xs-6 col-sm-6 text-right"><button class="btn btn-xs btn-success saveconf">Save</button> <button class="btn btn-xs btn-danger revertconf">Revert</button></div></div>');

		var list = $( '<div class="varlist tb-sortable"></div>' );
		gel.append( list );

		var myid = api.getCpanelDeviceId();
		var cdata = getConfiguration( myid );

		var cstate = getConditionStates( myid );
		var csvars = cstate.vars || {};

		/* Create a list of variables by index, sorted. cdata.variables is a map/hash,
		   not an array */
		var vix = [];
		for ( var vn in ( cdata.variables || {} ) ) {
			if ( cdata.variables.hasOwnProperty( vn ) ) {
				var v = cdata.variables[vn];
				vix.push( v );
			}
		}
		vix.sort( function( a, b ) {
			var i1 = a.index || -1;
			var i2 = b.index || -1;
			if ( i1 === i2 ) return 0;
			return ( i1 < i2 ) ? -1 : 1;
		});
		var lx = vix.length;
		for ( var ix=0; ix<lx; ix++ ) {
			var vd = vix[ix];
			var el = getVariableRow();
			el.attr( 'id', vd.name );
			$( 'div.re-varname', el).text( vd.name );
			$( 'textarea.expr', el ).val( vd.expression ).prop( 'disabled', false );
			$( 'button.md-btn', el ).prop( 'disabled', false );
			var blk = $( 'div.currval', el ).empty();
			if ( csvars[ vd.name ] && undefined !== csvars[ vd.name ].lastvalue ) {
				var vs = csvars[ vd.name ];
				if ( null === vs.lastvalue ) {
					blk.text( 'Last result: (null)' ).attr( 'title', 'This variable has an empty/null value' );
				} else {
					var val = JSON.stringify( vs.lastvalue );
					var abbrev = val.length > 64 ? val.substring(0,61) + '...' : val;
					blk.text( 'Last result: ' + abbrev ).attr( 'title', ""===val ? "(empty string)" : val );
				}
			} else {
				blk.text( '(expression has not yet been evaluated or caused an error)' ).attr( 'title', "" );
			}
			if ( 0 !== vd.export ) {
				$( 'button.re-export', el ).addClass( 'attn' );
			}
			list.append( el );
		}

		/* Add "Add" button */
		$( '<div class="row buttonrow"></div>' )
			.append( '<div class="col-xs-12 col-sm-12"><button id="addvar" class="btn btn-sm btn-success">Add Variable/Expression</button></div>' )
			.appendTo( gel );
		$( 'button#addvar', gel ).closest( 'div' ).append( getWiki( 'Expressions-&-Variables' ) );

		/* Append the group */
		container.append( gel );

		list.sortable({
			vertical: true,
			containment: 'div.varlist',
			helper: "clone",
			handle: ".draghandle",
			cancel: "", /* so draghandle can be button */
			update: handleVariableChange
		});


		$("button#addvar", container).on( 'click.reactor', handleAddVariableClick );
		$("button.saveconf", container).on( 'click.reactor', handleSaveClick );
		$("button.revertconf", container).on( 'click.reactor', handleRevertClick );

		updateVariableControls();
	}

	function doVariables()
	{
		console.log("doVariables()");
		try {
			/* Make sure changes are saved. */
			var myid = api.getCpanelDeviceId();
			checkUnsaved( myid );

			if ( ! initModule() ) {
				return;
			}

			header();

			/* Our styles. */
			if ( 0 === $( 'style#reactor-expression-styles' ).length ) {
				$('head').append( '<style id="reactor-expression-styles"> \
div#tab-vars.reactortab .color-green { color: #006040; } \
div#tab-vars.reactortab button.md-btn.draghandle { cursor: grab; } \
div#tab-vars.reactortab div.tblisttitle { background-color: #444; color: #fff; padding: 8px; min-height: 42px; } \
div#tab-vars.reactortab div.tblisttitle span.re-title { font-size: 16px; font-weight: bold; margin-right: 4em; } \
div#tab-vars.reactortab div.vargroup { border-radius: 8px; border: 2px solid #444; margin-bottom: 8px; } \
div#tab-vars.reactortab div.vargroup .row { margin-right: 0px; margin-left: 0px; } \
div#tab-vars.reactortab div.vargroup div.var:nth-child(odd) { background-color: #efefef; } \
div#tab-vars.reactortab div.varexp,div.buttonrow { padding: 8px; } \
div#tab-vars.reactortab div.varexp.tbmodified:not(.tberror) { border-left: 4px solid green; } \
div#tab-vars.reactortab div.varexp.tberror { border-left: 4px solid red; } \
div#tab-vars.reactortab textarea.expr { font-family: monospace; resize: vertical; width: 100% !important; } \
div#tab-vars.reactortab div.varexp { cursor: default; margin: 2px 0 2px 0; } \
div#tab-vars.reactortab div.re-varname:after { content: " ="; } \
div#tab-vars.reactortab div.currval { font-family: "Courier New", Courier, monospace; font-size: 0.9em; } \
div#tab-vars.reactortab button.md-btn.attn { background-color: #ff8; background-image: linear-gradient( to bottom, #bf9, #8c6 );} \
</style>');
			}

			/* Body content */
			var html = '<div id="tab-vars" class="reactortab">';
			html += '<div class="row"><div class="col-xs-12 col-sm-12"><h3>Expressions/Variables</h3></div></div>';
			html += '<div class="row"><div class="col-xs-12 col-sm-12">Note that "Last Result" values shown here do not update dynamically. For help with expressions and functions, please <a href="' + _DOCURL +
				'/Expressions-&-Variables/" target="_blank">see the Reactor Documentation</a>.</div></div>';

			html += '<div id="reactorvars"></div>';

			html += '</div>'; //.reactortab

			html += footer();

			api.setCpanelContent(html);

			if ( checkRemoteAccess() ) {
				$( 'div.reactortab' ).prepend(
					$( '<div class="remotealert re-alertblock"></div>' ).text( msgRemoteAlert )
				);
			}

			redrawVariables();

			captureControlPanelClose( $('div.reactortab') );
		}
		catch (e)
		{
			console.log( 'Error in ReactorSensor.doVariables(): ' + String( e ) );
			console.log(e);
			alert( e.stack );
		}
	}


 /** ***************************************************************************
 *
 * A C T I V I T I E S
 *
 ** **************************************************************************/

	function testLua( lua, el, row ) {
		$.ajax({
			url: api.getDataRequestURL(),
			method: 'POST', /* data could be long */
			data: {
				id: "lr_Reactor",
				action: "testlua",
				lua: lua,
				r: Math.random()
			},
			dataType: 'json',
			cache: false,
			timeout: 5000
		}).done( function( data, statusText, jqXHR ) {
			if ( data.status ) {
				/* Good Lua */
				return;
			} else if ( data.status === false ) { /* specific false, not undefined */
				el.addClass( "tberror" );
				$( 'div.actiondata' , row ).prepend( '<div class="tberrmsg"></div>' );
				$( 'div.tberrmsg', row ).text( data.message || "Error in Lua" );
			}
		}).fail( function( stat ) {
			console.log("Failed to check Lua: " + stat);
		});
	}

	function makeSceneMenu() {
		var ud = api.getUserData();
		var scenes = api.cloneObject( ud.scenes || [] );
		var menu = $( '<select class="form-control form-control-sm re-scene"></select>' );
		/* If lots of scenes, sort by room; otherwise, use straight as-is */
		var i, l;
		if ( true || scenes.length > 10 ) {
			var rooms = api.cloneObject( ud.rooms );
			var rid = {};
			l = rooms.length;
			for ( i=0; i<l; ++i ) {
				rid[rooms[i].id] = rooms[i];
			}
			rid[0] = { id: 0, name: "(no room)" };
			scenes.sort( function( a, b ) {
				var ra = ( rid[a.room || 0] || {} ).name || "";
				var rb = ( rid[b.room || 0] || {} ).name || "";
				if ( ra.toLowerCase() == rb.toLowerCase() ) {
					return (a.name || "").toLowerCase() < (b.name || "").toLowerCase() ? -1 : 1;
				}
				return ra.toLowerCase() < rb.toLowerCase() ? -1 : 1;
			});
			var lastRoom = -1;
			var xg = false;
			l = scenes.length;
			for ( i=0; i<l; i++ ) {
				if ( scenes[i].notification_only || scenes[i].hidden ) {
					continue;
				}
				var r = scenes[i].room || 0;
				if ( r != lastRoom ) {
					if ( xg && $( 'option:first', xg ).length > 0 ) {
						menu.append( xg );
					}
					xg = $( '<optgroup></optgroup>' )
						.attr( 'label', ( rid[r] || {} ).name || ( "Room " + String(r) ) );
					lastRoom = r;
				}
				xg.append( $( '<option></option>' ).val( scenes[i].id )
					.text( String(scenes[i].name) + ' (#' + String(scenes[i].id) +
					( scenes[i].paused ? ", disabled" : "" ) +
					')' ) );
			}
			if ( xg && $( 'option:first', xg ).length > 0 ) {
				menu.append( xg );
			}
		} else {
			/* Simple alpha list */
			scenes.sort( function(a, b) { return ( a.name || "" ).toLowerCase() < ( b.name || "" ).toLowerCase() ? -1 : 1; } );
			l = scenes.length;
			for ( i=0; i<l; i++ ) {
				if ( scenes[i].notification_only || scenes[i].hidden ) {
					continue;
				}
				var opt = $('<option value="' + scenes[i].id + '"></option>');
				opt.text( scenes[i].name || ( "#" + scenes[i].id ) );
				menu.append( opt );
			}
		}
		return menu;
	}

	function validateActionRow( row ) {
		var actionType = $('select.re-actiontype', row).val();
		$('.tberror', row).removeClass( 'tberror' );
		$('.tbwarn', row).removeClass( 'tbwarn' );
		row.removeClass( 'tberror' );
		$( 'div.tberrmsg', row ).remove();
		var pfx = row.attr( 'id' ) + '-';

		var dev, k;
		switch ( actionType ) {
			case "comment":
				break;

			case "delay":
				dev = $( 'input#' + idSelector( pfx + 'delay' ), row );
				var delay = dev.val() || "";
				if ( delay.match( varRefPattern ) ) {
					// Variable reference. ??? check it?
				} else if ( delay.match( /^([0-9][0-9]?)(:[0-9][0-9]?){1,2}$/ ) ) {
					// MM:SS or HH:MM:SS
				} else {
					var n = parseInt( delay );
					if ( isNaN( n ) || n < 1 ) {
						dev.addClass( "tberror" );
					}
				}
				break;

			case "device":
				dev = $( 'select.devicemenu', row ).val();
				if ( isEmpty( dev ) ) {
					$( 'select.devicemenu', row ).addClass( 'tberror' );
				} else {
					var devnum = parseInt( dev );
					if ( -1 === devnum ) devnum = api.getCpanelDeviceId();
					var sact = $('select.re-actionmenu', row).val();
					if ( isEmpty( sact ) ) {
						$( 'select.re-actionmenu', row ).addClass( "tberror" );
					} else {
						// check parameters, with value/type check when available?
						// type, valueSet/value list, min/max
						var ai = actions[ sact ];
						if ( ai && ai.deviceOverride && ai.deviceOverride[devnum] ) {
							console.log('validateActionRow: applying device ' + devnum + ' override for ' + sact);
							ai = ai.deviceOverride[devnum];
						}
						if ( ! ai ) {
							console.log('validateActionRow: no info for ' + sact + ' for device ' + devnum);
							return; /* If we don't know, we don't check */
						}
						var lk = ai.parameters ? ai.parameters.length : 0;
						for ( k=0; k<lk; k++ ) {
							var p = ai.parameters[k];
							if ( undefined === p.value ) { /* ignore fixed value */
								/* Fetch value */
								var field = $( '#' + idSelector( pfx + p.name ), row );
								if ( field.length != 1 ) {
									console.log("validateActionRow: field " + p.name + " expected 1 found " +
										field.length );
									continue; /* don't validate to avoid user jail */
								}
								var v = field.val() || "";
								v = v.replace( /^\s+/, "" ).replace( /\s+$/, "" );
								field.val( v ); /* replace with trimmed value */
								/* Ignore default here, it's assumed to be valid when needed */
								/* Blank and optional OK? Move on. */
								if ( "" === v ) {
									/* Not optional/empty allowed, flag error. */
									field.toggleClass( 'tbwarn', ! ( p.optional || p.allowempty ) );
								} else if ( v.match( varRefPattern ) ) {
									/* Variable reference, do nothing, can't check */
								} else {
									// check value type, range?
									// ??? subtypes? like RGB; validation pattern(s) from data?
									var typ = p.type || p.dataType || "string";
									if ( "int" === typ || typ.match( /^u?i[124]$/i ) ) {
										/* Integer. Watch for RGB spec of form #xxx or #xxxxxx */
										v = v.replace( /^#([0-9a-f])([0-9a-f])([0-9a-f])$/i, "0x\\1\\1\\2\\2\\3\\3" );
										v = v.replace( /^#[0-9a-f]{6,8}$/, "0x" );
										v = parseInt( v );
										if ( undefined === inttypes[typ] ) {
											console.log( "validateActionRow: no type data for " + typ );
										} else if ( isNaN(v) || ( v < inttypes[typ].min ) || ( v > inttypes[typ].max ) ||
											( undefined !== p.min && v < p.min ) || ( undefined != p.max && v > p.max ) ) {
											field.addClass( 'tbwarn' ); // ???explain why?
										}
									} else if ( typ.match( /(r4|r8|float|number)/i ) ) {
										/* Float */
										v = parseFloat( v );
										if ( isNaN( v ) || ( undefined !== p.min && v < p.min ) || ( undefined !== p.max && v > p.max ) ) {
											field.addClass( 'tbwarn' );
										}
									} else if ( "boolean" === typ ) {
										if ( ! v.match( /^(0|1|true|false|yes|no)$/i ) ) {
											field.addClass( 'tbwarn' );
										}
									} else if ( "string" !== typ ) {
										/* Known unsupported/TBD: date/dateTime/dateTime.tz/time/time.tz (ISO8601), bin.base64, bin.hex, uri, uuid, char, fixed.lll.rrr */
										console.log("validateActionRow: no validation for type " + String(typ));
									}
								}
							}
						}
					}
				}
				break;

			case "housemode":
				break;

			case "runscene":
				dev = $( 'select.re-scene', row );
				dev.toggleClass( 'tberror', isEmpty( dev.val() ) );
				break;

			case "runlua":
				var lua = $( 'textarea.re-luacode', row ).val() || "";
				// check Lua?
				if ( lua.match( /^[\r\n\s]*$/ ) ) {
					$( 'textarea.re-luacode', row ).addClass( "tberror" );
				} else {
					testLua( lua, $( 'textarea.re-luacode', row ), row );
				}
				break;

			case "rungsa":
				dev = $( 'select.devicemenu', row );
				dev.toggleClass( 'tberror', isEmpty( dev.val() ) );
				dev = $( 'select.re-activity', row );
				dev.toggleClass( 'tberror', isEmpty( dev.val() ) );
				break;

			case "stopgsa":
				dev = $( 'select.devicemenu', row );
				dev.toggleClass( 'tberror', isEmpty( dev.val() ) );
				break;

			case "setvar":
				var vname = $( 'select.re-variable', row );
				vname.toggleClass( 'tberror', isEmpty( vname.val() ) );
				break;

			case "resetlatch":
				dev = $( 'select.devicemenu', row );
				dev.toggleClass( 'tberror', isEmpty( dev.val() ) );
				break;

			case "notify":
				var method = $( 'select.re-method', row ).val() || "";
				var ninfo = arrayFindValue( notifyMethods, function( v ) { return v.id === method; } ) || notifyMethods[0];
				if ( false !== ninfo.users && 0 === $("div.re-users input:checked", row ).length ) {
					$( 'div.re-users', row ).addClass( 'tberror' );
				}
				/* Message cannot be empty. */
				dev = $( 'input.re-message', row );
				var vv = (dev.val() || "").trim();
				dev.val( vv );
				if ( isEmpty( vv ) ) {
					dev.addClass( 'tberror' );
				} else if ( null !== vv.match(/{[^}]+}/) ) {
					/* Check substitution validity and syntax */
					$( 'div.nativesub' ).toggle( "" === method );
					$( 'div.subformat' ).toggle( !vv.match( varRefPattern ) );
				}
				var lf = ninfo.extra ? ninfo.extra.length : 0;
				for ( var f=0; f<lf; f++ ) {
					dev = $( '.re-extra-' + ninfo.extra[f].id, row );
					vv = (dev.val() || "").trim();
					var fails = false;
					if ( isEmpty( vv ) ) {
						fails = true !== ninfo.extra[f].optional;
					} else if ( ninfo.extra[f].validpattern && !vv.match( ninfo.extra[f].validpattern ) ) {
						fails = true;
					}
					dev.toggleClass( 'tberror', fails );
				}
				break;

			case "request":
				var rmethod = $( 'select.re-method', row ).val() || "GET";
				var url = $( '.re-url', row ).val() || "";
				if ( ! url.match( "^https?://" ) ) {
					$( '.re-url', row ).addClass( "tberror" );
				}
				/* Header format check */
				var pd = $( '.re-reqheads', row ).val() || "";
				if ( ! isEmpty( pd ) ) {
					var heads = pd.trim().split( /\n/ );
					var lh = heads.length;
					for ( k=0; k<lh; ++k ) {
						/* Must be empty or "Header-Name: stuff" */
						if ( ! ( isEmpty( heads[k] ) || heads[k].match( /^([A-Z0-9-]+):\s*/ ) ) ) {
							$( 're-reqheads', row ).addClass( "tberror" );
							break;
						}
					}
				}
				if ( "POST" === rmethod && ! pd.match( /content-type:/i ) ) {
					$( '.re-reqheads', row ).val( "Content-Type: application/x-www-form-urlencoded\n" + pd );
				}
				/* We don't validate post data */
				$( 'div.re-reqdatafs', row ).toggle( "POST" === rmethod );
				break;

			default:
				/* Do nothing */
		}

		row.has('.tberror').addClass('tberror');
	}

	/* Find notification scene by notification ID */
	function findNotificationScene( myid, nid ) {
		var ud = api.getUserData();
		var lk = ud.scenes ? ud.scenes.length : 0;
		for ( var k=0; k<lk; k++ ) {
			if ( String(ud.scenes[k].notification_only) === String(myid) &&
				String((ud.scenes[k].triggers || [])[0].template) === "10" && /* magic */
				String(ud.scenes[k].triggers[0].arguments[0].value) == String(nid) ) {
					return ud.scenes[k];
			}
		}
		return false;
	}

	/* Test if notification scene is controlled by VeraAlerts */
	function isVAControlledScene( scene ) {
		if ( devVeraAlerts ) {
			try {
				if ( !isEmpty( scene.triggers[0].lua ) ) {
					var m = scene.triggers[0].lua;
					if ( 0 != ( scene.triggers[0].encoded_lua || 0 ) ) {
						m = atob( m );
					}
					return null !== m.match( /StartVeraAlerts/i );
				}
			} catch( e ) {
				console.log("Failed to decode/handle VA scene lua for #" + scene.id);
				console.log(e);
			}
		}
		return false;
	}

	/* Given a notification scene ID, return VeraAlerts message override, if any. */
	function getVAMessageOverride( scid ) {
		var mo = api.getDeviceStateVariable( devVeraAlerts, "urn:richardgreen:serviceId:VeraAlert1", "MsgOverride" ) || "";
		try {
			if ( !isEmpty(mo) ) {
				/* custom array, Lua-ish, not JSON */
				var md = mo.match( /'([^']*)',?/g );
				var vad = new RegExp( "^'" + String(scid) + "_0'", "i" );
				var lk = md.length;
				for ( var k=0; k<lk; k+=2 ) {
					if ( vad.test( md[k] ) && !isEmpty( md[k+1] ) ) {
						vad = decodeURIComponent( md[k+1].replace( /',?$/, "" ).replace( /^'/, "" ) );
						if ( !isEmpty( vad ) ) {
							return vad;
						}
						return false;
					}
				}
			}
		} catch( e ) {
			console.log("Failed to get VA message for " + String(scid) + " from " + String(mo));
			console.log(e);
		}
	}

	/* Return next available notification slot (integer as string) */
	function nextNotification( config ) {
		/* Safety first and second. */
		config.notifications = config.notifications || {};
		if ( ! parseInt( config.notifications.nextid ) ) {
			config.notifications.nextid = 1;
		}
		var nid = String(config.notifications.nextid);
		while ( config.notifications[nid] ) {
			nid = String(++config.notifications.nextid);
		}
		return nid;
	}

	/* Check that notification scene exists; create it if not */
	function checkNotificationScene( myid, nid ) {
		myid = myid || api.getCpanelDeviceId();
		var scene = findNotificationScene( myid, nid );
		/* Create or update it. */
		var cf = getConfiguration( myid );
		cf.notifications = cf.notifications || {};
		cf.notifications[String(nid)] = cf.notifications[String(nid)] || { id: nid };
		var nn = cf.notifications[String(nid)];
		nn.message = nn.message || nid;
		if ( !scene ) {
			/* Set up new scene */
			scene = {
				name: nn.message, /* message should go here */
				notification_only: myid,
				modeStatus: "0",
				triggers: [{
					device: myid,
					name: nn.message,
					enabled: 1,
					arguments: [{ id: "1", value: nid }], /* notification id here */
					template: "10",
					users: nn.users || ""
				}],
				users: nn.users || "",
				room: 0
			};
		} else {
			/* Existing scene */
			nn.scene = scene.id;
			/* If VeraAlerts is installed, see if scene has been modified with VA's scene Lua */
			if ( devVeraAlerts && isVAControlledScene( scene ) ) {
				nn.veraalerts = 1;
			} else {
				delete nn.veraalerts;
			}
			/* Maybe update existing scene */
			if ( scene.name === nn.message && scene.users === ( nn.users || "" ) ) {
				return false;
			}
			scene.name = nn.message;
			scene.users = nn.users || "";
			scene.triggers[0].users = scene.users;
			scene.triggers[0].name = scene.name;
		}
		var req = { id: "scene", action: "create" };
		req.json = JSON.stringify( scene );
		$.ajax({
			url: api.getDataRequestURL(),
			method: "POST",
			data: req,
			dataType: "text",
			cache: false,
			timeout: 15000
		}).done( function( data, statusText, jqXHR ) {
			if ( "OK" !== data ) {
				alert("Failed to save notification configuration. Vera may be reloading. Please wait a moment and try again.");
				configModified = true;
				updateSaveControls();
			}
		}).fail( function( jqXHR ) {
			alert("Failed to save notification configuration. Vera may be reloading. Please wait a moment and try again.");
			configModified = true;
			updateSaveControls();
		});
		cf.__reloadneeded = true;
		return true;
	}

	/* Removes unused notification scenes from the RS */
	function cleanNotificationScenes( myid ) {
		var k, lk, deletes = [];
		myid = myid || api.getCpanelDeviceId();
		var cf = getConfiguration( myid );

		/* First, make map of all notification keys */
		var nots = {};
		var nk = Object.keys( cf.notifications || {} );
		lk = nk.length;
		for ( k=0; k<lk; k++ ) {
			nots[nk[k]] = true;
		}
		delete nots.nextid; /* reserved key */

		/* Remove all keys from nots for which there is an action. */
		var valids = {};
		for ( var act in (cf.activities || {}) ) {
			if ( ! cf.activities.hasOwnProperty(act) ) continue;
			lk = cf.activities[act].groups ? cf.activities[act].groups.length : 0;
			for ( k=0; k<lk; k++ ) {
				var ll = cf.activities[act].groups[k].actions ? cf.activities[act].groups[k].actions.length : 0;
				for ( var l=0; l<ll; l++) {
					var action = cf.activities[act].groups[k].actions[l];
					if ( "notify" === action.type ) {
						var key = String(action.notifyid);
						if ( undefined === cf.notifications[key] ) {
							console.log("cleanNotificationScenes() action #" + l + " in group #" +
								k + " of " + act + " refers to non-existent notification " + key);
						} else {
							valids[key] = true;
							delete nots[key];
							/* If this is a non-native method, remove a scene */
							if ( "" !== (action.method || "") && cf.notifications[key].scene ) {
								console.log("cleanNotificationScenes() marking scene " + String(cf.notifications[key].scene) +
									" for deletion, non-native method for notification " + key);
								deletes.push( cf.notifications[key].scene );
								delete cf.notifications[key].scene;
							}
						}
					}
				}
			}
		}

		/* At this point, any remaining in nots are not associated with any action */
		for ( var n in nots ) {
			if ( nots.hasOwnProperty( n ) ) {
				console.log("cleanNotificationScenes() removing orphan notification " + String(n));
				delete cf.notifications[n];
			}
		}

		/* Now find and remove any notification scenes that are not associated
		   with known notify actions remaining. */
		var scenes = api.cloneObject( api.getUserData().scenes || [] );
		lk = scenes.length;
		for ( k=0; k<lk; ++k ) {
			if ( String(scenes[k].notification_only) === String(myid) &&
					String((scenes[k].triggers || [])[0].template) === "10" ) { /* template id from static JSON, never changes */
				/* This is a notification scene for this RS */
				console.log("Checking notification scene #" + scenes[k].id);
				if ( deletes.indexOf( scenes[k].id ) >= 0 ) {
					console.log("Scene " + scenes[k].id + " already marked for deletion");
				} else if ( undefined === valids[String(scenes[k].triggers[0].arguments[0].value)] ) {
					console.log("Marking orphaned notification scene #" + scenes[k].id);
					deletes.push(scenes[k].id);
				} else {
					/* Save scene on notification. Remove from valids so any dups are also removed. */
					cf.notifications[String(scenes[k].triggers[0].arguments[0].value)].scene = scenes[k].id;
					delete valids[String(scenes[k].triggers[0].arguments[0].value)];
				}
			}
		}
		function _rmscene( myid, dl ) {
			var scene = dl.pop();
			if ( scene ) {
				console.log("Removing unused notification scene #" + scene);
				$.ajax({
					url: api.getDataRequestURL(),
					data: { id: "scene", action: "delete", scene: scene },
					dataType: "text",
					cache: false,
					timeout: 5000
				}).always( function() {
					_rmscene( myid, dl );
				});
			}
		}
		_rmscene( myid, deletes );
	}

	/* Rebuild actions for section (class actionlist) */
	function buildActionList( root ) {
		if ( $('.tberror', root ).length > 0 ) {
			return false;
		}
		/* Set up scene framework and first group with no delay */
		var id = root.attr( 'id' );
		var scene = { isReactorScene: 1, id: id, name: id, groups: [] };
		var group = { groupid: "grp0", actions: [] };
		scene.groups.push( group );
		var firstScene = true;
		$( 'div.actionrow', root ).each( function( ix ) {
			var row = $( this );
			var pfx = row.attr( 'id' ) + '-';
			var actionType = $( 'select.re-actiontype', row ).val();
			var action = { type: actionType, index: ix+1 };
			var k, pt, t, devnum, devobj;

			switch ( actionType ) {
				case "comment":
					action.comment = $( 'input.argument', row ).val() || "";
					break;

				case "delay":
					t = $( 'input#' + idSelector( pfx + 'delay' ), row ).val() || "0";
					if ( t.match( varRefPattern ) ) {
						/* Variable reference is OK as is. */
					} else {
						if ( t.indexOf( ':' ) >= 0 ) {
							pt = t.split( /:/ );
							t = 0;
							for ( var i=0; i<pt.length; i++ ) {
								t = t * 60 + parseInt( pt[i] );
							}
						} else {
							t = parseInt( t );
						}
						if ( isNaN( t ) ) {
							scene = false;
							return false;
						}
					}
					/* Create a new group, marked with the delay, for all subsequent actions */
					if ( group.actions.length > 0 ) {
						group = { actions: [], delay: t, delaytype: $( 'select.re-delaytype', row ).val() || "inline" };
						scene.groups.push( group );
					} else {
						/* There are no actions in the current group; just modify the delay in this group. */
						group.delay = t;
						group.delaytype = $( 'select.re-delaytype', row ).val() || "inline";
					}
					/* We've set up a new group, not an action, so take an early exit
					   from this each() */
					return true;

				case "device":
					action.device = parseInt( $( 'select.devicemenu', row ).val() );
					devnum = -1 === action.device ? api.getCpanelDeviceId() : action.device;
					devobj = api.getDeviceObject( devnum );
					action.devicename = (devobj || {}).name;
					delete action.deviceName; /* remove old form */
					t = $( 'select.re-actionmenu', row ).val() || "";
					pt = t.split( /\//, 2 );
					action.service = pt[0]; action.action = pt[1];
					var ai = actions[ t ];
					if ( ai && ai.deviceOverride && ai.deviceOverride[devnum] ) {
						ai = ai.deviceOverride[devnum];
					}
					/* Make LUT of known fields (if we know any) */
					var ap = {};
					var lk = ( ai && ai.parameters ) ? ai.parameters.length : 0;
					for ( k=0; k < lk; k++ ) ap[ai.parameters[k].name] = ai.parameters[k];
					/* We always use the on-page fields as the reference list of parameters. What
					   the user sees is what we store. */
					action.parameters = [];
					$( '.argument', row ).each( function() {
						var val = $( this ).val() || "";
						var pname = ($( this ).attr( 'id' ) || "unnamed").replace( pfx, '' );
						if ( ! isEmpty( val ) || ( ap[pname] && !ap[pname].optional ) ) {
							action.parameters.push( { name: pname, value: val } );
						}
						delete ap[pname];
					});
					/* Known fields that remain... */
					for ( k in ap ) {
						if ( ap.hasOwnProperty(k) ) {
							if ( ap[k].value ) {
								/* Supply fixed value field */
								action.parameters.push( { name: k, value: ap[k].value } );
							} else if ( ! ap[k].optional ) {
								action.parameters.push( { name: k, value: "" } );
							}
						}
					}
					delete action.wrap;
					break;

				case "housemode":
					action.housemode = $( 'select.re-mode', row ).val() || "1";
					break;

				case "runscene":
					action.scene = parseInt( $( "select.re-scene", row ).val() || "0" );
					if ( isNaN( action.scene ) || 0 === action.scene ) {
						console.log("buildActionList: invalid scene selected");
						scene = false;
						return false;
					}
					if ( "V" === ($( 'select.re-method', row ).val() || "") ) {
						action.usevera = 1;
					} else {
						delete action.usevera;
					}
					// action.sceneName = sceneByNumber[ action.scene ].name
					$.ajax({
						url: api.getDataRequestURL(),
						data: {
							id: "lr_Reactor",
							action: "preloadscene",
							device: api.getCpanelDeviceId(),
							scene: action.scene,
							flush: firstScene ? 0 : 1,
							r: Math.random()
						},
						dataType: "json",
						cache: false,
						timeout: 5000
					}).done( function( data, statusText, jqXHR ) {
					}).fail( function( jqXHR ) {
					});
					firstScene = false;
					break;

				case "runlua":
					var lua = $( 'textarea.re-luacode', row ).val() || "";
					lua = lua.replace( /\r\n/g, "\n" );
					lua = lua.replace( /\r/, "\n" );
					lua = lua.replace( /\s+\n/g, "\n" );
					lua = lua.replace( /[\r\n\s]+$/m, "" ); // rtrim
					lua = unescape( encodeURIComponent( lua ) ); // Fanciness to keep UTF-8 chars well
					if ( isEmpty( lua ) ) {
						delete action.encoded_lua;
						action.lua = "";
					} else {
						action.encoded_lua = 1;
						action.lua = btoa( lua );
					}
					break;

				case "rungsa":
					devnum = parseInt( $( 'select.devicemenu', row ).val() || "-1" );
					if ( isNaN( devnum ) || devnum < 0 ) {
						delete action.device;
						delete action.devicename;
					} else {
						action.device = devnum;
						devobj = api.getDeviceObject( devnum < 0 ? api.getCpanelDeviceId() : devnum );
						action.devicename = devobj.name;
					}
					delete action.deviceName; /* remove old form */
					action.activity = $( 'select.re-activity', row ).val() || "";
					if ( $( 'input.re-stopall', row ).prop( 'checked' ) ) {
						action.stopall = 1;
					} else {
						delete action.stopall;
					}
					break;

				case "stopgsa":
					devnum = parseInt( $( 'select.devicemenu', row ).val() || "-1" );
					if ( isNaN( devnum ) || devnum < 0 ) {
						delete action.device;
						delete action.devicename;
					} else {
						action.device = devnum;
						devobj = api.getDeviceObject( devnum < 0 ? api.getCpanelDeviceId() : devnum );
						action.devicename = devobj.name;
					}
					delete action.deviceName; /* remove old form */
					action.activity = $( 'select.re-activity', row ).val() || "";
					if ( isEmpty( action.activity ) ) { delete action.activity; }
					break;

				case "setvar":
					action.variable = $( 'select.re-variable', row ).val();
					action.value = $( 'input#' + idSelector( pfx + "value" ), row ).val();
					if ( $( "input.tbreeval", row ).prop( "checked" ) ) {
						action.reeval = 1;
					} else {
						delete action.reeval;
					}
					break;

				case "resetlatch":
					devnum = parseInt( $( 'select.devicemenu', row ).val() || "-1" );
					if ( devnum < 0 || isNaN( devnum ) ) {
						delete action.device;
						delete action.devicename;
					} else {
						action.device = devnum;
						devobj = api.getDeviceObject( devnum < 0 ? api.getCpanelDeviceId() : devnum );
						action.devicename = devobj.name;
					}
					delete action.deviceName; /* remove old form */
					var gid = $( 'select.re-group', row ).val() || "";
					if ( isEmpty( gid ) ) {
						delete action.group;
					} else {
						action.group = gid;
					}
					break;

				case "notify":
					var nid = $( 'input.re-notifyid', row ).val() || "";
					var method = $( 'select.re-method', row ).val() || "";
					var ua = $( 'div.re-users input:checked', row );
					var users = [], unames = [];
					ua.each( function() {
						var val = $(this).val();
						if ( !isEmpty( val ) ) {
							users.push( val );
							if ( userIx[val] ) unames.push( userIx[val].name );
						}
					});
					var myid = api.getCpanelDeviceId();
					var cf = getConfiguration( myid );
					cf.notifications = cf.notifications || { nextid: 1 };
					if ( "" === nid || undefined === cf.notifications[nid] ) {
						/* No slot assigned or gone missing, reassign: get next id and create slot */
						nid = nextNotification( cf );
						cf.notifications[nid] = { 'id': parseInt(nid) };
						$( 'input.re-notifyid', row ).val( nid );
					}
					cf.notifications[nid].users = users.join(',');
					cf.notifications[nid].usernames = unames.join(',');
					cf.notifications[nid].message = $( 'input.re-message', row ).val() || nid;
					action.notifyid = nid;
					if ( "" === method ) {
						delete action.method;
						checkNotificationScene( myid, nid );
						$( 'input.re-message', row ).prop( 'disabled', cf.notifications[nid].veraalerts == 1 );
						$( '.vanotice', row ).toggle( cf.notifications[nid].veraalerts == 1 );
					} else {
						action.method = method;
						delete cf.notifications[nid].veraalerts;
						$( 'input.re-message', row ).prop( 'disabled', false );
						$( '.vanotice', row ).hide();
					}
					var ninfo = arrayFindValue( notifyMethods, function( v ) { return v.id === action.method; } ) || notifyMethods[0];
					var lf = ninfo.extra ? ninfo.extra.length : 0;
					for ( var f=0; f<lf; ++f ) {
						var fld = ninfo.extra[f];
						var fv = $( '.re-extra-' + fld.id, row ).val() || "";
						if ( fv !== ( fld.default || "" ) ) {
							action[fld.id] = fv;
						} else {
							delete action[fld.id]; /* eco, don't store default */
						}
					}
					break;

				case "request":
					action.method = $( 'select.re-method', row ).val() || "GET";
					action.url = $( 'textarea.re-requrl', row ).val() || "";
					t = $( 'textarea.re-reqheads', row ).val() || "";
					if ( ! isEmpty(t) ) {
						action.headers = t.trim().split(/\n/);
					} else {
						delete action.headers;
					}
					action.target = $( 'select.re-reqtarget', row ).val() || "";
					t = $( 'textarea.re-reqdata', row ).val() || "";
					if ( "POST" !== action.method || isEmpty( t ) ) {
						delete action.data;
					} else {
						action.data = t;
					}
					break;

				default:
					console.log("buildActionList: " + actionType + " action unrecognized");
					var ad = $( 'input#' + idSelector( pfx + 'unrecdata' ), row ).val() || "";
					if ( "" !== ad ) {
						action = JSON.parse( ad );
						if ( ! action ) scene = false;
					} else {
						scene = false;
					}
					if ( !scene ) return false;
			}

			/* Append action to current group */
			group.actions.push( action );
		});
		return scene;
	}

	function handleActionsSaveClick( ev ) {
		var cd = getConfiguration();
		var ixCond = getConditionIndex();
		var errors = false;

		/* Check activity/group relationships */
		cd.activities = cd.activities || {};
		for ( var k in cd.activities ) {
			if ( cd.activities.hasOwnProperty( k ) ) {
				var id = k.replace( /\.(true|false)$/, "" );
				if ( undefined === ixCond[id] ) {
					delete cd.activities[k];
					configModified = true;
				}
			}
		}

		/* Now clean, save as displayed. */
		$( 'div.actionlist' ).each( function() {
			var id = $( this ).attr( 'id' );
			var scene = buildActionList( $( this ) );
			if ( scene ) {
				if ( (scene.groups || []).length == 0 || ( scene.groups.length == 1 && ( scene.groups[0].actions || []).length == 0 ) ) {
					delete cd.activities[id];
				} else {
					cd.activities[id] = scene;
				}
			} else {
				errors = true;
				return false; /* break */
			}
		});

		try {
			cleanNotificationScenes();
		} catch( e ) {
			console.log("Exception thrown while cleaning notifications: "+String(e));
			console.log(e);
		}

		if ( ! errors ) {
			/* Save has async action, so use callback to complete. */
			handleSaveClick( ev, function() {
				if ( !configModified ) { /* successful save? */
					$( 'div.actionlist.tbmodified' ).removeClass( "tbmodified" );
					$( 'div.actionlist .tbmodified' ).removeClass( "tbmodified" );
				}

				$( 'div.actionlist button.re-tryactivity' ).prop( 'disabled', configModified );
			}, [] ); /* pass up */
			return;
		}
		alert( "Configuration not saved. Please correct the indicated errors, then try again." );
	}

	function updateActionControls() {
		$( 'div.actionlist' ).each( function( ix, obj ) {
			var section = $( this );
			$('div.controls button.re-moveup', section).prop('disabled', false);
			$('div.actionrow:first div.controls button.re-moveup', section).prop('disabled', true);
			$('div.controls button.re-movedown', section).prop('disabled', false);
			$('div.actionrow:last div.controls button.re-movedown', section).prop('disabled', true);
		});

		/* Run activity button only when saved/unmodified */
		$( 'div.actionlist button.re-tryactivity' ).prop( 'disabled', configModified );

		if ( 0 !== $( '.tberror' ).length ) {
			$( '.re-titlewarning' )
				.html( '<i class="material-icons" title="Correct errors before saving!" style="color: #f00; background-color: white;">report</i>' );
		} else if ( 0 !== $( '.tbwarn' ).length ) {
			$( '.re-titlewarning' )
				.html( '<i class="material-icons" title="Check warnings!" style="color: #ff0;">warning</i>' );
		} else {
			$( '.re-titlewarning' ).html( "" );
		}

		/* Save and revert buttons */
		updateSaveControls();
	}

	/**
	 * Given a section (class actionlist), update cdata to match.
	 */
	function updateActionList( section ) {
		var sn = section.attr( 'id' );
		if ( !isEmpty( sn ) ) {
			var scene = buildActionList( section );
			if ( scene ) {
				var cd = getConfiguration();
				cd.activities[sn] = scene;
				configModified = true;
			}
		}
	}

	function changeActionRow( row ) {
		configModified = true;
		row.addClass( "tbmodified" );
		$( 'div.actionlist' ).addClass( "tbmodified" ); // all lists, because save saves all.
		validateActionRow( row );
		var section = row.closest( 'div.actionlist' );
		updateActionList( section );
		updateActionControls();
	}

	function handleActionValueChange( ev ) {
		var row = $( ev.currentTarget ).closest( 'div.actionrow' );
		changeActionRow( row );
	}

	function appendVariables( menu ) {
		var cd = getConfiguration();
		var hasOne = false;
		var xg = $( '<optgroup label="Variables"></optgroup>' );
		for ( var vname in ( cd.variables || {} ) ) {
			if ( cd.variables.hasOwnProperty( vname ) ) {
				hasOne = true;
				xg.append( $( '<option></option>' ).val( '{' + vname + '}' )
					.text( '{' + vname + '}' ) );
			}
		}
		if ( hasOne ) {
			menu.append( xg );
		}
	}

	function changeNotifyActionMethod( $row, method, action ) {
		var ninfo = arrayFindValue( notifyMethods, function( v ) { return v.id === method; } ) || notifyMethods[0];
		$( "select.re-method", $row ).val( ninfo.id ); /* override */
		// $( 'div.re-users', $row ).toggle( false !== ninfo.users );
		$( 'div.re-users', $row ).toggleClass( 'tbhidden', false === ninfo.users )
			.toggleClass( 'tbinline', false !== ninfo.users );
		$( 'div.re-extrafields', $row ).remove();
		$( 'div.vanotice', $row ).hide();
		$( 'div.notifynotice', $row ).remove();
		/*  Do not clear message or users (even if we don't use them) */
		var f, lf, fld;
		if ( ninfo.extra ) {
			var $extra = $( '<div class="re-extrafields"></div>' )
				.appendTo( $( 'div.actiondata', $row ) );
			lf = ninfo.extra.length;
			for ( f=0; f<lf; f++ ) {
				fld = ninfo.extra[f];
				var xf;
				if ( "select" === fld.type ) {
					xf = $( '<select class="form-control form-control-sm"></select>' );
					var lv = fld.values ? fld.values.length : 0;
					for ( var vi=0; vi<lv; vi++ ) {
						var pm = fld.values[vi].match( "^([^=]*)=(.*)$" );
						if ( pm ) {
							$( '<option></option>' ).val( pm[1] ).text( pm[2] )
								.appendTo( xf );
						}
					}
				} else if ( "textarea" === fld.type ) {
					xf = $( '<textarea class="form-control form-control-sm"></textarea>' )
						.attr( 'placeholder', fld.placeholder || "" );
				} else {
					xf = $( '<input class="form-control form-control-sm">' )
						.attr( 'placeholder', fld.placeholder || "" );
				}
				if ( ! isEmpty( fld.default ) ) {
					xf.val( fld.default );
				}
				xf.addClass( 're-extra-' + fld.id )
					.on( 'change.reactor', handleActionValueChange );
				if ( ! isEmpty( fld.label ) ) {
					/* Wrap the field in a label */
					xf = $( '<label></label>' )
						.text( fld.label )
						.toggleClass( "re-fullwidth", fld.fullwidth )
						.append( xf );
				}
				xf.appendTo( $extra );
			}
		}
		var cf = getConfiguration();
		if ( action && (cf.notifications || {})[action.notifyid] ) {
			/* Load current values from passed action */
			var note = cf.notifications[action.notifyid];
			var scene = findNotificationScene( api.getCpanelDeviceId(), action.notifyid );
			var isVA = scene && isVAControlledScene( scene );
			if ( isVA && ! note.veraalerts ) {
				note.veraalerts = 1;
				configModified = true;
			} else if ( note.veraalerts && !isVA ) {
				delete note.veraalerts;
				configModified = true;
			}
			$( 'input.re-message', $row ).val( note.message || "" );
			if ( false !== ninfo.users ) {
				/* See if scene has been updated behind us */
				if ( scene && scene.users !== ( note.users || "" ) ) {
					note.users = scene.users || "";
					configModified = true;
				}
				var ua = note.users || "";
				if ( "" !== ua ) {
					ua = ua.split( /,/ );
					lf = ua.length;
					for ( f=0; f<lf; f++ ) {
						var $c = $( 'div.re-users input[value="' + ua[f] + '"]', $row );
						if ( 0 === $c.length ) {
							$c = getCheckbox( getUID( 'chk' ), ua[f], ua[f] + '?&nbsp;(unknown&nbsp;user)' );
							$c.appendTo( $( 'div.re-users', $row ) );
						}
						$c.prop( 'checked', true );
					}
				}
			}
			lf = ninfo.extra ? ninfo.extra.length : 0;
			for ( f=0; f<lf; f++ ) {
				fld = ninfo.extra[f];
				$( '.re-extra-' + fld.id, $row ).val( action[fld.id] || fld.default || "" );
			}
			if ( devVeraAlerts ) {
				$( '<div class="vanotice"></div>' )
					.text("NOTE: This notification has been modified by VeraAlerts. The message text can only be changed there. You may change recipients here, but you must go into VeraAlerts \"Edit\" mode after so that it updates its data. Delivery and filtering of this message is under control of VeraAlerts.")
					.toggle( isVA )
					.appendTo( $( 'div.actionfooter', $row ) );
				$( 'input.re-message', $row ).prop( 'disabled', isVA );
			}
		}
		if ( ninfo.config ) {
			var s = getParentState( ninfo.config.name );
			if ( isEmpty(s) ) {
				$( '<div class="notifynotice"></div>' )
					.text( ninfo.config.warning || ninfo.config.message || "This method requires additional configuration that has not been completed." )
					.appendTo( $( 'div.actionfooter', $row ) );
				$( 'div.notifynotice', $row ).append( getWiki( 'Notify-Action' ) );
			}
		}
		if ( ninfo.requiresUnsafeLua && ! unsafeLua ) {
			$( '<div class="re-alertbox">This notification method requires that "Allow Unsafe Lua" (<em>Users &amp; Account Info &gt; Security</em>) be enabled to operate. It is currently disabled.</div>' )
				.appendTo( $( 'div.actionfooter', $row ) );
		}
	}

	function handleNotifyActionMethodChange( ev ) {
		var $row = $( ev.currentTarget ).closest( '.actionrow' );
		var val = $( ev.currentTarget ).val() || "";
		changeNotifyActionMethod( $row, val );
		return changeActionRow( $row );
	}

	function changeActionAction( row, newVal ) {
		// assert( row.hasClass( 'actionrow' ) );
		/* If action isn't changing, don't obliterate filled fields (i.e. device changes, same action) */
		var prev = row.data( 'prev-action' ) || "";
		if ( !isEmpty(prev) && prev == newVal ) return;
		/* Load em up... */
		var j, lj;
		row.data( 'prev-action', newVal ); /* save for next time */
		var pfx = row.attr( 'id' );
		var ct = $( 'div.actiondata', row );
		$( 'label,.argument', ct ).remove();
		if ( isEmpty( newVal ) ) {
			return;
		}
		var action = actions[newVal];
		/* Check for device override to service/action */
		var devNum = parseInt( $( 'select.devicemenu', ct ).val() || "-1" );
		if ( devNum === -1 ) devNum = api.getCpanelDeviceId();
		if ( !isNaN(devNum) && action && action.deviceOverride && action.deviceOverride[devNum] ) {
			console.log("changeActionAction: using device override for " + String(devNum));
			action = action.deviceOverride[devNum];
			if ( undefined != action && undefined == action.name ) {
				/* exceptions use different key ??? should fix this in data! */
				action.name = action.action;
			}
		}
		if ( undefined !== action ) {
			/* Info assist from our enhancement data */
			var lk = action.parameters ? action.parameters.length : 0;
			for ( var k=0; k<lk; ++k ) {
				var opt, z;
				var parm = action.parameters[k];
				if ( "out" === parm.direction ) continue; /* Don't display output params */
				if ( parm.hidden ) continue; /* or hidden parameters */
				if ( undefined !== parm.value ) continue; /* fixed value */
				var inp;
				if ( parm.valueSet && deviceInfo.valuesets[parm.valueSet] ) {
					parm.values = deviceInfo.valuesets[parm.valueSet];
				}
				if ( undefined !== parm.values && Array.isArray( parm.values ) ) {
					/* Menu, can be array of strings or objects */
					if ( undefined !== window.HTMLDataListElement ) {
						/* Use datalist when supported (allows more flexible entry) */
						var dlid = ("data-" + action.service + '-' + action.name + '-' + parm.name).replace( /[^a-z0-9-]/ig, "-" );
						if ( 0 == $( 'datalist#' + idSelector( dlid ) ).length ) {
							/* Datalist doesn't exist yet, create it */
							inp = $('<datalist class="argdata"></datalist>').attr( 'id', dlid );
							lj = parm.values.length;
							for ( j=0; j<lj; j++ ) {
								opt = $( '<option></option>' );
								if ( "object" === typeof(parm.values[j]) ) {
									for ( z in parm.values[j] ) {
										if ( parm.values[j].hasOwnProperty( z ) ) {
											opt.val( String(z) );
											opt.text( String( parm.values[j][z] ) + ( parm.default && z == parm.default ? " *" : "" ) );
										}
									}
								} else {
									opt.val( String( parm.values[j] ) );
									opt.text( String( parm.values[j] ) + ( parm.default && parm.values[j] == parm.default ? " *" : "" ) );
								}
								inp.append( opt );
							}
							/* Add variables and append to tab (datalists are global to tab) */
							if ( ! parm.novars ) {
								appendVariables( inp );
							}
							$( 'div#tab-actions.reactortab' ).append( inp );
						}
						/* Now pass on the input field */
						inp = $( '<input class="argument form-control form-control-sm" placeholder="Click for predefined values" list="' + dlid + '">' );
					} else {
						/* Standard select menu */
						inp = $( '<select class="argument form-control form-control-sm"></select>' );
						if ( parm.optional ) {
							inp.append( '<option value="">(unspecified)</option>' );
						}
						lj = parm.values.length;
						for ( j=0; j<lj; j++ ) {
							opt = $( '<option></option>' );
							if ( "object" === typeof(parm.values[j]) ) {
								for ( z in parm.values[j] ) {
									if ( parm.values[j].hasOwnProperty( z ) ) {
										opt.val( String(z) );
										opt.text( String( parm.values[j][z] ) );
									}
								}
							} else {
								opt.val( String( parm.values[j] ) );
								opt.text( String( parm.values[j] ) );
							}
							inp.append( opt );
						}
						/* Add variables */
						if ( ! parm.novars ) {
							appendVariables( inp );
						}
						/* As a default, just choose the first option, unless specified & required */
						if ( undefined !== parm.default && !parm.optional ) {
							inp.val( parm.default );
						} else {
							$( 'option:first', inp ).prop( 'selected', true );
						}
					}
				} else if ( parm.type == "scene" ) {
					inp = makeSceneMenu();
					var topItem = $( '<option></option>' ).val("")
						.text( parm.optional ? "(unspecified)" : "--choose--" );
					inp.prepend( topItem );
					if ( 0 !== ( parm._reactor_with_activities || 0 ) ) {
						/* Show activities in traversal order */
						var cd = getConfiguration( devNum ) || NULLCONFIG;
						var grp = $('<optgroup>').attr('label', 'ReactorSensor Activities');
						/* Wrap because upvalue refs with multiples executing (fully re-entrant) */
						(function ( cd, grp, topItem ) {
							DOtraverse( cd.conditions.root,
								function( node ) {
									if ( cd.activities[node.id + ".true"] ) {
										$( '<option></option>' ).val( node.id + ".true" )
											.text( node.name + " is TRUE" )
											.appendTo( grp );
									}
									if ( cd.activities[node.id + ".false"] ) {
										$( '<option></option>' ).val( node.id + ".false" )
											.text( node.name + " is FALSE" )
											.appendTo( grp );
									}
								},
								false,
								isGroup
							);
							if ( $('option', grp).length > 0 ) {
								grp.insertAfter( topItem );
							}
						})( cd, grp );
					}
					if ( undefined !== parm.extraValues ) {
						if ( Array.isArray( parm.extraValues ) ) {
							lj = parm.extraValues.length;
							for ( j=0; j<lj; j++ ) {
								opt = $( '<option></option>' ).val( parm.extraValues[j] ).text( parm.extraValues[j] );
								opt.insertAfter( topItem );
							}
						} else {
							for ( var key in parm.extraValues ) {
								if ( parm.extraValues.hasOwnProperty( key ) ) {
									opt = $( '<option></option>' ).val( key ).text( parm.extraValues[key] );
									opt.insertAfter( topItem );
								}
							}
						}
					}
					/* Add variables */
					inp.val( "" );
					appendVariables( inp );
				} else if ( parm.type == "boolean" ) {
					/* Menu */
					inp = $('<select class="argument form-control form-control-sm"></select>');
					if ( parm.optional ) {
						inp.prepend( '<option value="">(not specified)</option>' );
					}
					inp.append('<option value="0">0/off/false</option>');
					inp.append('<option value="1">1/on/true</option>');
					/* Add variables */
					if ( !parm.novars ) {
						appendVariables( inp );
					}
					/* Force default when available and not optional, otherwise first */
					if ( undefined !== parm.default && !parm.optional ) {
						inp.val( parm.default );
					} else {
						$( 'option:first', inp ).prop( 'selected', true );
					}
				} else if ( false && parm.type == "ui1" && parm.min !== undefined && parm.max !== undefined ) {
					inp = $('<div class="argument tbslider"></div>');
					inp.slider({
						min: parm.min, max: parm.max, step: parm.step || 1,
						range: "min",
						stop: function ( ev, ui ) {
							// DeusExMachinaII.changeDimmerSlider( $(this), ui.value );
						},
						slide: function( ev, ui ) {
							$( 'a.ui-slider-handle', $( this ) ).text( ui.value );
						},
						change: function( ev, ui ) {
							$( 'a.ui-slider-handle', $( this ) ).text( ui.value );
						}
					});
					inp.slider("option", "disabled", false);
					inp.slider("option", "value", parm.default || parm.min ); /* parm.min always defined in this block */
				} else if ( (parm.type || "").match(/^(r|u?i)[124]$/i ) ) {
					inp = $( '<input class="argument narrow form-control form-control-sm">' );
					if ( ! parm.novars ) {
						inp.attr( 'list', 'reactorvarlist' );
					}
					inp.attr( 'placeholder', parm.name );
					inp.val( parm.optional ? "" : ( parm.default || parm.min || 0 ) );
				} else {
					if ( "string" !== parm.type ) {
						console.log("changeActionAction: using default (string) presentation for type " +
							String(parm.type) + " " + String(parm.name) );
					}
					inp = $( '<input class="argument form-control form-control-sm">' );
					if ( ! parm.novars ) {
						inp.attr( 'list', 'reactorvarlist' );
					}
					inp.attr( 'placeholder', parm.name );
					inp.val( ( undefined===parm.default || parm.optional ) ? "" : parm.default );
				}
				inp.attr('id', pfx + '-' + parm.name ).addClass( 'argument' );
				inp.on( 'change.reactor', handleActionValueChange );
				/* If there is more than one parameter, wrap each in a label. */
				if ( action.parameters.length > 1 ) {
					var label = $("<label></label>");
					label.attr("for", pfx + '-' + parm.name );
					label.text( ( parm.label || parm.name ) + ":" );
					label.append( '&nbsp;' );
					label.toggleClass( 'reqarg', !(parm.optional || false) ).toggleClass( 'optarg', parm.optional || false );
					label.append( inp );
					ct.append(" ");
					ct.append( label );
				} else {
					/* No label */
					ct.append( inp );
				}
			}
		}
	}

	function handleActionActionChange( ev ) {
		configModified = true;
		var el = $( ev.currentTarget );
		var newVal = el.val() || "";
		var row = el.closest( 'div.actionrow' );
		changeActionAction( row, newVal );
		changeActionRow( row );
	}

	/* Perform numeric comparison for device override */
	function doNumericComparison( str1, op, str2 ) {
		var v1 = parseInt( str1 );
		var v2 = parseInt( str2 );
		if ( isNaN( v1 ) || isNaN( v2 ) ) {
			return false;
		}
		if ( op == "<" ) return v1 < v2;
		if ( op == "<=" ) return v1 <= v2;
		if ( op == ">" ) return v1 > v2;
		if ( op == ">=" ) return v1 >= v2;
		if ( op == "=" || op == "==" ) return v1 == v2;
		if ( op == "!=" || op == "~=" ) return v1 != v2;
		return false;
	}

	/* Find an override for a device. */
	function getDeviceOverride( devnum ) {
		var devobj = api.getDeviceObject( devnum );
		if ( ! devobj ) return false;
		var mytype = devobj.device_type || "?";
		var base = deviceInfo.devices[mytype] || deviceInfo.devices[ 'type:' + mytype ];
		if ( undefined !== base ) {
			if ( Array.isArray( base ) ) {
				/* Early syntax without match conditions. Just return array */
				return base;
			}
			/* Attempt to find a match condition */
			var lm = base.match ? base.match.length : 0;
			for ( var im=0; im<lm; im++ ) {
				/* Conditions separated by ";", all must be met. for match to succeed */
				var cond = (base.match[im].condition || "").split( /;/ );
				var match = true;
				var lc = cond.length;
				for ( var ic=0; ic<lc; ++ic ) {
					/* Each condition uses simple RPN script */
					var pt = cond[ic].split( /,/ );
					var stack = []; /* Start off */
					var refdev = devnum;
					var v, op1, op2;
					while ( pt.length > 0 ) {
						var seg = decodeURIComponent( pt.shift() || "" ).trim();
						try {
							if ( "openluup" === seg ) {
								/* Fail immediately if not running on openLuup */
								if ( ! isOpenLuup ) {
									match = false;
									break;
								}
							} else if ( "vera" === seg ) {
								/* Fail immediately if not running on genuine Vera */
								if ( isOpenLuup ) {
									match = false;
									break;
								}
							} else if ( "parent" === seg ) {
								/* Does not change stack, but switches reference device to parent */
								var refobj = api.getDeviceObject( refdev );
								if ( 0 != refobj.id_parent ) {
									refdev = refobj.id_parent;
								}
							} else if ( "var" === seg ) {
								var vname = stack.pop() || "?";
								var vserv = stack.pop() || "?";
								v = api.getDeviceStateVariable( refdev, vserv, vname ) || null;
								stack.push( v );
							} else if ( "attr" === seg ) {
								var aname = stack.pop() || "";
								v = api.getDeviceAttribute( refdev, aname ) || null;
								stack.push( v );
							} else if ( "and" === seg ) {
								op2 = stack.pop() || false;
								op1 = stack.pop() || false;
								stack.push( op1 && op2 );
							} else if ( "or" === seg ) {
								op2 = stack.pop() || false;
								op1 = stack.pop() || false;
								stack.push( op1 || op2 );
							} else if ( "not" === seg ) {
								v = stack.pop();
								if ( typeof(v) == "boolean" ) {
									stack.push( !v );
								} else {
									throw "invalid operand type for not: ("+
										typeof(v) + ")" + String(v);
								}
							} else if ( "isnull" === seg ) {
								v = stack.pop() || null;
								stack.push( v === null );
							} else if ( "dup" === seg ) {
								v = stack.pop() || null; /* sloppy peek??? */
								stack.push( v );
								stack.push( v );
							} else if ( "lower" == seg ) {
								if ( stack.length > 0 ) {
									v = String( stack.pop() );
									stack.push( v.toLowerCase() );
								} else {
									throw "stack empty (lower)";
								}
							} else if ( seg.match( /^(<|<=|>|>=|=|==|!=|~=|<>)$/ ) ) {
								/* Binary op, takes two values */
								op2 = stack.pop() || null;
								op1 = stack.pop() || null;
								var res;
								if ( seg == "==" || seg == "=" ) {
									res = op1 == op2;
								} else if ( seg == "!=" || seg == "~=" || seg == "<>" ) {
									res = op1 != op2;
								} else {
									res = doNumericComparison( op1, seg, op2 );
								}
								stack.push( res );
							} else if ( seg.match( /^\// ) ) {
								/* Regular expression match */
								var re = new RegExp( seg );
								v = stack.pop() || "";
								stack.push( v.match( re ) );
							} else if ( seg.match( /^["']/ ) ) {
								v = seg.substring( 1, seg.length-1 );
								stack.push( v );
							} else if ( ! isNaN( seg ) ) {
								stack.push( parseInt( seg ) );
							} else {
								throw "unrecognized device match expression " + String(seg);
							}
						} catch(e) {
							console.log("getDeviceOverride: error parsing match " + String(seg) +
								" for " + cond[ic] + " on " + mytype + ": " + String(e));
							match = false;
							break;
						}
					}
					/* Done. Test succeeds iff stack has (boolean)true */
					if ( 1 !== stack.length ) {
						console.log("getDeviceOverride: eval of " + cond[ic] + " for " + devobj.device_type +
							" end of conditions stack len expected 1 got " + stack.length );
					}
					var result = stack.pop() || null;
					console.log("getDeviceOverride: eval of " + cond[ic] +
						" yields (" + typeof(result) + ")" + String(result));
					if ( result !== true ) {
						match = false;
						break;
					}
					console.log("getDeviceOverride: match condition " + cond[ic] +
						" succeeded for " + devnum + " (" + devobj.name + ") type " +
						devobj.device_type);
				}
				/* If all conditions met, return this override */
				if ( match ) {
					console.log("getDeviceOverride: all conditions succeeded for " +
						devnum + " (" + devobj.name + ") type " + devobj.device_type);
					return base.match[im].actions || [];
				}
			}
			/* None of the match specs matched */
			return base.actions || false;
		}
		return false;
	}

	/**
	 * Load the action menu for a device with the device data.
	 */
	function loadActionMenu( dev, actionMenu, row, data ) {
		if ( -1 === dev ) dev = api.getCpanelDeviceId();
		actionMenu.empty();
		var hasAction = false;
		var i, j, lj, key;
		var l = data.serviceList ? data.serviceList.length : 0;
		for ( i=0; i<l; i++ ) {
			var section = $( "<select></select>" );
			var service = data.serviceList[i];
			var opt;
			lj = service.actionList ? service.actionList.length : 0;
			for ( j=0; j<lj; j++ ) {
				var nodata = false;
				var actname = service.actionList[j].name;
				var ai;
				if ( deviceInfo.services[service.serviceId] && (deviceInfo.services[service.serviceId].actions || {})[actname] ) {
					/* Have extended data */
					ai = deviceInfo.services[service.serviceId].actions[actname];
				} else {
					/* No extended data; copy what we got from lu_actions */
					nodata = true;
					ai = { service: service.serviceId, action: actname, parameters: service.actionList[j].arguments, noddb: true };
					var lp = service.actionList[j].arguments ? service.actionList[j].arguments.length : 0;
					for ( var ip=0; ip<lp; ++ip ) {
						var p = service.actionList[j].arguments[ip];
						p.type = p.dataType || "string";
						p.optional = 1; /* In this case, all are assumed optional */
						p.default = p.defaultValue;
					}
				}
				key = service.serviceId + "/" + actname;
				if ( actions[key] === undefined ) {
					// Save action data as we use it.
					ai.deviceOverride = {};
					ai.service = service.serviceId;
					actions[key] = ai;
				}
				if ( ai.hidden ) {
					continue;
				}

				opt = $( '<option></option>' ).val( key ).text( actname );
				if ( nodata ) opt.append(" &diams;").addClass( "nodata" );
				section.append( opt );

				hasAction = true;
			}
			if ( $("option", section).length > 0 ) {
				opt = $( '<optgroup></optgroup>' ).attr( 'label', service.serviceId.replace(/^([^:]+:)+/, "") );
				opt.append( section.children() );
				actionMenu.append( opt );
			}
		}

		try {
			var over = getDeviceOverride( dev );
			if ( over ) {
				var known = $( '<optgroup></optgroup>' ).attr( 'label', 'Common Actions' );
				lj = over.length;
				for ( j=0; j<lj; j++ ) {
					var thisover = over[j];
					key = thisover.service + "/" + thisover.action;
					var el = $( '<option></option>' ).val( key );
					if ( undefined === actions[key] || actions[key].noddb ) {
						/* Service+action not in lu_actions or no DDB data for it */
						el.text( String(thisover.description || thisover.action) );
						el.append( '&nbsp&#9652;' );
						el.prop( 'disabled', true );
					} else {
						/* There's a well-known service/action, so copy it, and apply overrides */
						var act;
						if ( undefined === ( actions[key].deviceOverride||{} )[dev] ) {
							/* Store new action override */
							var actinfo = deviceInfo.services[thisover.service].actions[thisover.action];
							act = { service: thisover.service, name: thisover.action };
							for ( var k in actinfo ) {
								if ( actinfo.hasOwnProperty(k) ) {
									act[k] = actinfo[k];
								}
							}
							/* Apply overrides */
							for ( k in thisover ) {
								if ( thisover.hasOwnProperty(k) ) {
									act[k] = thisover[k];
								}
							}
							if ( undefined === actions[key].deviceOverride ) {
								actions[key].deviceOverride = {};
							}
							actions[key].deviceOverride[dev] = act;
						} else {
							/* Override already processed; re-use */
							act = actions[key].deviceOverride[dev];
							if ( act.hidden ) continue;
						}
						el.text( act.description || act.name );
					}
					known.append( el );
					hasAction = true;
				}
				actionMenu.prepend( known );
			}
		} catch(e) {
			console.log(String(e));
			alert(String(e));
		}

		var lopt = $( '<option selected></option>' ).val( "" ).text( hasAction ? "--choose action--" : "(invalid device--no actions)" );
		actionMenu.prepend( lopt );
		actionMenu.prop( 'disabled', false );

		/* Try to reselect the previous action, if available. This help preserve the fields when
		   the device is changed to another that supports that action. */
		var prev = row.data( 'prev-action' ) || "";
		lopt = $( 'option[value="' + prev + '"]', actionMenu );
		if ( lopt.length > 0 ) {
			actionMenu.val( prev );
		} else {
			$( 'option:first', actionMenu ).prop( 'selected' );
		}
	}

	function changeActionDevice( row, newVal, fnext, fargs, retries ) {
		var ct = $( 'div.actiondata', row );
		var actionMenu = $( 'select.re-actionmenu', ct );

		// Clear the action menu and remove all arguments.
		actionMenu.empty().prop( 'disabled', true ).show()
			.append( $( '<option></option>' ).val("").text( '(loading...)' ) );
		if ( "number" !== typeof(newVal) ) return;

		/**
		 * Use actions/lu_actions to get list of services/actions for this
		 * device. We could also use lu_device and fetch/parse /luvd/S_...xml
		 * to get even more data, but let's see how this goes for now.
		 * Wrap the request in a Promise, so that subsequent requests for the
		 * same device can use the same data without an additional request (and
		 * will block until the original request/Promise is fulfilled).
		 */
		if ( -1 === newVal ) newVal = api.getCpanelDeviceId();
		var devobj = api.getDeviceObject( newVal );
		if ( !devobj ) {
			actionMenu.empty().show();
			if ( fnext ) fnext.apply( null, fargs );
			return;
		}
		/* Wait on a Promise to get the data from the "actions" request */
		if ( undefined === deviceActionData[devobj.device_type] ) {
			deviceActionData[devobj.device_type] = Promise.resolve( $.ajax(
				{
					url: api.getDataRequestURL(),
					data: {
						id: "actions",
						DeviceNum: newVal,
						output_format: "json",
						r: Math.random()
					},
					dataType: "json",
					cache: false,
					timeout: 10000
				}
			) );
		}
		deviceActionData[devobj.device_type].then( function( data, statusText, jqXHR ) {
			/* Success */
			loadActionMenu( newVal, actionMenu, row, data );
			if ( undefined !== fnext ) {
				fnext.apply( null, fargs );
			}
		}).catch( function( jqXHR, textStatus, errorThrown ) {
			/* Failed. And deviceinfo as a fallback isn't really appropriate here (only lists exceptions) */
			console.log("changeActionDevice: failed to load service data: " + String(textStatus) + "; " + String(errorThrown));
			console.log(jqXHR);
			retries = ( undefined === retries ? 0 : retries ) + 1;
			if ( retries > 10 ) {
				alert("Unable to load service data for this device. If you are on a remote connection, the connection to your Vera may have been lost.");
				actionMenu.empty().append( '<option value="">[ERROR--failed to get actions from Vera]</option>' );
				actionMenu.prop( 'disabled', false );
				actionMenu.val("");
				if ( undefined !== fnext ) {
					fnext.apply( null, fargs );
				}
				return;
			}
			/* Set up a retry */
			window.setTimeout( function() {
				return changeActionDevice( row, newVal, fnext, fargs, retries );
			}, 5000 );
		});
	}

	function handleActionDeviceChange( ev ) {
		configModified = true;
		var el = $( ev.currentTarget );
		var newVal = parseInt( el.val() );
		if ( ! isNaN( newVal ) ) {
			var $row = el.closest( 'div.actionrow' );
			changeActionDevice( $row, newVal, changeActionRow, [ $row ] );
		}
	}

	/* Convert plain textarea to ACE. Keep the textarea as shadow field for content
	 * that's synced with ACE content--it's easier to read from that (and consistent) */
	function doEditor( field ) {
		var ediv = $( '<div class="editor"></div>' );
		ediv.insertAfter( field );
		var editor = ace.edit( ediv.get(0), {
			minLines: 8,
			maxLines: 32,
			theme: "ace/theme/xcode",
			mode: "ace/mode/lua",
			fontSize: "16px",
			tabSize: 4
		});
		/* Apply options from state if set */
		var myid = api.getCpanelDeviceId();
		var exopts = api.getDeviceState( myid, serviceId, "AceOptions" ) || "";
		if ( isEmpty( exopts ) ) {
			exopts = getParentState( "AceOptions" ) || "";
		}
		if ( ! isEmpty( exopts ) ) {
			try {
				var opts = JSON.parse( exopts );
				if ( opts !== undefined ) {
					editor.setOptions( opts );
				}
			} catch( e ) {
				alert("Can't apply your custom AceOptions: " + String(e));
			}
		}
		var session = editor.session;
		session.setValue( field.val() || "" );
		editor.on( 'change', function( delta ) { field.val( session.getValue() ); } );
		editor.on( 'blur', handleActionValueChange );
			/* Finally, hide our field, remove any change action, and add a custom action
		   to reload ACE from the field. */
		field.off( 'change.reactor' ).hide();
		field.on( 'reactorinit', function() { session.setValue( field.val() || "" ); } );
	}

	function makeDeviceGroupMenu( dev, $m ) {
		var $row = $m.closest( '.actionrow' );

		/* Parent group */
		var $grpel = $row.closest( '.actionlist' );
		var grp = String( $grpel.attr( 'id' ) || "" ).replace( /\.(true|false)$/i, "" );

		/* Get root condition (group) of selected device */
		var root = getConditionIndex().root;
		if ( ! isNaN( dev ) && dev >= 0 ) {
			root = ( getConfiguration( dev ) || NULLCONFIG ).root;
			grp = null;
			$m.val("*");
			$( 'option[value=""]', $m ).prop( 'disabled', true );
		} else {
			$( 'option[value=""]', $m ).prop( 'disabled', false );
		}
		DOtraverse( root || {}, function( node ) {
			$m.append( $( '<option></option>' )
				.addClass( "groupoption" )
				.val( node.id )
				.text( makeConditionDescription( node ) ) );
		}, false, function( node ) {
			/* If node is not ancestor (line to root) or descendent of cond, allow as predecessor */
			return isGroup( node ) && "nul" !== node.operator;
		});
		return $m;
	}

	function makeDeviceActivityMenu( dev, $m ) {
		var $row = $m.closest( '.actionrow' );

		/* Parent group */
		var $grpel = $row.closest( '.actionlist' );
		var grp = String( $grpel.attr( 'id' ) || "" ).replace( /\.(true|false)$/i, "" );

		/* Get root condition (group) of selected device */
		var root = getConditionIndex().root;
		if ( dev >= 0 ) {
			root = ( getConfiguration( dev ) || NULLCONFIG ).conditions.root;
			grp = null;
		}
		DOtraverse( root || {}, function( node ) {
				$m.append( $( '<option></option>' ).val( node.id + ".true" ).text( (node.name || node.id ) + " is true" ) )
					.append( $( '<option></option>' ).val( node.id + ".false" ).text( (node.name || node.id ) + " is false" ) );
			}, false, function( node ) {
				return node.id !== grp && isGroup( node ) && "nul" !== node.operator;
			}
		);
		return $m;
	}

	function changeActionType( row, newVal ) {
		var ct = $('div.actiondata', row);
		var pfx = row.attr( 'id' ) + '-';
		var $m, $fs;
		ct.empty();
		$( 'button.re-tryaction,button.re-import', row ).hide();

		switch ( newVal ) {
			case "comment":
				ct.append('<input type="text" class="argument form-control form-control-sm re-comment" placeholder="Enter comment text" autocomplete="off">');
				$( 'input', ct ).on( 'change.reactor', handleActionValueChange );
				break;

			case "device":
				$fs = $( '<div class="form-inline"></div>' ).appendTo( ct );
				$fs.append( makeDeviceMenu( "", "" ) );
				$fs.append('<select class="form-control form-control-sm re-actionmenu"></select>');
				$( 'select.devicemenu', $fs ).on( 'change.reactor', handleActionDeviceChange );
				$( 'select.re-actionmenu', $fs ).on( 'change.reactor', handleActionActionChange );
				$( 'button.re-tryaction', row ).show();
				break;

			case "housemode":
				$fs = $( '<div class="form-inline"></div>' ).appendTo( ct );
				$m = $( '<select class="form-control form-control-sm re-mode">')
					.append( '<option value="1">Home</option>' ).append( '<option value="2">Away</option>' )
					.append( '<option value="3">Night</option>' ).append( '<option value="4">Vacation</option>' )
					.on( 'change.reactor', handleActionValueChange )
					.appendTo( $fs );
				break;

			case "delay":
				$fs = $( '<div class="form-inline"></div>' ).appendTo( ct );
				$fs.append('<label>for <input type="text" id="' +
					pfx + 'delay" class="argument narrow form-control form-control-sm" title="Enter delay time as seconds, MM:SS, or HH:MM:SS" placeholder="delay time" list="reactorvarlist"></label>');
				$fs.append('<select class="form-control form-control-sm re-delaytype"><option value="inline">from this point</option><option value="start">from start of actions</option></select>');
				$( 'input', $fs ).on( 'change.reactor', handleActionValueChange );
				$( 'select', $fs ).on( 'change.reactor', handleActionValueChange );
				break;

			case "runscene":
				$fs = $( '<div class="form-inline"></div>' ).appendTo( ct );
				$m = makeSceneMenu()
					.prepend('<option value="" selected>--choose--</option>')
					.val("")
					.on( 'change.reactor', handleActionValueChange )
					.appendTo( $fs );
				$( '<select class="form-control form-control-sm re-method"><option value="" selected">Use Reactor to run scene</option><option value="V">Hand off to Luup</option></select>' )
					.on( 'change.reactor', handleActionValueChange )
					.appendTo( $fs );
				getWiki( "Run-Scene-Action" ).appendTo( $fs );
				if ( !unsafeLua ) {
					$( '<div class="re-alertbox">This action requires that "Allow Unsafe Lua" (<em>Users &amp; Account Info &gt; Security</em>) be enabled to operate. It is currently disabled.</div>' )
						.insertAfter( $fs );
				}
				$( 'button.re-import', row ).show();
				break;

			case "runlua":
				/* Handle upgrade to ACE separately */
				ct.append( '<textarea wrap="off" autocorrect="off" autocomplete="off" autocapitalize="off" spellcheck="off" class="re-luacode form-control form-control-sm" rows="6"></textarea>' );
				if ( window.ace ) {
					doEditor( $( 'textarea.re-luacode', ct ) );
				} else {
					$( 'textarea.re-luacode', ct ).on( 'change.reactor', handleActionValueChange );
				}
				ct.append('<div class="tbhint">If your Lua code returns boolean <em>false</em>, scene execution will stop and the remaining actions that follow will not be run (this is a feature). It is also recommended that the first line of your Lua be a comment with text to help you identify the code--if there\'s an error logged, the first line of the script is almost always shown. Also, you can use the <tt>print()</tt> function to write to Reactor\'s event log, which is shown in the Logic Summary and easier/quicker to get at than the Vera log file.</div>');
				break;

			case "rungsa":
				$fs = $( '<div class="form-inline"></div>' ).appendTo( ct );
				makeDeviceMenu( "", "", function( devobj ) {
						return devobj.device_type === deviceType;
					})
					.val( "-1" )
					.on( 'change.reactor', function( ev ) {
						var $el = $( ev.currentTarget );
						var newVal = parseInt( $el.val() || -1 );
						var $row = $el.closest( '.actionrow' );
						var $m = $( 'select.re-activity', $row ).empty();
						if ( !isNaN( newVal ) ) {
							makeDeviceActivityMenu( newVal, $m ).val( "root.true" );
						} else {
							$(this).addClass( "tberror" );
							$m.addClass( "tberror" );
						}
						handleActionValueChange( ev );
					}).appendTo( $fs );
				$m = $( '<select></select>', { class: "form-control form-control-sm re-activity" } )
					.appendTo( $fs );
				makeDeviceActivityMenu( -1, $m )
					.val( "root.true" )
					.on( 'change.reactor', handleActionValueChange );
				getCheckbox( getUID( "stopall" ), "1", "Stop all other running activities first", "re-stopall",
					"Run-Activity-Action" )
					.on( 'change.reactor', handleActionValueChange )
					.appendTo( $fs );
				break;

			case "stopgsa":
				$fs = $( '<div class="form-inline"></div>' ).appendTo( ct );
				makeDeviceMenu( "", "", function( devobj ) {
						return devobj.device_type === deviceType;
					})
					.val( "-1" )
					.on( 'change.reactor', function( ev ) {
						var $el = $( ev.currentTarget );
						var newVal = parseInt( $el.val() || -1 );
						var $row = $el.closest( '.actionrow' );
						var $m = $( 'select.re-activity', $row ).empty();
						if ( !isNaN( newVal ) ) {
							makeDeviceActivityMenu( newVal, $m )
								.prepend( '<option value="">(all activities)</option>' )
								.val( "" );
						} else {
							$(this).addClass( "tberror" );
							$m.addClass( "tberror" );
						}
						handleActionValueChange( ev );
					}).appendTo( $fs );
				$m = $( '<select></select>', { class: "form-control form-control-sm re-activity" } )
					.appendTo( $fs );
				makeDeviceActivityMenu( -1, $m )
					.prepend( '<option value="">(all activities)</option>' )
					.val( "" )
					.on( 'change.reactor', handleActionValueChange );
				break;

			case "setvar":
				$fs = $( '<div class="form-inline"></div>' ).appendTo( ct );
				$m = $( '<select></select>', { class: "form-control form-control-sm re-variable" } )
					.appendTo( $fs );
				var cdata = getConfiguration();
				var vix = [];
				for ( var vn in ( cdata.variables || {} ) ) {
					if ( cdata.variables.hasOwnProperty( vn ) ) {
						var v = cdata.variables[vn];
						if ( isEmpty( v.expression ) ) {
							vix.push( v );
						}
					}
				}
				vix.sort( function( a, b ) {
					var i1 = a.index || -1;
					var i2 = b.index || -1;
					if ( i1 === i2 ) {
						i1 = (a.name || "").toLowerCase();
						i2 = (b.name || "").toLowerCase();
						if ( i1 === i2 ) return 0;
						/* fall through */
					}
					return ( i1 < i2 ) ? -1 : 1;
				});
				var lv = vix.length;
				for ( var iv=0; iv<lv; iv++ ) {
					$( '<option></option>' ).val( vix[iv].name ).text( vix[iv].name )
						.appendTo( $m );
				}
				$( '<option></option>' ).val( "" ).text( '--choose--' ).prependTo( $m );
				$m.val("").on( 'change.reactor', handleActionValueChange );
				$fs.append( "<span> = </span>" );
				$( '<input class="form-control form-control-sm" list="reactorvarlist">' )
					.attr( 'id', pfx + "value" )
					.on( 'change.reactor', handleActionValueChange )
					.appendTo( $fs );
				$m = getCheckbox( getUID("reeval"), "1", "Force re-evaluation of expressions and conditions", "",
					"Set-Variable-Action" );
				$( 'input', $m ).addClass("tbreeval")
					.on( 'change.reactor', handleActionValueChange );
				$m.appendTo( $fs );
				break;

			case "resetlatch":
				$fs = $( '<div class="form-inline"></div>' ).appendTo( ct );
				makeDeviceMenu( "", "", function( devobj ) {
						return devobj.device_type === deviceType;
					})
					.val( "-1" )
					.on( 'change', function( ev ) {
						var $el = $( ev.currentTarget );
						var newVal = parseInt( $el.val() || -1 );
						var $row = $el.closest( '.actionrow' );
						var $m = $( 'select.re-group', $row ).val("*");
						$( "option.groupoption", $m ).remove();
						if ( !isNaN( newVal ) ) {
							makeDeviceGroupMenu( newVal, $m );
						} else {
							$(this).addClass( "tberror" );
							$m.addClass( "tberror" );
						}
						handleActionValueChange( ev );
					}).appendTo( $fs );
				$m = $( '<select class="form-control form-control-sm re-group"></select>' )
					.appendTo( $fs );
				makeDeviceGroupMenu( -1, $m )
					.prepend( '<option value="*">(all groups)</option>' )
					.prepend( '<option value="" selected>(this group)</option>' )
					.val( "*" )
					.on( 'change.reactor', handleActionValueChange );
				break;

			case "notify":
				$fs = $( '<div class="form-inline"></div>' ).appendTo( ct );
				$( '<div class="actionfooter"></div>' ).appendTo( ct );
				$('<input type="hidden" class="re-notifyid" value="">').appendTo( $fs );
				$m = $( '<select class="form-control form-control-sm re-method"></select>' );
				var lk = notifyMethods.length;
				for ( k=0; k<lk; ++k ) {
					if ( "VA" === notifyMethods[k].id && !devVeraAlerts ) continue;
					if ( "" === notifyMethods[k].id && isOpenLuup ) continue;
					var $opt = $( '<option></option>' ).val( notifyMethods[k].id )
						.text( notifyMethods[k].name )
						.appendTo( $m );
					if ( "VT" === notifyMethods[k].id && !devVeraTelegram ) {
						$opt.prop( 'disabled', true );
					}
				}
				menuSelectDefaultFirst( $m, "" );
				$m.on( 'change.reactor', handleNotifyActionMethodChange )
					.appendTo( $fs );
				$('<input class="form-control form-control-sm re-fullwidth re-message" value="">')
					.attr( 'placeholder', 'Enter notification message' )
					.on( 'change.reactor', handleActionValueChange )
					.appendTo( $fs );
				$('<div class="nativesub">WARNING! Variable/expression substitutions are not supported in Vera-native notifications!</div>').hide().appendTo( $fs );
				$('<div class="subformat">WARNING! Inline substititons like <tt>"Humidity is {n}%"</tt> are not supported; the correct form is <tt>{ expression }</tt>, like this: <tt>{ "Humidity is " .. n .. "%" }</tt></div>').hide().appendTo( $fs );
				/* User FS appends as separate group, so message field can grow max */
				var $ufs = $('<div class="form-inline re-users"></div>').appendTo( ct );
				for ( var k in userIx ) {
					if ( userIx.hasOwnProperty( k ) ) {
						getCheckbox( getUID( "chk" ), k, userIx[k].name || k )
							.on( 'change.reactor', handleActionValueChange )
							.appendTo( $ufs );
					}
				}
				changeNotifyActionMethod( ct, $m.val() );
				break;

			case "request":
				$fs = $( '<div class="form-inline"></div>' ).appendTo( ct );
				$m = $( '<select class="form-control form-control-sm re-method"></select>' );
				$( '<option></option>' ).val( "GET" ).text( "GET" ).appendTo( $m );
				$( '<option></option>' ).val( "POST" ).text( "POST" ).appendTo( $m );
				menuSelectDefaultFirst( $m, "GET" );
				$m.on( 'change.reactor', handleActionValueChange )
					.appendTo( $fs );

				$fs = $( '<div class="re-fullwidth"></div>' ).appendTo( ct );
				var $lb = $( '<label class="re-fullwidth"></label>' ).text( "Request URL:" ).appendTo( $fs );
				$( '<textarea class="form-control re-reqfield re-requrl"></textarea>' )
					.attr( 'placeholder', "Request URL")
					.on( 'change.reactor', handleActionValueChange )
					.appendTo( $lb );

				$fs = $( '<div></div>' ).appendTo( ct );
				$lb = $( '<label class="re-fullwidth"></label>' ).text( "Request Headers:" ).appendTo( $fs );
				$( '<textarea class="form-control re-reqfield re-reqheads"></textarea>' )
					.on( 'change.reactor', handleActionValueChange )
					.appendTo( $lb );

				$fs = $( '<div class="re-reqdatafs"></div>' ).hide().appendTo( ct );
				$lb = $( '<label class="re-fullwidth"></label>' ).text( "POST data:" ).appendTo( $fs );
				$( '<textarea class="form-control re-reqfield re-reqdata"></textarea>' )
					.on( 'change.reactor', handleActionValueChange )
					.appendTo( $lb );

				$fs = $( '<div class="form-inline"></div>' ).appendTo( ct );
				$lb = $( '<label></label>' ).text( "Capture response to:" ).appendTo( $fs );
				$m = $( '<select class="form-control re-reqtarget"></select>' )
					.on( "change.reactor", handleActionValueChange );
				$( '<option></option>' ).val( "" ).text( "(ignore/discard response)" )
					.appendTo( $m );
				var cd = getConfiguration();
				for ( var vname in ( cd.variables || {} ) ) {
					if ( cd.variables.hasOwnProperty( vname ) && isEmpty( cd.variables[vname].expression ) ) {
						$( '<option></option>' ).val( vname ).text( vname ).appendTo( $m );
					}
				}
				$m.appendTo( $lb );

				$('<div></div>').html("Substitutions are available in all request fields using <tt>{expr}</tt> syntax.")
					.appendTo( ct );
				break;

			default:
				$( '<input type="hidden">' ).attr( 'id', pfx + 'unrecdata' )
					.appendTo( ct );
				$( '<div>This action is not editable.</div>' ).appendTo( ct );
				/* See loadActions */
		}
	}

	function handleActionChange( ev ) {
		configModified = true;
		var row = $( ev.currentTarget ).closest( '.actionrow' );
		var newVal = $( 'select.re-actiontype', row ).val();
		changeActionType( row, newVal );
		changeActionRow( row );
	}

	function handleActionControlClick( ev ) {
		var $el = $( ev.currentTarget );
		if ( $el.prop('disabled') ) {
			return;
		}
		var row = $el.closest('div.actionrow');
		var op = $el.data( 'action' );
		switch ( op ) {
			case "up":
				/* Move up in display */
				var prior = row.prev( 'div.actionrow' ); /* find prior row */
				if ( prior.length > 0 ) {
					row.detach();
					row.insertBefore( prior );
					changeActionRow( row ); /* pass it on */
				}
				break;

			case "down":
				/* Move down in display */
				var next = row.next( 'div.actionrow' );
				if ( next.length > 0 ) {
					row.detach();
					row.insertAfter( next );
					changeActionRow( row );
				}
				break;

			case "delete":
				var list = row.closest( 'div.actionlist' );
				row.remove();
				$( 'div.actionlist' ).addClass( "tbmodified" ); // all lists, because save saves all.
				updateActionList( list );
				updateActionControls(); /* handles save controls too */
				break;

			case "try":
				$el.addClass( "re-activemode" );
				var cvars = false;
				if ( $( '.tberror', row ).length > 0 ) {
					alert( 'Please fix the errors before attempting to run this action.' );
					return;
				}
				var typ = $( 'select.re-actiontype', row ).val() || "comment";
				var pfx = row.attr( 'id' ) + '-';
				if ( "device" === typ ) {
					var d = parseInt( $( 'select.devicemenu', row ).val() );
					if ( -1 === d ) d = api.getCpanelDeviceId();
					var s = $( 'select.re-actionmenu', row ).val() || "";
					var pt = s.split( /\//, 2 );
					// var act = (deviceInfo.services[pt[0]] || { actions: {} }).actions[pt[1]];
					var act = actions[s];
					if ( act && (act.deviceOverride || {})[d] ) {
						act = act.deviceOverride[d];
					}
					/* Make LUT of known fields */
					var ap = {};
					var lk = ( act && act.parameters ) ? act.parameters.length : 0;
					for ( var k=0; k < lk; k++ ) ap[act.parameters[k].name] = act.parameters[k];
					/* Use on-page fields as list */
					var param = {};
					var actionText = s + "( ";
					$( '.argument', row ).each( function() {
						var val = $( this ).val() || "";
						var pname = ($( this ).attr( 'id' ) || "unnamed").replace( pfx, '' );
						var vn = val.match( varRefPattern );
						if ( vn && vn.length == 2 ) {
							/* Variable reference, get current value. */
							if ( ! cvars ) {
								var cstate = getConditionStates();
								cvars = cstate.vars || {};
							}
							if ( undefined !== cvars[vn[1]] ) {
								val = cvars[vn[1]].lastvalue || "";
							}
						}
						if ( ! isEmpty( val ) || ( ap[pname] && !ap[pname].optional ) ) {
							param[pname] = val;
						}
						delete ap[pname];
					});
					/* Known fields that remain... */
					for ( k in ap ) {
						if ( ap.hasOwnProperty(k) ) {
							if ( ap[k].value ) {
								/* Supply fixed value field */
								param[k] = ap.value;
							} else if ( ! ap[k].optional ) {
								param[k] = "";
							}
						}
					}
					/* Build string and prep for action */
					ap = [];
					for ( k in param ) {
						if ( param.hasOwnProperty( k ) ) {
							ap.push( k + "=" + quot( param[k] ) );
						}
					}
					actionText += ap.join(", ");
					actionText += " )\n\n";

					/* 2020-04-12: Don't use api.performActionOnDevice() because its URL-encoding
					               discipline is inconsistent. */
					param.id = "action";
					param.DeviceNum = d;
					param.serviceId = pt[0] || "";
					param.action = pt[1] || "";
					console.log("Try action: ");
					console.log(param);
					$.ajax({
						method: "POST",
						url: api.getDataRequestURL(),
						data: param,
						timeout: 10000,
						cache: false,
						dataType: "text"
					}).done( function( data ) {
						alert( actionText + data );
						$el.removeClass( "re-activemode" );
					}).fail( function( xhr, textStatus, errorThrown ) {
						console.log( xhr );
						console.log( textStatus );
						console.log( errorThrown );
						if ( 501 === xhr.status ) {
							alert(actionText + "The requested action may not be implemented by the selected device.");
						} else if ( 401 === xhr.status ) {
							alert(actionText + "The requested action's service is unrecognized or not supported by the device.");
						} else if ( 503 === xhr.status || 500 === xhr.status ) {
							alert(actionText + "Luup appears to be reloading; wait a moment and try again.");
						} else if ( "timeout" === xhr.status ) {
							alert(actionText + "Luup appears to be taking a long time to respond.");
						} else {
							alert(actionText + String(xhr.status) + " " + String(xhr.statusText) + " " + String(xhr.errorThrown) );
						}
						$el.removeClass( "re-activemode" );
					});
				}
				break;

			case "import":
				if ( "runscene" !== $( 'select.re-actiontype', row ).val() ) {
					return;
				}
				if ( $( '.tberror', row ).length > 0 ) {
					return;
				}
				var scene = parseInt( $( 'select.re-scene', row ).val() );
				if ( !isNaN( scene ) ) {
					waitForReloadComplete().then( function() {
						$.ajax({
							url: api.getDataRequestURL(),
							data: {
								id: "scene",
								action: "list",
								scene: scene,
								output_format: "json",
								r: Math.random()
							},
							dataType: "json",
							cache: false,
							timeout: 5000
						}).done( function( data, statusText, jqXHR ) {
							var pred = row;
							var newRow;
							var ns = Date.now();
							var container = row.closest( 'div.actionlist' );
							if ( ! isEmpty( data.lua ) ) {
								/* Insert Lua */
								var lua = (data.encoded_lua || 0) != 0 ? atob(data.lua) : data.lua;
								newRow = getActionRow();
								newRow.attr( 'id', container.attr( 'id' ) + ns++ );
								$( "select.re-actiontype", newRow).val( "runlua" );
								changeActionType( newRow, "runlua" );
								$( "textarea.re-luacode", newRow ).val( lua ).trigger( "reactorinit" );
								pred = newRow.addClass( "tbmodified" ).insertAfter( pred );
							}
							/* Sort groups by delay ascending */
							data.groups = data.groups || [];
							data.groups.sort( function( a, b ) { return (a.delay||0) - (b.delay||0); });
							var lg = data.groups ? data.groups.length : 0;
							for ( var ig=0; ig<lg; ig++ ) {
								var pfx;
								var gr = data.groups[ig];
								if ( 0 != (gr.delay || 0) ) {
									/* Delayed group -- insert delay action */
									newRow = getActionRow();
									pfx = container.attr( 'id' ) + ns++;
									newRow.attr( 'id', pfx );
									$( "select.re-actiontype", newRow).val( "delay" );
									changeActionType( newRow, "delay" );
									$( "input#" + idSelector( pfx + "-delay" ), newRow ).val( gr.delay );
									$( "select.re-delaytype", newRow ).val( "start" );
									pred = newRow.addClass( "tbmodified" ).insertAfter( pred );
								}
								var lk = gr.actions ? gr.actions.length : 0;
								for ( var k=0; k<lk; k++ ) {
									var act = gr.actions[k];
									newRow = getActionRow();
									pfx = container.attr( 'id' ) + ns++;
									newRow.attr( 'id', pfx );
									$( 'select.re-actiontype', newRow).val( "device" );
									changeActionType( newRow, "device" );
									if ( 0 == $( 'select.devicemenu option[value="' + act.device + '"]', newRow ).length ) {
										var opt = $( '<option></option>' ).val( act.device ).text( '#' + act.device + ' ' + ( act.devicename || 'name?' ) + ' (missing)' );
										// opt.insertAfter( $( 'select.devicemenu option[value=""]:first', newRow ) );
										$( 'select.devicemenu', newRow ).prepend( opt ).addClass( "tberror" );
									}
									$( 'select.devicemenu', newRow ).val( act.device );
									pred = newRow.addClass( "tbmodified" ).insertAfter( pred );
									changeActionDevice( newRow, parseInt( act.device ), function( row, action ) {
										var pfx = row.attr( 'id' ) + '-';
										var key = action.service + "/" + action.action;
										if ( 0 == $( 'select.re-actionmenu option[value="' + key + '"]', row ).length ) {
											var opt = $( '<option></option>' ).val( key ).text( key );
											$( 'select.re-actionmenu', row ).prepend( opt ).prop( 'disabled', false );
										}
										$( 'select.re-actionmenu', row ).val( key );
										changeActionAction( row, key );
										var lj = action.arguments ? action.arguments.length : 0;
										for ( var j=0; j<lj; j++ ) {
											var a = action.arguments[j];
											if ( 0 === $( '#' + idSelector( pfx + a.name ), row ).length ) {
												var inp = $( '<input class="argument form-control form-control-sm">' ).attr('id', a.name);
												var lbl = $( '<label></label>' ).attr('for', a.name).text(a.name).addClass('tbrequired').append(inp);
												$( 'div.actiondata', row ).append( lbl );
											}
											$( '#' + idSelector( pfx + a.name ), row ).val( a.value || "" );
										}
									}, [ newRow, act ]);
								}
							}

							/* All actions inserted. Remove original row. */
							row.remove();
							configModified = true;
							changeActionRow( row );
						}).fail( function( jqXHR, textStatus, errorThrown ) {
							// Bummer.
							console.log("Failed to load scene data: " + textStatus + " " + String(errorThrown));
							console.log(jqXHR.responseText);
							alert( "Unable to load scene data. Luup may be reloading; try again in a moment." );
						});
					});
				}
				break;

			default:
				/* nada */
		}
	}

	function getActionRow() {
		var row = $( '<div class="row actionrow"></div>' );
		row.append( '<div class="col-xs-12 col-sm-12 col-md-4 col-lg-2"><select class="form-control form-control-sm re-actiontype">' +
			'<option value="comment">Comment</option>' +
			'<option value="device">Device Action</option>' +
			'<option value="housemode">Change House Mode</option>' +
			'<option value="delay">Delay</option>' +
			'<option value="notify">Notify</option>' +
			'<option value="runlua">Run Lua</option>' +
			'<option value="runscene">Run Scene</option>' +
			'<option value="rungsa">Run Group Activity</option>' +
			'<option value="stopgsa">Stop Group Activity</option>' +
			'<option value="setvar">Set Variable</option>' +
			'<option value="resetlatch">Reset Latched</option>' +
			'<option value="request">HTTP Request</option>' +
			'</select></div>' );
		row.append('<div class="actiondata col-xs-12 col-sm-12 col-md-6 col-lg-8"></div>');
		var controls = $('<div class="controls col-xs-12 col-sm-12 col-md-2 col-lg-2 text-right"></div>');
		controls.append( '<button class="btn md-btn re-tryaction" data-action="try" title="Try this action"><i class="material-icons">directions_run</i></button>' );
		controls.append( '<button class="btn md-btn re-import" data-action="import" title="Import scene to actions"><i class="material-icons">save_alt</i></button>' );
		controls.append( '<button class="btn md-btn re-moveup" data-action="up" title="Move up"><i class="material-icons">arrow_upward</i></button>' );
		controls.append( '<button class="btn md-btn re-movedown" data-action="down" title="Move down"><i class="material-icons">arrow_downward</i></button>' );
		controls.append( '<button class="btn md-btn re-delete" data-action="delete" title="Remove action"><i class="material-icons">clear</i></button>' );
		$( 'button.md-btn', controls ).on( 'click.reactor', handleActionControlClick );
		$( 'button.re-tryaction,button.re-import', controls ).hide();
		row.append( controls );
		$( 'select.re-actiontype', row ).val( 'comment' ).on( 'change.reactor', handleActionChange );
		changeActionType( row, "comment" );
		return row;
	}

	function handleAddActionClick( ev ) {
		var btn = $( ev.currentTarget );
		var container = btn.closest( 'div.actionlist' );
		var newRow = getActionRow();
		var id = container.attr( 'id' ) + Date.now();
		newRow.attr( 'id', id );
		newRow.insertBefore( $( '.buttonrow', container ) );
		container.addClass( 'tbmodified' );
		newRow.addClass( 'tbmodified' );
		configModified = true;
		updateActionControls();
	}

	function loadActions( section, scene, copying ) {
		var insertionPoint = $( 'div.buttonrow', section );
		var newRow;
		var ns = Date.now();
		var l = scene.groups ? scene.groups.length : 0;
		for ( var i=0; i<l; i++ ) {
			var gr = scene.groups[i];
			if ( 0 !== (gr.delay || 0) ) {
				newRow = getActionRow();
				newRow.attr( 'id', section.attr( 'id' ) + ns++ );
				$( "select.re-actiontype", newRow ).val( "delay" );
				changeActionType( newRow, "delay" );
				$( "input#" + idSelector( newRow.attr('id') + "-delay" ), newRow ).val( gr.delay );
				$( "select.re-delaytype", newRow ).val( gr.delaytype || "inline" );
				newRow.insertBefore( insertionPoint );
			}
			var lk = gr.actions ? gr.actions.length : 0;
			for ( var k=0; k<lk; k++ ) {
				var $m;
				var act = gr.actions[k];
				newRow = getActionRow();
				var rid = section.attr( 'id' ) + ns++;
				newRow.attr( 'id', rid );
				$( 'select.re-actiontype', newRow).val( act.type || "comment" );
				changeActionType( newRow, act.type || "comment" );
				switch ( act.type ) {
					case "comment":
						$( 'input', newRow ).val( act.comment || "" );
						break;

					case "device":
						if ( 0 === $( 'select.devicemenu option[value="' + act.device + '"]', newRow ).length ) {
							var opt = $( '<option></option>' ).val( act.device ).text( '#' + act.device + ' ' + ( act.devicename || 'name?' ) + ' (missing)' );
							// opt.insertAfter( $( 'select.devicemenu option[value=""]:first', newRow ) );
							$( 'select.devicemenu', newRow ).prepend( opt ).addClass( "tberror" );
						}
						$( 'select.devicemenu', newRow ).val( act.device );
						changeActionDevice( newRow, parseInt( act.device ), function( row, action ) {
							var pfx = row.attr( 'id' ) + '-';
							var key = action.service + "/" + action.action;
							if ( 0 === $( 'select.re-actionmenu option[value="' + key + '"]', row ).length ) {
								var opt = $( '<option></option>' ).val( key ).text( key );
								$( 'select.re-actionmenu', row ).prepend( opt );
							}
							$( 'select.re-actionmenu', row ).val( key ).prop( 'disabled', false );
							/* If selected action is not already known, pre-populate extended data if it exists.
							   This assists full display and preservation of params if device is remove/replaced. */
							if ( undefined === actions[key] && undefined != deviceInfo.services[action.service || ""] &&
									deviceInfo.services[action.service || ""].actions[action.action || ""] ) {
								actions[key] = deviceInfo.services[action.service || ""].actions[action.action || ""];
								actions[key].deviceOverride = {};
								actions[key].service = action.service || "";
							}
							changeActionAction( row, key );
							var lj = action.parameters ? action.parameters.length : 0;
							for ( var j=0; j<lj; j++ ) {
								var fld = $( '#' + idSelector( pfx + action.parameters[j].name ), row );
								if ( 0 === fld.length ) {
									fld = $( '<input class="argument form-control form-control-sm">' )
										.attr( 'id', pfx + action.parameters[j].name )
										.on( "change.reactor", handleActionValueChange );
									var lbl = $( '<label></label>' )
										.attr( 'for', pfx + action.parameters[j].name )
										.addClass( 'optarg' )
										.text( action.parameters[j].name + ' (unrecognized parameter):' )
										.append( fld );
									$( 'div.actiondata', row ).append( lbl );
								}
								fld.val( coalesce( action.parameters[j].value, "" ) );
							}
						}, [ newRow, act ]);
						if ( false && -1 === act.device &&
							"urn:toggledbits-com:serviceId:ReactorSensor" === act.service &&
							"SetVariable" === act.action ) {
							$( '<div class="notice">ATTENTION: Consider changing this <em>Device Action</em> to a <em>Set Variable</em>", which is more efficient (and easier to read).</div>' )
								.appendTo( newRow );
						}
						break;

					case "runscene":
						menuSelectDefaultInsert( $( 'select.re-scene', newRow), act.scene,
							( act.sceneName || "name?" ) + ' (#' + act.scene + ') (missing)' );
						$( 'select.re-method', newRow).val( act.usevera ? "V" : "" );
						break;

					case "housemode":
						$( 'select.re-mode', newRow ).val( act.housemode || 1 );
						break;

					case "runlua":
						var lua = "";
						if ( act.lua ) {
							lua = (act.encoded_lua || 0) != 0 ? atob( act.lua ) : act.lua;
							lua = decodeURIComponent(escape(lua)); /* decode from UTF-8 */
						}
						$( 'textarea.re-luacode', newRow ).val( lua ).trigger( 'reactorinit' );
						break;

					case "rungsa":
						if ( undefined !== act.device && 0 === $( 'select.devicemenu option[value="' + act.device + '"]', newRow ).length ) {
							$( '<option></option>' ).val( act.device )
								.text( '#' + act.device + ' ' + ( act.devicename || 'name?' ) + ' (missing)' )
								.prependTo( $( 'select.devicemenu', newRow )
								.addClass( "tberror" ) );
							newRow.addClass( "tberror" );
						}
						$( 'select.devicemenu', newRow ).val( act.device || "-1" );
						$m = $( 'select.re-activity', newRow ).empty();
						makeDeviceActivityMenu( act.device || -1, $m );
						if ( 0 === $( 'option[value=' + quot(act.activity) + ']', $m ).length ) {
							$( '<option></option>' ).val( act.activity || "undef" )
								.text( ( act.activity || "name?" ) + " (missing)" )
								.prependTo( $m.addClass( 'tberror' ) );
						}
						$m.val( act.activity || "undef" );
						$( 'input.re-stopall', newRow ).prop( 'checked', 0 !== ( act.stopall || 0 ) );
						break;

					case "stopgsa":
						if ( undefined !== act.device && 0 === $( 'select.devicemenu option[value="' + act.device + '"]', newRow ).length ) {
							$( '<option></option>' ).val( act.device )
								.text( '#' + act.device + ' ' + ( act.devicename || 'name?' ) + ' (missing)' )
								.prependTo( $( 'select.devicemenu', newRow )
								.addClass( "tberror" ) );
							newRow.addClass( "tberror" );
						}
						$( 'select.devicemenu', newRow ).val( act.device || "-1" );
						$m = $( 'select.re-activity', newRow ).empty();
						makeDeviceActivityMenu( act.device || -1, $m )
							.prepend( '<option value="">(all activities)</option>' );
						if ( 0 === $( 'option[value=' + quot(act.activity || "") + ']', $m ).length ) {
							$( '<option></option>' ).val( act.activity || "undef" )
								.text( ( act.activity || "name?" ) + " (missing)" )
								.prependTo( $m.addClass( 'tberror' ) );
						}
						$m.val( act.activity || "" );
						break;

					case "setvar":
						$m = $( 'select.re-variable', newRow );
						if ( 0 === $( 'option[value=' + quot(act.variable) + ']', newRow ).length ) {
							$( '<option></option>' ).val( act.variable )
								.text( act.variable + "? (invalid)" )
								.appendTo( $m.addClass( 'tberror' ) );
						}
						$m.val( act.variable || "" );
						$( 'input#' + idSelector( rid + "-value"), newRow ).val( coalesce( act.value, "" ) );
						$( 'input.tbreeval', newRow ).prop( "checked", 0 !== ( act.reeval || 0 ) );
						break;

					case "resetlatch":
						if ( undefined !== act.device && 0 === $( 'select.devicemenu option[value="' + act.device + '"]', newRow ).length ) {
							$( '<option></option>' ).val( act.device )
								.text( '#' + act.device + ' ' + ( act.devicename || 'name?' ) + ' (missing)' )
								.prependTo( $( 'select.devicemenu', newRow )
								.addClass( "tberror" ) );
						}
						$( 'select.devicemenu', newRow ).val( act.device || "-1" );
						$m = $( 'select.re-group', newRow );
						$( 'option.groupoption', $m ).remove();
						makeDeviceGroupMenu( act.device || -1, $m );
						if ( 0 === $( 'option[value=' + quot(act.group) + ']', $m ).length ) {
							$( '<option></option>' ).val( act.group || "undef" )
								.text( ( act.group || "name?" ) + " (missing)" )
								.prependTo( $m.addClass( 'tberror' ) );
						}
						$m.val( act.group || "undef" );
						break;

					case "notify":
						/* If we're copying, we need to clone the notification */
						if ( copying ) {
							/* Clone the old notification, and set clone's ID to new ID. */
							var cf = getConfiguration();
							var nid = nextNotification( cf );
							cf.notifications[nid] = api.cloneObject( cf.notifications[String(act.notifyid)] || {} );
							cf.notifications[nid].id = parseInt(nid);
							$( 'input.re-notifyid', newRow ).val( nid );
							configModified = true;
						} else {
							$( 'input.re-notifyid', newRow ).val( act.notifyid || "" );
						}
						$m = $( 'select.re-method', newRow );
						if ( 0 === $( 'option[value="' + (act.method || "") + '"]', $m ).length ) {
							if ( !devVeraAlerts && "VA" === act.method ) {
								$( '<option></option>' ).val("VA")
									.text("VeraAlerts Direct (not running)")
									.appendTo( $m );
							} else if ( !devVeraTelegram && "VT" === act.method ) {
								$( '<option></option>' ).val("VT")
									.text("VeraTelegram (plugin not installed)")
									.appendTo( $m );
							} else {
								$( '<option></option>' ).val( act.method )
									.text( act.method + "? (unrecognized)" )
									.appendTo( $m );
							}
							$m.addClass( 'tbwarn' ).show();
						}
						$m.val( act.method || "" );
						changeNotifyActionMethod( newRow, act.method, act );
						break;

					case "request":
						$( 'select.re-method', newRow ).val( act.method || "GET" );
						$( 'textarea.re-requrl', newRow ).val( act.url || "http://" );
						$( 'textarea.re-reqheads', newRow )
							.val( Array.isArray( act.headers ) ? act.headers.join("\n") : "" );
						$( 'textarea.re-reqdata', newRow ).val( act.data || "" );
						$( 'div.re-reqdatafs', newRow ).toggle( "POST" === act.method );
						var $opt = $( 'select.re-reqtarget option[value="' + (act.target || "") + '"]', newRow );
						if ( 0 === $opt.length ) {
							$( '<option></option>' ).val( act.target ).text( act.target + " ?")
								.appendTo( $( 'select.re-reqtarget', newRow ) );
						}
						$( 'select.re-reqtarget', newRow ).val( act.target || "" );
						break;

					default:
						console.log("loadActions: what's a " + act.type + "? Skipping it!");
						alert( "Action type " + act.type + " unrecognized. Did you downgrade from a higher version of Reactor? I will try to preserve this action, but I can't edit it." );
						var $am = $( 'select.re-actiontype', newRow );
						if ( 0 === $( 'option[value="'+act.type+'"]', $am ).length ) {
							$( '<option></option>' ).val( act.type ).text( String(act.type) + ' (unrecognized)' )
								.prependTo( $am );
						}
						$am.val( act.type );
						$( 'input#' + idSelector( rid + '-unrecdata' ), newRow ).val( JSON.stringify( act ) );
				}

				newRow.has('.tberror').addClass('tberror');
				newRow.insertBefore( insertionPoint );
			}
		}
	}

	function handleActionCopyClick( ev ) {
		ev.preventDefault();
		var $el = $( ev.currentTarget );
		var source = $el.attr( 'id' ) || "";
		if ( "" === source ) return; /* clicked a non-clickable */

		var $target = $el.closest( 'div.actionlist' );

		/* Pass clone of actions so adding to ourselves isn't infinite loop */
		var cdata = getConfiguration();
		loadActions( $target, api.cloneObject( cdata.activities[source] || {} ), true );
		updateActionList( $target );
		updateActionControls();
	}

	/**
	 * Handle click on activity expand/collapse.
	 */
	function handleActivityCollapseClick( ev ) {
		var $el = $( ev.currentTarget );
		var $p = $el.closest( 'div.actionlist' );
		var $g = $( 'div.activity-group', $p );
		if ( $el.hasClass( 're-collapse' ) ) {
			$g.slideUp();
			$el.addClass( 're-expand' ).removeClass( 're-collapse' ).attr( 'title', 'Expand action' );
			$( 'i', $el ).text( 'expand_more' );
			try {
				var n = $( 'div.actionrow', $g ).length;
				$( 'span.re-titlemessage', $p ).text( " (" + n +
					" action" + ( 1 !== n ? "s" : "" ) + " collapsed)" );
			} catch( e ) {
				$( 'span.re-titlemessage', $p ).text( " (actions collapsed)" );
			}
		} else {
			$g.slideDown();
			$el.removeClass( 're-expand' ).addClass( 're-collapse' ).attr( 'title', 'Collapse action' );
			$( 'i', $el ).text( 'expand_less' );
			$( 'span.re-titlemessage', $p ).text( "" );
		}
	}

	/* */
	function getActionListContainer() {
		var el = $( "<div></div>" ).addClass( "actionlist" );
		var row = $( '<div class="row"></div>' );
		row.append( '\
<div class="tblisttitle col-xs-9 col-sm-9 col-lg-10"> \
  <span class="re-title">?title?</span> \
  <button class="btn md-btn re-tryactivity" title="Run activity now"><i class="material-icons">directions_run</i></button> \
  <button class="btn md-btn re-collapse" title="Collapse action"><i class="material-icons">expand_less</i></button> \
  <span class="re-titlemessage"></span> \
</div> \
<div class="tblisttitle col-xs-3 col-sm-3 col-lg-2 text-right"> \
  <div class="re-titlewarning"></div> \
  <div class="btn-group"> \
	<button class="btn btn-xs btn-success saveconf">Save</button> \
	<button class="btn btn-xs btn-danger revertconf">Revert</button> \
  </div> \
</div>' );
		el.append( row );
		/* activity-group is container for actionrows and buttonrow */
		var g = $( '<div class="activity-group"></div>' );
		row = $( '<div class="row buttonrow"></div>' );
		row.append( '\
<div class="col-xs-12 col-sm-12"> \
  <div class="btn-group"> \
	<button class="addaction btn btn-sm btn-success">Add Action</button> \
	<div class="btn-group"> \
	  <button class="btn btn-sm btn-default dropdown-toggle re-global-import" data-toggle="dropdown" aria-haspopup="true" aria-expanded="false" title="Import activity or scene to this activity"> \
		Copy From <span class="caret"></span> \
	  </button> \
	  <ul class="dropdown-menu re-activities-list"></ul> \
	</div> \
  </div> \
</div>' );
		g.append( row );
		el.append( g );
		return el;
	}

	function isEmptyActivity( act ) {
		return !act ||
			(act.groups || []).length == 0 ||
			(act.groups.length == 1 && (act.groups[0].actions || []).length == 0);
	}

	/* Handle change of activity visibility */
	function handleActivityVisChange( ev ) {
		var el = $( ev.currentTarget );
		var vis = el.val() || "";
		setParentState( "showactivities", vis );
		var cd = getConfiguration();
		var ac = cd.activities || {};
		$( 'div.re-filteralert' ).toggle( "" !== vis );
		var decide = function( id ) {
			var target = $( 'div#' + idSelector( id ) + ".actionlist" );
			if ( ( "inuse" === vis && isEmptyActivity( ac[id] ) ) ||
				( "true" === vis && ! id.match( /\.true$/ ) ) ||
				( "false" === vis && ! id.match( /\.false$/ ) ) ||
				( "errors" === vis && 0 === $(".tberror,.tbwarn", target).length )
				) {
				target.slideUp();
			} else {
				$( 'div#' + idSelector( id ) + ".actionlist" ).slideDown();
			}
		};
		var scanActivities = function( grp ) {
			decide( grp.id + ".true" );
			decide( grp.id + ".false" );
			var lx = grp.conditions ? grp.conditions.length : 0;
			for ( var ix=0; ix<lx; ix++ ) {
				if ( "group" === ( grp.conditions[ix].type || "group" ) ) {
					scanActivities( grp.conditions[ix] );
				}
			}
		};
		scanActivities( cd.conditions.root );
	}

	/* Redraw the activities lists within the existing tab structure. */
	function redrawActivities() {
		var myid = api.getCpanelDeviceId();
		var cd = getConfiguration( myid );
		var container = $( 'div#re-activities' ).empty();

		var el = $( '<div class="form-inline"></div>' )
			.append( $( "<label>" ).text( "Show Activities: " )
				.append( $( '<select id="whatshow" class="form-control form-control-sm"></select>' )
					.append( $( '<option value="">All</option>' ) )
					.append( $( '<option value="inuse">In Use</option>' ) )
					.append( $( '<option value="true">True Only</option>' ) )
					.append( $( '<option value="false">False Only</option>' ) )
					.append( $( '<option value="errors">With Errors</option>' ) )
				)
			);
		container.append( el );

		/* Showing all rows now; we'll apply filter later below */
		var showWhich = getParentState( "showactivities", myid ) || "";
		$( 'select#whatshow', container ).on( 'change.reactor', handleActivityVisChange )
			.val( showWhich );

		var ul = $( '<ul></ul>' );
		var showedAny = false;
		var orderly = function( gr ) {
			if ( "nul" !== gr.operator ) {
				ul.append( $( '<li></li>' ).attr( 'id', gr.id + ".true" ).text( ( gr.name || gr.id ) + " True" ) );
				ul.append( $( '<li></li>' ).attr( 'id', gr.id + ".false" ).text( ( gr.name || gr.id ) + " False" ) );
				var scene = gr.id + '.true';
				el = getActionListContainer();
				el.attr( 'id', scene );
				$( 'span.re-title', el ).text( 'When ' +
					( gr.name || gr.id ) + ' is TRUE' );
				container.append( el );
				loadActions( el, cd.activities[scene] || {}, false );
				if ( "inuse" === showWhich && isEmptyActivity( cd.activities[scene] ) ) {
					el.hide();
				}

				scene = gr.id + '.false';
				el = getActionListContainer();
				el.attr( 'id', scene );
				$( 'span.re-title', el ).text( 'When ' +
					( gr.name || gr.id ) + ' is FALSE' );
				container.append( el );
				loadActions( el, cd.activities[scene] || {}, false );

				showedAny = true;
			}

			/* Handle children of this group */
			var lx = gr.conditions ? gr.conditions.length : 0;
			for ( var ix=0; ix<lx; ix++ ) {
				var cond = gr.conditions[ix];
				if ( "group" === ( cond.type || "group" ) ) {
					orderly( cond );
				}
			}
		};
		orderly( ( cd.conditions || {} ).root || [ { id: "root", conditions: [] } ] );

		if ( ! showedAny ) {
			container.append( $( '<div></div>' )
				.html( '<em>There are no groups eligible for activities.</em>' ) );
		} else {
			container.append(
				$( '<div class="re-alertbox re-filteralert"></div>' )
					.text( 'Not all possible activities are being shown. Choose "All" from the "Show Activities" menu at top to see everything.' )
			);
			$( 'select#whatshow', container ).trigger( 'change.reactor' );
		}

		$("div#tab-actions.reactortab button.re-collapse").on( 'click.reactor', handleActivityCollapseClick );
		$("div#tab-actions.reactortab button.re-tryactivity").on( 'click.reactor', function( ev ) {
			var $ct = $( ev.target ).closest( 'div.actionlist' );
			var act = $ct.attr( 'id' );
			var dev = api.getCpanelDeviceId();
			/* Pass UI version to bypass disabled check on RS */
			var param = { SceneNum: act,
				Options: JSON.stringify({ contextDevice: dev, stopRunningScenes: true }) };
			api.performActionOnDevice( dev, serviceId, "RunSceneInline", {
				actionArguments: param,
				onSuccess: function( xhr ) {
					/* Briefly highlight button and restore as UI feedback */
					/* TODO: Eventually, actual status? */
					function crestore( $el ) {
						$el.addClass( 're-activemode' );
						window.setTimeout( function() {
							$el.removeClass( 're-activemode' );
						}, 2000 );
					}
					crestore( $( ev.currentTarget ) );
				},
				onFailure: function( xhr ) {
					alert( "An error occurred. Try again in a moment; Vera may be busy or reloading." );
				}
			} );
		});
		$("div#tab-actions.reactortab button.addaction").on( 'click.reactor', handleAddActionClick );
		$("div#tab-actions.reactortab ul.re-activities-list").empty().append( ul.children() );
		$("div#tab-actions.reactortab ul.re-activities-list li").on( 'click.reactor', handleActionCopyClick );
		$("div#tab-actions.reactortab button.saveconf").on( 'click.reactor', handleActionsSaveClick )
			.prop( "disabled", !configModified );
		$("div#tab-actions.reactortab button.revertconf").on( 'click.reactor', handleRevertClick )
			.prop( "disabled", !configModified );

		updateActionControls();
	}

	/* Set up the Activities tab */
	function doActivities()
	{
		console.log("doActivities()");

		var myid = api.getCpanelDeviceId();

		try {
			$( 'div#tbcopyright' ).append('<span> Reactor device info ver ' + String(deviceInfo.serial) + '</span>');
			if ( checkRemoteAccess() ) {
				$( 'div.reactortab' ).prepend(
					$( '<div class="remotealert re-alertblock"></div>' ).text( msgRemoteAlert )
				);
			}
		}
		catch (e) {}

		try {
			var cd = getConfiguration( myid );

			/* Set up a data list with our variables */
			var dl = $( '<datalist id="reactorvarlist"></datalist>' );
			if ( cd.variables ) {
				for ( var vname in cd.variables ) {
					if ( cd.variables.hasOwnProperty( vname ) ) {
						var opt = $( '<option></option>' ).val( '{'+vname+'}' ).text( '{'+vname+'}' );
						dl.append( opt );
					}
				}
			}
			$( 'div#tab-actions.reactortab' ).append( dl );

			redrawActivities();

			if ( undefined !== deviceInfo ) {
				var uc = $( '<div id="di-ver-check"></div>' );
				$('div#tab-actions').prepend( uc );
				$.ajax({
					url: "https://www.toggledbits.com/deviceinfo/checkupdate.php",
					data: {
						"v": deviceInfo.serial,
						"fw": "",
						r: Math.random()
					},
					dataType: "jsonp",
					jsonp: "callback",
					crossDomain: true,
					cache: false,
					timeout: 10000
				}).done( function( respData, statusText, jqXHR ) {
					console.log("Response from server is " + JSON.stringify(respData));
					if ( undefined !== respData.serial && respData.serial > deviceInfo.serial ) {
						$( 'div#di-ver-check' ).empty().append( "<p>A newer version of the device information database is available. Please use the update function on the Tools tab to get it. This process is quick and does not require a Luup reload or browser refresh--you can immediately come back here and go right back to work! The new version is " +
							String(respData.serial) + ", and you are currently using " + String(deviceInfo.serial) + ".</p>" );
					}
				}).fail( function( jqXHR, textStatus, errorThrown ) {
					console.log( "deviceInfo version check failed: " + String(errorThrown) );
				});
			}

			captureControlPanelClose( $('div.reactortab') );
		}
		catch (e)
		{
			console.log( 'Error in ReactorSensor.doActivities(): ' + String( e ) );
			alert( e );
		}
	}

	function preloadActivities() {
		var myid = api.getCpanelDeviceId();
		checkUnsaved( myid );

		if ( ! initModule() ) {
			return;
		}

		header();

		/* Our styles. */
		if ( 0 === $( 'style#reactor-activity-styles' ).length ) {
			$( 'head' ).append( '<style id="reactor-activity-styles"> \
div#tab-actions.reactortab datalist { display: none; } \
div#tab-actions.reactortab div#di-ver-check p { margin: 8px 8px 8px 8px; padding: 8px 8px 8px 8px; border: 2px solid yellow; } \
div#tab-actions.reactortab .color-green { color: #428BCA; } \
div#tab-actions.reactortab .tberrmsg { padding: 8px 8px 8px 8px; color: red; } \
div#tab-actions.reactortab div.actionlist { border-radius: 8px; border: 2px solid #428BCA; margin-bottom: 16px; } \
div#tab-actions.reactortab div.actionlist .row { margin-right: 0px; margin-left: 0px; } \
div#tab-actions.reactortab div.tblisttitle { background-color: #428BCA; color: #fff; padding: 4px 8px; min-height: 45px; } \
div#tab-actions.reactortab div.tblisttitle span.re-title { font-size: 16px; font-weight: bold; margin-right: 1em; } \
div#tab-actions.reactortab span.re-titlemessage { padding-left: 8px; } \
div#tab-actions.reactortab div.re-titlewarning { float: left !important; } \
div#tab-actions.reactortab div.actionlist label:not(.reqarg) { font-weight: normal; } \
div#tab-actions.reactortab div.actionlist label.reqarg { font-weight: bold; } \
div#tab-actions.reactortab div.actionlist.tbmodified div.tblisttitle span.re-title:after { content: " (unsaved)" } \
div#tab-actions.reactortab div.actionrow,div.buttonrow { padding: 8px; } \
div#tab-actions.reactortab div.actionlist div.actionrow:nth-child(odd) { background-color: #EFF6FF; } \
div#tab-actions.reactortab div.actionrow.tbmodified:not(.tberror) { border-left: 4px solid green; } \
div#tab-actions.reactortab div.actionrow.tberror { border-left: 4px solid red; } \
div#tab-actions.reactortab input.re-comment { width: 100% !important; } \
div#tab-actions.reactortab select.re-actionmenu { max-width: 16em; } \
div#tab-actions.reactortab textarea.re-extra-url { resize: both; } \
div#tab-actions.reactortab textarea.re-luacode { font-family: monospace; resize: vertical; width: 100% !important; white-space: nowrap; } \
div#tab-actions.reactortab textarea.re-reqfield { font-family: monospace; resize: vertical; height: auto; width: 100% !important; white-space: nowrap; } \
div#tab-actions.reactortab div.editor { width: 100%; min-height: 240px; } \
div#tab-actions.reactortab div.tbhint { font-size: 90%; font-weight: normal; } \
div#tab-actions.reactortab div.warning { color: red; } \
div#tab-actions.reactortab option.nodata { font-style: italic; } \
div#tab-actions.reactortab .tbslider { display: inline-block; width: 200px; height: 1em; border-radius: 8px; } \
div#tab-actions.reactortab .tbslider .ui-slider-handle { background: url("/cmh/skins/default/img/other/slider_horizontal_cursor_24.png?") no-repeat scroll left center rgba(0,0,0,0); cursor: pointer !important; height: 24px !important; width: 24px !important; margin-top: 6px; font-size: 12px; text-align: center; padding-top: 4px; text-decoration: none; } \
div#tab-actions.reactortab .tbslider .ui-slider-range-min { background-color: #12805b !important; } \
div#tab-actions.reactortab ul.dropdown-menu { color: #333; background-color: white; border: 1px solid #333; text-align: initial; padding: 4px 4px; width: 320px; max-height: 320px; overflow: auto; } \
div#tab-actions.reactortab ul.dropdown-menu li:hover { color: white; background-color: #333; } \
div#tab-actions.reactortab button.re-activemode { color: #6f6; } \
</style>');
		}

		api.setCpanelContent( '<div id="loading">Please wait... loading device and activity data, which may take a few seconds.</div>' );

		/* Load the device data through the system-ready promise. */
		waitForReloadComplete( "Waiting for system ready..." ).then( function() {
			var start = Date.now();
			var urlbase = api.getDataRequestURL().replace( /data_request.*$/i, "" );
			console.log("Fetching " + urlbase + "D_ReactorDeviceInfo.json");
			$.ajax({
				url: urlbase + "D_ReactorDeviceInfo.json",
				data: {
					r: Math.random()
				},
				dataType: "json",
				cache: false,
				timeout: 15000
			}).done( function( data, statusText, jqXHR ) {
				console.log("D_ReactorDeviceInfo loaded (" + String(Date.now()-start) +
					"ms), timestamp=" + String(data.timestamp) + ", serial=" +
					String(data.serial));
				if ( (data.serial || 0) < DEVINFO_MINSERIAL ) {
					$("div#loading").empty().append( '<h3>Update Required</h3>Your device information database file needs to be at least serial ' + String(DEVINFO_MINSERIAL) + ' to run with this version of Reactor. Please go to the Tools tab to update it, then come back here.' );
					return;
				}

				deviceInfo = data;

				/* Body content */
				var html = '<div id="tab-actions" class="reactortab">';

				html += '<div class="row"><div class="col-xs-12 col-sm-12"><h3>Activities</h3></div></div>';

				html += '<div id="re-activities"></div>';

				html += '</div>'; // tab-actions

				html += footer();

				$('div#loading').replaceWith( html );

				doActivities();
			}).fail( function( jqXHR, textStatus, errorThrown ) {
				// Bummer.
				console.log("Failed to load D_ReactorDeviceInfo.json: " + textStatus + " " + String(errorThrown));
				console.log(jqXHR.responseText);
				deviceInfo = { services: {}, devices: {} };
				if ( jqXHR.status == 500 || jqXHR.status == 503 ) {
					$('div#loading').html("<b>Sorry, not able to load data at this moment!</b> Vera is busy or reloading. Don't panic! Wait a moment, switch to the Status tab, and then back here to retry loading.");
				} else {
					$('div#loading').html('<h1>Hmmm...</h1>Well, that didn\'t go well. Try waiting a few moments, and then switching back to the Status tab and then back to this tab. If that doesn\'t work, please <a href="mailto:reactor@toggledbits.com?subject=Reactor+Activities+Load+Problem">send email to reactor@toggledbits.com</a> with the following text: <pre id="diag"></pre>');
					var str = String(errorThrown) + "\n" + String(textStatus);
					for ( var k in jqXHR ) {
						if ( jqXHR.hasOwnProperty(k) && typeof(jqXHR[k]) != "function" ) {
							str += "\n" + k + '=' + String(jqXHR[k]);
						}
					}
					$('#diag').text( str );
				}
			});
		});
	}

 /** ***************************************************************************
 *
 * T O O L S
 *
 ** **************************************************************************/

	function grabLog( ev ) {
		$( 'div#rslogdata' ).empty();
		var url = api.getDataRequestURL();
		url = url.replace( /(:3480|\/port_3480).*/, "" );
		url = url + "/cgi-bin/cmh/log.sh?Device=LuaUPnP";
		$( 'div#rslogdata' ).append( '<h3>Debug Log Snippet</h3><p>Fetching ' + url + '</p>' );
		$.ajax({
			url: url,
			data: {},
			cache: false,
			dataType: 'text',
			timeout: 15000
		}).done( function( data, statusText, jqXHR ) {
			var keypat = new RegExp( "9c6c9aa0-1060-11ea-b3de-9303e5fab7a5" );
			var pos = data.search( keypat );
			if ( pos < 0 ) {
				$( 'div#rslogdata' ).append( '<p><strong>SUBJECT DATA NOT FOUND. RESTART THIS REACTOR SENSOR AFTER ENABLING DEBUG. SEE INSTRUCTIONS ABOVE.</strong></p>' );
				return;
			}
			while ( pos >= 0 ) {
				data = data.substring( pos+36 );
				pos = data.search( keypat );
			}
			$( 'div#rslogdata' ).empty().append( '<h3>Debug Log Snippet</h3><pre></pre>' );
			var lines = data.split( /\r?\n/ );
			var k = 0, n = 0;
			var nmax = parseInt( api.getDeviceState( api.getCpanelDeviceId(), serviceId, "MaxLogSnippet" ) || "" );
			if ( isNaN( nmax ) || nmax < 500 ) nmax = 500;
			var $f = $( 'div#rslogdata pre' );
			var ln = lines.length;
			while ( n < nmax && k < ln ) {
				var l = lines[k].replace( /<span\s+[^>]*>/i, "" ).replace( /<\/span>/i, "" );
				if ( ! l.match( /^(06)/ ) ) {
					$f.append( l + "\n" );
					n++;
				}
				k++;
			}
		}).fail( function() {
			$( 'div#rslogdata' ).empty().append("<b>Hmm, that didn't go well. Try again in a few moments.</b>");
		});
	}

	function handleTestChange( ev ) {
		var container = $('div#reactortools.reactortab');
		var el = $('input#testdateenable', container);
		var $ct = el.closest( 'div.row' );
		var vv = "";
		if ( el.prop('checked') ) {
			$('select,input#testtime', $ct).prop('disabled', false);
			var t = new Date();
			t.setFullYear( $('select#testyear', container).val() );
			t.setMonth( parseInt( $('select#testmonth', container).val() ) - 1 );
			t.setDate( $('select#testday', container).val() );
			t.setSeconds( 0 );
			var s = $('input#testtime', container).val();
			var p = ( s || "0:00" ).match( /^(\d+):(\d+)(:(\d+))?$/ );
			if ( p !== null ) {
				t.setHours( p[1] );
				t.setMinutes( p[2] );
				if ( p.length >= 5 && p[4] !== undefined ) {
					t.setSeconds( p[4] );
				} else {
					t.setSeconds( 0 );
				}
			}
			t.setMilliseconds( 0 );
			vv = Math.floor( t.getTime() / 1000 );
			if ( isNaN(vv) ) {
				vv = "";
			}
		} else {
			$('select,input#testtime', $ct).prop('disabled', true);
		}
		api.setDeviceStateVariablePersistent( api.getCpanelDeviceId(), serviceId, "TestTime", vv );
		needsRestart = true;

		el = $('input#testhousemode', container);
		if ( el.prop('checked') ) {
			$('select#mode', container).prop('disabled', false);
			vv = $('select#mode', container).val();
		} else {
			$('select#mode', container).prop('disabled', true);
			vv = "";
		}
		api.setDeviceStateVariablePersistent( api.getCpanelDeviceId(), serviceId, "TestHouseMode", vv );
		needsRestart = true;
	}

	function processServiceFile( dd, serviceId, scpdurl ) {
		var jqXHR = $.ajax({
			url: scpdurl,
			dataType: "xml",
			cache: false,
			timeout: 15000
		});

		jqXHR.done( function( serviceData, statusText ) {
			console.log("Got service data for " + serviceId);
			var sd = { service: serviceId, stateVariables: {}, actions: {} };
			var svs = $(serviceData).find( 'stateVariable' );
			svs.each( function() {
				var name = $('name', this).text();
				var type = $('dataType', this).text();
				sd.stateVariables[name] = { name: name, type: type };
				if ( $('defaultValue', this).length > 0 ) sd.stateVariables[name].default = $('defaultValue', this).text();
				if ( $('shortCode', this).length > 0 ) sd.stateVariables[name].shortcode = $('shortCode', this).text();
				if ( $('Optional', this).length > 0 ) sd.stateVariables[name].optional = true;
				if ( $(this).attr('sendEvents') === "yes" ) sd.stateVariables[name].events = true;
				if ( $('sendEventsAttribute', this).text() === "yes" ) sd.stateVariables[name].events = true;
				if ( $('allowedValueRange', this).length > 0 ) {
					var min = $(this).find('minimum').text();
					var max = $(this).find('maximum').text();
					sd.stateVariables[name].min = min;
					sd.stateVariables[name].max = max;
				}
				var vals = $(this).find( 'allowedValue' );
				if ( vals.length ) {
					sd.stateVariables[name].values = [];
					vals.each( function() {
						sd.stateVariables[name].values.push( $(this).text() );
					});
				}
			});
			svs = $(serviceData).find( 'action' );
			svs.each( function() {
				var actname = $(this).children('name').text();
				sd.actions[actname] = { name: actname };
				var args = $(this).find( 'argument' );
				if ( args.length > 0 ) {
					sd.actions[actname].parameters = [];
					args.each( function() {
						var name = $('name', this).text();
						var dir = $('direction', this).text() || "?";
						var po = { name: name, direction: dir };
						if ( $('relatedStateVariable', this).length == 0 ) {
							po.type = "string";
						} else {
							var rel = $('relatedStateVariable', this).text();
							po.related = rel;
							po.type = (sd.stateVariables[rel] || {}).type || "string";
						}
						if ( $('retval', this).length > 0 ) po.retval = true;
						sd.actions[actname].parameters.push( po );
					});
				}
			});
			dd.services[ sd.service ] = sd;
		});

		jqXHR.fail( function( jqXHR, textStatus, err ) {
			console.log(String(err));
		});

		return jqXHR.promise();
	}

	function sendDeviceData( device, chain ) {
		/* Fetch the device file */
		var p = $.ajax({
			url: api.getDataRequestURL(),
			data: {
				id: "lu_device",
				output_format: "xml",
				r: Math.random()
			},
			dataType: "xml",
			cache: false,
			timeout: 15000
		}).done( function( data, statusText, jqXHR ) {
			var devs = $( data ).find( "device" );
			devs.each( function() {
				var devid = $(this).children('Device_Num').text();
				if ( devid == device ) {

					/* Send device data */
					var typ = $('deviceType', this).first().text();
					var dd = { version: 1, timestamp: Date.now(), devicetype: typ, services: {} };
					dd.manufacturer = $( 'manufacturer', this ).first().text();
					dd.modelname = $( 'modelName', this ).first().text();
					dd.modelnum = $( 'modelNumber', this ).first().text();
					dd.modeldesc = $( 'modelDescription', this ).first().text();
					dd.category = $( 'Category_Num', this ).first().text();
					dd.subcat = $( 'Subcategory_Num', this ).first().text();
					dd.devfile = $( 'UpnpDevFilename', this ).first().text();
					dd.staticjson = $( 'staticJson', this ).first().text();
					dd.plugin = $( 'plugin', this ).first().text();

					/* Handle services */
					var rp = api.getDataRequestURL().replace( /\/data_request.*$/i, "" );
					var sl = $(this).find('serviceList');
					var services = sl.find('service');
					services.each( function() {
						console.log( $('serviceId',this).text() + " at " + $("SCPDURL",this).text() );
						var serviceId = $('serviceId', this).text();
						var scpdurl = $("SCPDURL", this).text();
						chain.push( function() { return processServiceFile( dd, serviceId, rp + scpdurl ); } );
					});

					chain.push( function() {
						var jd = JSON.stringify( dd );
						console.log("Sending " + jd);
						return $.ajax({
							type: "POST",
							url: api.getDataRequestURL(),
							data: {
								id: "lr_Reactor",
								action: "submitdevice",
								data: jd
							},
							dataType: 'json',
							timeout: 15000
						}).promise();
					});
				}
			});
		}).fail( function( jqXHR, textStatus, errorThrown ) {
			// Bummer.
			alert("Unable to request data from Vera. Try again in a moment; it may be reloading or busy.");
			console.log("Failed to load lu_device data: " + textStatus + " " + String(errorThrown));
			console.log(jqXHR.responseText);
		}).promise();

		chain.push( function() { return p; } );
	}

	function handleSendDeviceDataClick( ev ) {
		var ct = $( ev.currentTarget ).closest( 'div' );
		var device = $( 'select#devices', ct ).val();
		if ( isEmpty( device ) ) {
			alert("Please select a device first.");
			return;
		}

		// https://stackoverflow.com/questions/13651243/how-do-i-chain-a-sequence-of-deferred-functions-in-jQuery-1-8-x#24041521
		var copy = function(a) { return Array.prototype.slice.call(a); };
		$.sequence = function( steps, continueOnFailure ) {
			var handleStep, handleResult,
				def = new $.Deferred(),
				defs = [],
				results = [];
			handleStep = function () {
				if (!steps.length) {
					def.resolveWith(defs, [ results ]);
					return;
				}
				var step = steps.shift(),
					result = step();
				handleResult(
					$.when(result).always(function () {
						defs.push(this);
					}).done(function () {
						results.push({ resolved: copy(arguments) });
					}).fail(function () {
						results.push({ rejected: copy(arguments) });
					})
				);
			};
			handleResult = continueOnFailure ?
				function (result) {
					result.always(function () {
						handleStep();
					});
				} :
				function (result) {
					result.done(handleStep)
						.fail(function () {
							def.rejectWith(defs, [ results ]);
						});
				};
			handleStep();
			return def.promise();
		};

		var chain = [];
		sendDeviceData( device, chain );
		/* If device has a parent, or has children, send them as well */
		var dobj = api.getDeviceObject( device );
		if ( dobj && dobj.id_parent != 0 ) {
			sendDeviceData( dobj.id_parent, chain ); /* parent */
		}
		var typs = {};
		/* ??? only one level deep */
		var ud = api.getUserData();
		var lx = ud.devices.length;
		for ( var ix=0; ix<lx; ix++ ) {
			if ( ud.devices[ix].id_parent == device && undefined === typs[ ud.devices[ix].device_type ] ) {
				sendDeviceData( ud.devices[ix].id, chain );
				typs[ ud.devices[ix].device_type ] = true;
			}
		}

		$.sequence( chain, true ).done( function() {
			alert("Thank you! Your data has been submitted.");
		}).fail( function() {
			alert("Something went wrong and the data could not be submitted.");
		});
	}

	function updateToolsVersionDisplay() {
		$.ajax({
			url: "https://www.toggledbits.com/deviceinfo/checkupdate.php",
			data: {
				"v": ( deviceInfo || {}).serial || "",
				"fw": "",
				r: Math.random()
			},
			dataType: "jsonp",
			jsonp: "callback",
			crossDomain: true,
			timeout: 10000
		}).done( function( respData, statusText, jqXHR ) {
			// console.log("Response from server is " + JSON.stringify(respData));
			if ( undefined !== respData.serial ) {
				var msg = "The latest version is " + String( respData.serial ) + ".";
				if ( undefined !== ( deviceInfo || {}).serial ) {
					msg += " You are currently using " + String(deviceInfo.serial) + ".";
					if ( respData.serial > deviceInfo.serial ) {
						msg = "<b>" + msg + " You should update now.</b>";
					} else {
						msg += " No update is needed.";
					}
				} else {
					msg += " Information about the version you are using has not yet been loaded (that is normal if you haven't yet been on the Activites tab). If you go to the Activities tab, the database will be loaded, and if an update is available, an alert will show.";
				}
				$( 'span#di-ver-info' ).html( msg );
			}
		}).fail( function( jqXHR, textStatus, errorThrown ) {
			$( 'span#di-ver-info' ).text( "Information about the current version is not available." );
			console.log( "deviceInfo version check failed: " + String(errorThrown) );
		});
	}

	function spyDeviceChangeHandler( args ) {
		if ( ! spyDevice ) return;
		console.log(args);
		if ( args.id == spyDevice ) {
			var l = args.states.length;
			var txt = "";
			for ( var i=0; i<l; i++ ) {
				txt += args.states[i].service + " / " + args.states[i].variable + " = " +
						JSON.stringify( args.states[i].value ) + "\n";
			}
			var $fld = $( '#devspyoutput' ).append( txt ).show();
			if ( $fld.length ) {
				$fld.scrollTop( $fld.prop( 'scrollHeight' ) - $fld.height() );
			}
		}
	}

	function handleDevSpyDevice( ev ) {
		var menu = $( ev.currentTarget );
		var dev = menu.val();
		spyDevice = false;
		$( '#devspyoutput' ).empty();
		if ( isEmpty( dev ) ) {
			$( '#devspyoutput' ).hide();
			return;
		}
		spyDevice = parseInt( dev );
		var devobj = api.getDeviceObject( spyDevice );
		if ( devobj ) {
			$( '#devspyoutput' ).show();
			$( '#devspyoutput' ).text( 'Watching #' + spyDevice + " " + devobj.name +
				"; waiting for changes in device states...\n" );
		}
	}

	function repair_scan( cf, node, result ) {
		console.log("Repair check " + ((node || {}).id || "undefined"));
		result = result || {};
		if ( undefined === node ) {
			return result;
		} else if ( "group" === ( node.type || "group" ) ) {
			/* Check activities */
			console.log("Need to check activities for " + node.id);
			function checkActivity( activity ) {
				if ( !activity ) return;
				console.log("checking "+String(activity.id));
				for ( var igrp=0; igrp < (activity.groups || []).length; ++igrp ) {
					var grp = activity.groups[igrp];
					console.log(grp);
					for ( var iact=0; iact < (grp.actions || []).length; ++iact ) {
						var act = grp.actions[iact];
						console.log(act);
						if ( undefined !== act.device && -1 !== act.device ) {
							var oldname = act.devicename || act.deviceName;
							var key = activity.id + "/" + igrp + "/" + iact;
							var dd = api.getDeviceObject( act.device );
							console.log("checking " + key + " " + String(act.device) + " " + String(oldname));
							if ( !dd || dd.name !== oldname ) {
								if ( undefined === result[String(act.device)] ) {
									result[String(act.device)] = {
										"device": act.device,
										"lastname": act.devicename || act.deviceName,
										"newname": (dd || {}).name,
										"act": [ key ]
									};
								} else {
									result[String(act.device)].act = result[String(act.device)].act || [];
									result[String(act.device)].act.push( key );
								}
							}
						}
					}
				}
			}
			console.log(node.id + ".true=" + (cf.activities || {})[node.id + ".true"]);
			console.log(node.id + ".false=" + (cf.activities || {})[node.id + ".false"]);
			checkActivity( ( cf.activities || {} )[node.id + ".true"] );
			checkActivity( ( cf.activities || {} )[node.id + ".false"] );

			/* Check sub-conditions */
			for ( var ix=0; ix<(node.conditions || []).length; ++ix ) {
				result = repair_scan( cf, node.conditions[ix], result );
			}
		} else if ( undefined !== node.device && -1 !== node.device ) {
			var oldname = node.devicename || node.deviceName;
			var dd = api.getDeviceObject( node.device );
			if ( ! dd || dd.name !== oldname ) {
				if ( undefined === result[String(node.device)] ) {
					result[String(node.device)] = { "device": node.device,
						"lastname": node.devicename || node.deviceName,
						"newname": (dd || {}).name,
						"cond": [ node.id ] };
				} else {
					result[String(node.device)].cond = result[String(node.device)].cond || [];
					result[String(node.device)].cond.push( node.id );
				}
			}
		}
		return result;
	}

	function repair_activity( activity, old_dev, new_dev, new_name ) {
		if ( undefined === activity ) {
			return;
		}
		for ( var igrp=0; igrp<(activity.groups || []).length; ++igrp ) {
			for ( var iact=0; iact<(activity.groups[igrp].actions || []).length; ++iact ) {
				var act = activity.groups[igrp].actions[iact];
				if ( act.device && act.device === old_dev ) {
					console.log("Repairing "+old_dev+" in "+activity.id+"/"+igrp+"/"+iact);
					act.device = new_dev;
					act.devicename = new_name;
					delete act.deviceName;
					configModified = true;
				}
			}
		}
	}

	function repair_replace( cf, node, old_dev, new_dev, new_name ) {
		if ( undefined === node ) {
			return;
		} else if ( "group" === ( node.type || "group" ) ) {
			for ( var ix=0; ix<(node.conditions || []).length; ++ix ) {
				repair_replace( cf, node.conditions[ix], old_dev, new_dev, new_name );
			}
			repair_activity( (cf.activities || {})[node.id + '.true'], old_dev, new_dev, new_name );
			repair_activity( (cf.activities || {})[node.id + '.false'], old_dev, new_dev, new_name );
		} else if ( node.device && node.device === old_dev ) {
			console.log("Repairing "+old_dev+" in "+node.id);
			node.device = new_dev;
			node.devicename = new_name;
			delete node.deviceName;
			configModified = true;
		}
	}

	function do_device_repairs() {
		var cf = getConfiguration();
		var $ct = $('div#re-devicerepair');
		$( 'button#re-make-repairs', $ct ).prop( 'disabled', true );
		$( 'span#re-repairstatus', $ct ).html("Saving, please wait...");
		$( 'div.re-lost-device', $ct ).each( function() {
			var old_dev = $(this).attr( 'id' );
			var new_dev = $( "select.re-replacemenu", $(this) ).val() || "";
			var ndev, dd;
			if ( "*" === new_dev ) {
				console.log("Device "+old_dev+" repair by fixing stored name.");
				ndev = parseInt( old_dev );
				dd = api.getDeviceObject( ndev );
				if ( dd ) {
					repair_replace( cf, cf.conditions.root, ndev, ndev, dd.name );
					$(this).remove();
				}
			} else if ( "" !== new_dev ) {
				console.log("Device "+old_dev+" reassign to "+new_dev);
				ndev = parseInt( new_dev );
				dd = api.getDeviceObject( ndev );
				if ( dd ) {
					repair_replace( cf, cf.conditions.root, parseInt( old_dev ), ndev, dd.name );
					$(this).remove();
				}
			} else {
				console.log("Device "+old_dev+" no change.");
			}
		});

		saveConfiguration( false, function() {
			$( 'span#re-repairstatus', $ct ).html("Changes saved.");
		}, function() {
			$( 'span#re-repairstatus', $ct ).html('<em style="color: red">FAILED! Please try again!</em>');
			$( 'button#re-make-repairs', $ct ).prop( 'disabled', false );
		});
	}

	function doPluginUpdate( releaseId ) {
		$( 'div#re-pluginupdate button' ).prop( 'disabled', true );
		api.showCustomPopup( "Updating Reactor...", { autoHide: false, category: 3 } );
		$.ajax({
			url: api.getDataRequestURL(),
			data: {
				id: "lr_Reactor",
				action: "updateplugin",
				release: releaseId,
				r: Math.random()
			},
			dataType: "json",
			cache: false,
			timeout: 60000
		}).done( function( data ) {
			if ( data.status ) {
				api.showCustomPopup( "Update completed. Reloading Luup...", { autoHide: false, category: 3 } );
				setTimeout( function() {
					api.performActionOnDevice( 0, "urn:micasaverde-com:serviceId:HomeAutomationGateway1", "Reload",
						{ actionArguments: { Reason: "Reactor plugin updated by user" } } );
					setTimeout( function() {
						waitForReloadComplete().then( function() {
							hideModal();
							alert("Please hard-refresh your browser!");
						}).catch( function(reason) {
							hideModal();
						});
					}, 5000 );
				}, 5000 );
			} else {
				hideModal();
				alert("Update failed: " + String(data.message));
			}
		}).fail( function( /* jqXHR, textStatus, errorThrown */ ) {
			alert("Update request failed. Luup may be reloading. Try again in a moment.");
		}).always( function() {
			hideModal();
			$( 'div#re-pluginupdate button' ).prop( 'disabled', false );
		});
	}

	function doTools()
	{
		console.log("doTools()");

		var myid = api.getCpanelDeviceId();
		checkUnsaved( myid );

		if ( ! initModule() ) {
			return;
		}

		header();

		var html = '';

		html += '<style> \
textarea#devspyoutput { width: 100%; font-family: monospace; } \
div.re-testrow { align-items: center; } \
div.re-border-box { border: 1px solid #000; border-radius: 8px; padding: 8px; 8px; } \
</style>';

		html += '<div id="reactortools" class="reactortab">';

		html += '<h3>Test Tools</h3> \
<div class="row re-testrow"> \
  <div class="col-sm-2 col-md-4 col-lg-3 col-xl-2"> \
	<span id="testdateenable"></span> \
  </div> \
  <div class="col-sm-10 col-md-8 col-lg-9 col-xl-10 form-inline"> \
	<select id="testyear" class="form-control form-control-sm"></select> \
	<select id="testmonth" class="form-control form-control-sm"></select> \
	<select class="form-control form-control-sm" id="testday"></select> \
	<input class="narrow form-control form-control-sm" id="testtime"> \
  </div> \
</div>'; /* row */

		html += '<div class="row re-testrow"> \
  <div class="col-sm-2 col-md-4 col-lg-3 col-xl-2"><span id="testhousemode"></span></div> \
  <div class="col-sm-10 col-md-8 col-lg-9 col-xl-10 form-inline"> \
	<select class="form-control form-control-sm" id="mode"> \
	  <option value="1">Home</option> \
	  <option value="2">Away</option> \
	  <option value="3">Night</option> \
	  <option value="4">Vacation</option> \
	</select> \
  </div> \
</div>'; /* row */

		html += '<div class="row"> \
  <div class="col-sm-12 col-md-12"> \
	<p>These settings do not change system configuration. They override the system values \
	  when your ReactorSensor requests them, allowing you to more easily test your conditions. \
	  <b>Remember to turn these settings off when you have finished testing!</b> \
	</p>\
  </div> \
</div>'; /* row */

		html += '<div><h3>Troubleshooting &amp; Support</h3>If you are having trouble working out your condition logic, or you think you have found a bug, here are some steps and tools you can use:';
		html += '<ul><li>Check the <a href="' + _DOCURL + '" target="_blank">Reactor Documentation</a>.</li>\
<li>Generate and examine a <a href="' + api.getDataRequestURL() + '?id=lr_Reactor&action=summary&device=' + api.getCpanelDeviceId() + '" target="_blank">Logic&nbsp;Summary</a> report. This text-based report shows your ReactorSensor\'s current state, and its event list, which may tell you a lot about what it\'s doing.</li>\
<li>If the logic summary is not helping you, please go here: <a href="' + _DOCURL + 'Support-%26-Suggestions/" target="_blank">Getting Help &amp; Support</a>.</li>';
		if ( ! isOpenLuup ) {
			html += '<li>If you are asked for a "debug log snippet", use this procedure (unless given other instructions in the request):<ol><li>Turn on debug by clicking this link: <a href="' +
			api.getDataRequestURL() + '?id=lr_Reactor&action=debug&debug=1" target="_blank">Turn debug ON</a></li><li>Restart this sensor to force a re-evaluation of all conditions: <a href="' +
			api.getDataRequestURL() + '?id=action&output_format=xml&DeviceNum=' + api.getCpanelDeviceId() + '&serviceId=' +
			encodeURIComponent( serviceId ) + '&action=Restart" target="_blank">Restart this ReactorSensor</a></li><li><strong>Wait at least 60 seconds, not less.</strong> This is very important&mdash;proceeding too soon may result in incomplete log data. During this period, you should also provide any "stimulus" needed to demonstrate the issue (e.g. turn devices on/off).</li><li>Click this link to <a href="javascript:void(0);" id="grablog">generate the log snippet</a> (the relevant part the log file). It should magically appear at the bottom of this page&mdash;scroll down!</li><li>Post the log snippet to the forum thread, or email it <em>together with your logic summary report and your forum username</em> to <a href="mailto:reactor-logs@toggledbits.com" target="_blank">reactor-logs@toggledbits.com</a>. Note: this email address is for receiving logs only; do not submit questions or other requests to this address.</li></ol>';
		}
		html += '</ul></div>';

		html += '<div>\
  <h3>Update Device Information Database</h3>\
  <div class="row">\
	<div class="col-xs-12 col-md-6 col-lg-8">\
	  <p>The "Activities" tab will notify you when an update to the Device Information Database is \
	    available. Clicking the "Update" button updates the database and does not require a Luup reload \
	    or browser refresh. Updates are shared by all ReactorSensors, so updating one updates all of \
	    them. This process sends information about the versions of your Vera firmware, this plugin, \
	    and the current device information database, but no personally-identifying information. This information is \
	    used to select the correct database for your configuration; it is not used for tracking you. \
	  </p> \
	</div>\
	<div class="col-xs-12 col-md-6 col-lg-4 re-border-box">\
	  <span id="di-ver-info">Information about the current database version is not available. Go to the Activities tab to load the current data, then return here and the version info should be shown.</span> \
	  <p><button id="updateinfo" class="btn btn-sm btn-primary">Update Device Database</button><br> \
	    <span id="status"></span> \
	  </p> \
	</div>\
  </div>\
</div>';

		// html += '<div id="re-updateplugin"><h3>Update Reactor</h3><span id="re-updatestatus">Update information not available at the moment.</span><p><button id="updateplugin" class="btn btn-sm btn-success">Update Reactor Now</button></p></div>';

		/* This feature doesn't work on openLuup -- old form of lu_device request isn't implemented */
		/* ??? Temporarily disabled - lu_device request causes immediate crash on 7.31 and 7.32 Plus/Secure systems */
		if ( false && !isOpenLuup ) {
			html += '<div id="enhancement" class="form-inline">\
  <h3>Submit Device Data</h3>\
  <p>If you have a device that is missing "Common Actions" or warns you about missing enhancement \
	data in the Activities tab (actions in <i>italics</i>), you can submit the device data to \
	rigpapa for evaluation. This process sends the relevant data about the device. It does not \
	send any identifying information about you or your Vera, and the data is used only for \
	enhancement of the device information database. \
  <p>\
  <select id="devices"></select> \
  <button id="submitdata" class="btn btn-sm btn-primary-outline">Submit Device Data</button> \
  </p>\
</div>';
		}

		html += '<div id="re-devicerepair"></div>';

		html += '<div id="devicespy">\
  <h3>Device Spy</h3>\
  If you\'re trying to figure out what state variables are changing on a device, choose \
  the device below, and then perform operations on the device any way that is consistent \
  with what you want to detect. The list will show you what state variables are changing. \
  <strong>Due to the way in which Vera handles state variables and UI7, not all variables \
	may be shown.</strong> \
  This display is therefore not entirely conclusive: it is meant as an assistive tool, \
  not an authoritative tool. \
  <div class="form-inline"> \
	<select id="devspydev" class="form-control form-control-sm">\
	  <option value="">--choose--</option>\
	</select>\
  </div> \
  <textarea id="devspyoutput" rows="16" wrap="off" class="form-control form-control-sm"></textarea> \
</div>';

		html += '</div>'; /* .reactortab */

		html += footer();

		api.setCpanelContent( html );

		$( 'span#testdateenable' ).replaceWith( getCheckbox( 'testdateenable', '1', 'Use Test Date:' ) );
		$( 'span#testhousemode' ).replaceWith( getCheckbox( 'testhousemode', '1', 'Use Test House Mode:' ) );

		var container = $('div#reactortools.reactortab');
		var el = $('select#testyear', container);
		var i, vv;
		var now = new Date();
		vv = now.getFullYear() - 2;
		for ( i=0; i<12; i++, vv++ ) {
			el.append('<option value="' + vv + '">' + vv + '</option>');
		}
		el = $('select#testmonth', container);
		for ( i=1; i<=12; i++) {
			el.append('<option value="' + i + '">' + monthName[ i ] + '</option>');
		}
		el = $('select#testday', container);
		for ( i=1; i<=31; i++) {
			el.append('<option value="' + i + '">' + i + '</option>');
		}

		/* Restore test date */
		var s = api.getDeviceState( api.getCpanelDeviceId(), serviceId, "TestTime" ) || "0";
		$('input#testdateenable', container).prop('checked', false);
		$('select#testyear,select#testmonth,select#testday,input#testtime', container).prop('disabled', true);
		s = parseInt( s );
		if ( ! isNaN( s ) && 0 !== s ) {
			/* Test time spec overrides now */
			now = new Date( s * 1000 );
			$('input#testdateenable', container).prop('checked', true);
			$('select#testyear,select#testmonth,select#testday,input#testtime', container).prop('disabled', false);
		}
		$('select#testyear', container).on( 'change.reactor', handleTestChange ).val( now.getFullYear() );
		$('select#testmonth', container).on( 'change.reactor', handleTestChange ).val( now.getMonth() + 1 );
		$('select#testday', container).on( 'change.reactor', handleTestChange ).val( now.getDate() );
		var mm = now.getMinutes();
		$('input#testtime', container).on( 'change.reactor', handleTestChange ).val( now.getHours() + ":" + ( mm < 10 ? '0' + mm : mm ) );
		$('input#testdateenable', container).on( 'click.reactor', handleTestChange );

		/* Restore test house mode */
		var mode = api.getDeviceState( api.getCpanelDeviceId(), serviceId, "TestHouseMode" ) || "";
		$('input#testhousemode', container).prop('checked', false);
		$('select#mode', container).prop('disabled', true);
		if ( ! ( isEmpty( mode ) || "0" === mode ) ) {
			mode = parseInt( mode );
			if ( ! isNaN( mode ) ) {
				$('input#testhousemode', container).prop('checked', true);
				$('select#mode', container).prop('disabled', false).val( mode );
			}
		}
		$('input#testhousemode,select#mode', container).on( 'change.reactor', handleTestChange );

		var deviceMenu = makeDeviceMenu( "", "" );
		deviceMenu.attr('id', 'devices');
		$( 'div#enhancement select#devices', container ).replaceWith( deviceMenu );
		$( 'div#enhancement button#submitdata', container ).on( 'click.reactor', handleSendDeviceDataClick );

		$( 'button#updateinfo', container ).on( 'click.reactor', function( ) {
			var msg = $( 'button#updateinfo', container ).parent().find('span#status');
			msg.text("Please wait, downloading update...");
			$.ajax({
				url: api.getDataRequestURL(),
				data: {
					id: "lr_Reactor",
					action: "infoupdate",
					infov: deviceInfo.serial || 0,
					r: Math.random()
				},
				dataType: 'json',
				cache: false,
				timeout: 30000
			}).done( function( respData /* , respText, jqXHR */ ) {
				if ( respData && respData.status ) {
					msg.text( "Update successful! The changes take effect immediately; no restart necessary." );
					// don't call updateToolsVersionDisplay() again because we'd need to reload devinfo to
					// get the right message.
					$( 'span#di-ver-info', container ).html( "Your database is up to date!" );
				} else {
					msg.text( "The update could not be retrieved. If this problem persists, consult the documentation. " +
                        String( msg.message ) );
				}
			}).fail( function( /* jqXHR, textStatus, errorThrown */ ) {
				msg.text( "The update failed; Vera busy/restarting. Try again in a moment." );
			});
		});

		var cf = getConfiguration( false, true );
		var lost = repair_scan( cf, cf.conditions.root );
		if ( hasAnyProperty( lost ) ) {
			var $mm = deviceMenu.clone().attr( 'id', '' ).addClass( "re-replacemenu" );
			$( 'option[value=""]', $mm ).text("(no change)");
			$( 'option[value="-1"]', $mm ).remove();
			var $ct = $('div#re-devicerepair');
			var $row = $('<div class="row"></div>').appendTo( $ct );
			$( '<div class="col-xs-12 col-sm-12"><h3>Device Repair</h3><p>This tool identifies missing or suspect devices and allows you to reassign them, without having to go in and edit each individual condition and action. If the device is listed here, it is either missing entirely, or its name has changed since you last edited the ReactorSensor configuration. <em>This tool does not repair device references in Expressions</em>, including <tt>getstate()</tt>. You will need to do those manually.</p><p>It is always a good idea to <strong>back up your ReactorSensors</strong> (from the Reactor master device) before making reassignments/repairs.</p></div>' )
				.appendTo( $row );
			$row = $('<div class="row"></div>').appendTo( $ct );
			$( '<div class="col-xs-12 col-sm-8 col-md-6 col-lg-6 col-xl-4"></div>' ).html( '<b>Missing/Suspect Device</b>' )
				.appendTo( $row );
			$( '<div class="col-xs-12 col-sm-4 col-md-6 col-lg-6 col-xl-3"></div>' ).html( '<b>Replace With</b>' )
				.appendTo( $row );
			for ( var ds in lost ) {
				$row = $('<div class="row re-lost-device"></div>' ).attr( 'id', ds ).appendTo( $ct );
				$( '<div class="col-xs-12 col-sm-8 col-md-6 col-lg-6 col-xl-4"></div>' )
					.text( "#" + ds + " last known as \"" + (lost[ds].lastname || "") +
						"\"; used in " + ( lost[ds].cond ? lost[ds].cond.length : 0 ) +
						" conditions and " + ( lost[ds].act ? lost[ds].act.length : 0 ) +
						" actions" +
						( lost[ds].newname ? ( "; current device name \"" + lost[ds].newname + '"' ) : "; missing" ) +
						"."
					).appendTo( $row );
				$( '<div class="col-xs-12 col-sm-8 col-md-6 col-lg-6 col-xl-3"><select></select></div>' )
					.appendTo( $row );
				var $mx = $mm.clone().attr( 'id', 'lost' + ds );
				$( 'select', $row ).replaceWith( $mx );
				if ( undefined !== lost[ds].newname ) {
					$( '<option></option>' ).val("*").text("(keep device #, update to current name)")
						.prependTo( $mx );
				} else {
					$( 'option[value="*"]', $mx ).remove();
				}
				$mx.off( 'change.reactor' ).on( 'change.reactor', function( ev ) {
					var $m = $( 'div#re-devicerepair select.re-replacemenu option[value!=""]:selected' );
					var pending = configModified || $m.length > 0;
					$( 'div#re-devicerepair button#re-make-repairs' )
						.prop( 'disabled', !pending );
					$( 'div#re-devicerepair span#re-repairstatus' )
						.text( pending ? "Changes pending (unsaved)" : "" );
				});
			}
			$row = $('<div class="row"></div>').appendTo( $ct );
			$( '<div class="col-xs-12 col-sm-12"><button id="re-make-repairs" class="btn btn-sm btn-primary">Apply and Save</button><span id="re-repairstatus"></span></div>' )
				.appendTo( $row );
			$( 'button#re-make-repairs', $ct )
				.prop( 'disabled', true )
				.on( 'click.reactor', do_device_repairs );
		}

		deviceMenu = deviceMenu.clone().attr( 'id', 'devspydev' ).on( 'change.reactor', handleDevSpyDevice );
		$( 'select#devspydev', container ).replaceWith( deviceMenu );
		$( '#devspyoutput', container ).hide();

		/* Tools get log fetcher */
		if ( ! isOpenLuup ) {
			$( '<div id="rslogdata"></div>' ).insertAfter( 'div#tbcopyright' );
			$( 'a#grablog', container ).on( 'click', grabLog );
		}

		updateToolsVersionDisplay();

		/*
		$( 'div#re-updateplugin' ).toggle( false );
		checkUpdate().then( function( data ) {
			if ( data ) {
				$( 'div#re-updateplugin' ).toggle( true );
				$( 'div#re-updateplugin #re-updatestatus' )
					.html( "An update to Reactor is available: " + String(data.name) +
						". Click to update; a restart of Luup is required after." +
						' <a href="' + data.html_url + '" target="_blank">More Information</a>' );
				$( 'div#re-updateplugin button' ).on( 'click.reactor', function() { doPluginUpdate( data.id ); } );
			}
		}).catch( function() {
			// nada
		});
		*/

		api.registerEventHandler('on_ui_deviceStatusChanged', ReactorSensor, 'spyDeviceChangeHandler');
		captureControlPanelClose( $('div.reactortab') );
	}

/** ***************************************************************************
 *
 * C L O S I N G
 *
 ** **************************************************************************/

	console.log("Initializing ReactorSensor (UI7) module");

	myModule = {
		uuid: uuid,
		onBeforeCpanelClose: onBeforeCpanelClose,
		onUIDeviceStatusChanged: onUIDeviceStatusChanged,
		doTools: doTools,
		spyDeviceChangeHandler: spyDeviceChangeHandler,
		doActivities: preloadActivities,
		doConditions: doConditions,
		doVariables: doVariables,
		doStatusPanel: doStatusPanel
	};
	return myModule;
})(api, jQuery);<|MERGE_RESOLUTION|>--- conflicted
+++ resolved
@@ -4,12 +4,8 @@
  * Configuration interface for ReactorSensor
  *
  * Copyright 2018,2019,2020 Patrick H. Rigney, All Rights Reserved.
-<<<<<<< HEAD
- * This file is part of Reactor. For license information, see LICENSE at https://github.com/toggledbits/Reactor
-=======
  * This file is part of Reactor. Use subject to license; please see
  * license details at https://www.toggledbits.com/static/reactor/docs/Installation#license-and-use-restrictions
->>>>>>> c2a44d8b
  *
  */
 /* globals api,jQuery,ace,MultiBox,ALTUI_revision,Promise,escape,unescape */
@@ -22,11 +18,7 @@
 	/* unique identifier for this plugin... */
 	var uuid = '21b5725a-6dcd-11e8-8342-74d4351650de';
 
-<<<<<<< HEAD
-	var pluginVersion = '3.8-20262';
-=======
 	var pluginVersion = "3.9 (21126)";
->>>>>>> c2a44d8b
 
 	var DEVINFO_MINSERIAL = 482;
 
