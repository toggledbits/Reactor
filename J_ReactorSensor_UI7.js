--- conflicted
+++ resolved
@@ -17,11 +17,7 @@
     /* unique identifier for this plugin... */
     var uuid = '21b5725a-6dcd-11e8-8342-74d4351650de';
 
-<<<<<<< HEAD
-    var pluginVersion = '3.0beta-19090';
-=======
-    var pluginVersion = '3.0dev-19093';
->>>>>>> 4cfc76ef
+    var pluginVersion = '3.0beta-19093';
 
     var DEVINFO_MINSERIAL = 71.222;
 
