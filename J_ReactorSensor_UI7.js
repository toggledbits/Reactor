//# sourceURL=J_ReactorSensor_UI7.js
/**
 * J_ReactorSensor_UI7.js
 * Configuration interface for ReactorSensor
 *
 * Copyright 2018 Patrick H. Rigney, All Rights Reserved.
 * This file is part of Reactor. For license information, see LICENSE at https://github.com/toggledbits/Reactor
 */
/* globals api,jsonp,jQuery */

//"use strict"; // fails on UI7, works fine with ALTUI

var ReactorSensor = (function(api) {

    /* unique identifier for this plugin... */
    var uuid = '21b5725a-6dcd-11e8-8342-74d4351650de';

    var myModule = {};

    var serviceId = "urn:toggledbits-com:serviceId:ReactorSensor";
    // var deviceType = "urn:schemas-toggledbits-com:device:ReactorSensor:1";

    var deviceByNumber;
    var udByDevNum;
    var cdata;
    var ixCond, ixGroup;
    var roomsByName = [];
    var configModified = false;
    var inStatusPanel = false;
    var lastx = 0;
    var condTypeName = { "service": "Service/Variable", "housemode": "House Mode", "comment": "Comment", "weekday": "Weekday",
        "sun": "Sunrise/Sunset", "trange": "Date/Time", "reload": "Luup Reloaded" };
    var weekDayName = [ '?', 'Sun', 'Mon', 'Tue', 'Wed', 'Thu', 'Fri', 'Sat' ];
    var monthName = [ '?', 'Jan', 'Feb', 'Mar', 'Apr', 'May', 'Jun', 'Jul', 'Aug', 'Sep', 'Oct', 'Nov', 'Dec' ];
    var opName = { "bet": "between", "nob": "not between", "after": "after", "before": "before" };
    var houseModeName = [ '?', 'Home', 'Away', 'Night', 'Vacation' ];

    /* Return footer */
    function footer() {
        var html = '';
        html += '<div class="clearfix">';
        html += '<div id="tbbegging"><em>Find Reactor useful?</em> Please consider a small one-time donation to support this and my other plugins on <a href="https://www.toggledbits.com/donate" target="_blank">my web site</a>. I am grateful for any support you choose to give!</div>';
<<<<<<< HEAD
        html += '<div id="tbcopyright">Reactor ver 1.6develop &copy; 2018 <a href="https://www.toggledbits.com/" target="_blank">Patrick H. Rigney</a>,' +
=======
        html += '<div id="tbcopyright">Reactor ver 1.6stable-180918 &copy; 2018 <a href="https://www.toggledbits.com/" target="_blank">Patrick H. Rigney</a>,' +
>>>>>>> 93d2bd3b
            ' All Rights Reserved. Please check out the <a href="https://www.toggledbits.com/reactor" target="_blank">online documentation</a>' +
            ' and <a href="http://forum.micasaverde.com/index.php/topic,87484.0.html" target="_blank">forum thread</a> for support.</div>';
        html += '<div id="supportlinks">Support links: ' +
            ' <a href="' + api.getDataRequestURL() + '?id=lr_Reactor&action=debug" target="_blank">Toggle&nbsp;Debug</a>' +
            ' &bull; <a href="/cgi-bin/cmh/log.sh?Device=LuaUPnP" target="_blank">Log&nbsp;File</a>' +
            ' &bull; <a href="' + api.getDataRequestURL() + '?id=lr_Reactor&action=status" target="_blank">Plugin&nbsp;Status</a>' + 
            ' &bull; <a href="' + api.getDataRequestURL() + '?id=lr_Reactor&action=summary" target="_blank">Logic&nbsp;Summary</a>' + 
            '</div>';
        return html;
    }

    /* Create an ID that's functionally unique for our purposes. */
    function getUID( prefix ) {
        /* Not good, but enough. */
        var newx = Date.now();
        if ( newx == lastx ) ++newx;
        lastx = newx;
        return ( prefix === undefined ? "" : prefix ) + newx.toString(16);
    }

    /* Evaluate input string as integer, strict (no non-numeric chars allowed other than leading/trailing whitespace, empty string fails). */
    function getInteger( s ) {
        s = String(s).replace( /^\s+|\s+$/gm, '' );
        s = s.replace( /^\+/, '' ); /* leading + is fine, ignore */
        if ( s.match( /^-?[0-9]+$/ ) ) {
            return parseInt( s );
        }
        return NaN;
    }

    /* Load configuration data. */
    function loadConfigData( myid ) {
        var s = api.getDeviceState( myid, serviceId, "cdata" ) || "";
        if ( s.length !== 0 ) {
            try {
                cdata = JSON.parse( s );
            } catch (e) {
                console.log("Unable to parse cdata: " + String(e));
            }
        }
        if ( cdata === undefined || typeof cdata !== "object" ||
                cdata.conditions === undefined || typeof cdata.conditions !== "object" ) {
            cdata = { version: 2, variables: {}, conditions: [
                { groupid: getUID('grp'), groupconditions: [
                    { id: getUID('cond'), type: "comment", comment: "Enter your AND conditions here" }
                    ]
                }
            ]};
        }
        var upgraded = false;
        if ( undefined === cdata.variables ) {
            /* Fixup v2 */
            cdata.variables = {};
            upgraded = true;
        }
        /* Set up our indices. */
        ixGroup = {}; ixCond = {};
        for ( var ig=0; ig<(cdata.conditions || {}).length; ig++ ) {
            var grp = cdata.conditions[ig];
            ixGroup[ grp.groupid ] = grp;
            for ( var ic=0; ic<(grp.groupconditions || {}).length; ic++ ) {
                if ( grp.groupconditions[ic].operator === undefined && grp.groupconditions[ic].condition !== undefined ) {
                    /* Fixup v2 */
                    grp.groupconditions[ic].operator = grp.groupconditions[ic].condition;
                    delete grp.groupconditions[ic].condition;
                    upgraded = true;
                }
                ixCond[ grp.groupconditions[ic].id ] = grp.groupconditions[ic];
            }
        }
        
        cdata.version = 2;
        cdata.device = myid;
        if ( upgraded ) {
            /* Write updated config. We don't care if it fails, as nothing we can't redo would be lost. */
            api.setDeviceStatePersistent( myid, serviceId, "cdata", JSON.stringify( cdata ) );
        }

        configModified = false;
        return cdata;
    }

    /* Initialize the module */
    function initModule() {
        var myid = api.getCpanelDeviceId();
        
        /* Force this false every time, and make the status panel change it. */
        inStatusPanel = false;

        /* Make device-indexed version of userdata devices, which is just an array */
        var ud = api.getUserData();
        udByDevNum = [];
        for ( var k=0; k<ud.devices.length; ++k ) {
            udByDevNum[ ud.devices[k].id ] = ud.devices[k];
        }

        /* Get the config and parse it */
        cdata = loadConfigData( myid );

        /* Make our own list of devices, sorted by room. */
        var devices = api.cloneObject( api.getListOfDevices() );
        deviceByNumber = [];
        var rooms = [];
        var noroom = { "id": 0, "name": "No Room", "devices": [] };
        rooms[noroom.id] = noroom;
        var dd = devices.sort( function( a, b ) {
            if ( a.id == myid ) return -1;
            if ( b.id == myid ) return 1;
            if ( a.name.toLowerCase() === b.name.toLowerCase() ) {
                return a.id < b.id ? -1 : 1;
            }
            return a.name.toLowerCase() < b.name.toLowerCase() ? -1 : 1;
        });
        for (var i=0; i<dd.length; i+=1) {
            var devobj = api.cloneObject( dd[i] );
            if ( devobj.id === myid ) {
                devobj.friendlyName = "(self)";
            } else {
                devobj.friendlyName = "#" + devobj.id + " " + devobj.name;
            }
            deviceByNumber[devobj.id] = devobj;

            var roomid = devobj.room || 0;
            var roomObj = rooms[roomid];
            if ( roomObj === undefined ) {
                roomObj = api.cloneObject( api.getRoomObject(roomid) );
                roomObj.devices = [];
                rooms[roomid] = roomObj;
            }
            roomObj.devices.push( devobj );
        }
        roomsByName = rooms.sort(
            /* Special sort for room name -- sorts "No Room" last */
            function (a, b) {
                if (a.id === 0) return 1;
                if (b.id === 0) return -1;
                if (a.name.toLowerCase() === b.name.toLowerCase()) return 0;
                return a.name.toLowerCase() > b.name.toLowerCase() ? 1 : -1;
            }
        );
    }

    /**
     * Find cdata group
     */
    function findCdataGroupIndex( grpid ) {
        for ( var ix=0; ix<cdata.conditions.length; ++ix ) {
            if ( cdata.conditions[ix].groupid === grpid ) {
                return ix;
            }
        }
        return undefined;
    }

    /**
     * Find cdata condition in group.
     */
    function findCdataConditionIndex( condid, grpid ) {
        var grp = ixGroup[ grpid ];
        if ( undefined !== grp ) {
            for ( var ix=0; ix<grp.groupconditions.length; ++ix ) {
                if ( grp.groupconditions[ix].id === condid ) {
                    return ix;
                }
            }
        }
        return undefined;
    }

    function isEmpty( s ) {
        return s === undefined || s === "";
    }

    function textDateTime( y, m, d, hh, mm, isEnd ) {
        hh = parseInt( hh || "0" );
        mm = parseInt( mm || "0" );
        var tstr = ( hh < 10 ? '0' : '' ) + hh + ':' + ( mm < 10 ? '0' : '' ) + mm;
        if ( isEmpty( m ) ) {
            return tstr;
        }
        m = parseInt( m );
        return monthName[m] + ' ' + d + ( isEmpty( y ) ? '' : ' ' + y ) + ' ' + tstr;
    }

    function textDate( y, m, d, isEnd ) {
        if ( isEmpty( y ) ) {
            if ( isEmpty( m ) ) {
                if ( isEmpty( d ) ) {
                    return undefined;
                } else {
                    return "day " + d + " each month";
                }
            } else {
                return monthName[ parseInt( m ) ] + ( isEmpty( d ) ? "" : " " + d );
            }
        } else {
            if ( isEmpty( m ) ) {
                if ( isEmpty( d ) ) {
                    return y;
                } else {
                    return "day " + d + " each month of " + y;
                }
            } else {
                return monthName[ parseInt( m ) ] + ( isEmpty( d ) ? "" : " " + d ) + " " + y;
            }
        }
    }

    function makeConditionDescription( cond ) {
        if ( cond === undefined ) {
            return "(undefined)";
        }

        var str = "";
        switch ( cond.type ) {
            case 'service':
                str += ( undefined !== deviceByNumber[cond.device] ?
                        deviceByNumber[cond.device].friendlyName :
                        '#' + cond.device + ' ' + ( cond.devicename === undefined ? "name unknown" : cond.devicename ) + ' (missing)' );
                str += ' ' + cond.variable + ' ' + cond.operator + ' ' + cond.value;
                break;

            case 'comment':
                str = cond.comment;
                break;

            case 'housemode':
                if ( ( cond.value || "" ) === "" ) {
                    str += "Any";
                } else {
                    var t = ( cond.value || "" ).split(/,/);
                    for ( var k=0; k<t.length; ++k ) {
                        t[k] = houseModeName[t[k]] || t[k];
                    }
                    str += t.join(' or ');
                }
                break;

            case 'weekday':
                var wmap = { "1": "first", "2": "second", "3": "third", "4": "fourth", "5": "fifth", "last": "last" };
                if ( ( cond.operator || "" ) === "" ) {
                    str = "every";
                } else if ( wmap[cond.operator] ) {
                    str = 'on the ' + wmap[cond.operator];
                } else {
                    str = cond.operator;
                }
                if ( ( cond.value || "" ) === "" ) {
                    str += " day";
                } else {
                    var t = ( cond.value || "" ).split(/,/);
                    for ( var k=0; k<t.length; ++k ) {
                        t[k] = weekDayName[ t[k] ];
                    }
                    str += ' ' + t.join(', ');
                }
                break;

            case 'sun':
                if ( opName[ cond.operator ] !== undefined ) {
                    str += opName[ cond.operator ];
                } else {
                    str += cond.operator + '???';
                }
                var vals = ( cond.value || "sunrise+0,sunset+0" ).split(/,/);
                var k = vals[0].match( /^([^+-]+)(.*)/ );
                if ( k === null || k.length !== 3 ) {
                    str += cond.value + '???';
                } else {
                    str += ' ' + k[1];
                    str += ' ' + k[2] + " minutes";
                }
                if ( cond.operator == "bet" || cond.operator == "nob" ) {
                    str += " and ";
                    k = ( vals[1] || "sunset+0" ).match( /^([^+-]+)(.*)/ );
                    if ( k === null || k.length !== 3 ) {
                        str += cond.value + '???';
                    } else {
                        str += ' ' + k[1];
                        str += ' ' + k[2] + " minutes";
                    }
                }
                break;

            case 'trange':
                if ( opName[ cond.operator ] !== undefined ) {
                    str += opName[ cond.operator ];
                } else {
                    str += cond.operator + '???';
                }
                var t = ( cond.value || "" ).split(/,/);
                str += ' ' + textDateTime( t[0], t[1], t[2], t[3], t[4], false );
                if ( cond.operator !== "before" && cond.operator !== "after" ) {
                    str += ' and ' + textDateTime( t[5], t[6], t[7], t[8], t[9], true );
                }
                break;
                
            case 'reload':
                break; /* no additional information */

            default:
                str = JSON.stringify( cond );
        }

        return str;
    }

    /**
     * Create a device menu from available devices, sorted alpha with room
     * names sorted alpha.
     */
    function makeDeviceMenu( val, name ) {
        var el = jQuery('<select class="devicemenu form-control form-control-sm pull-left"></select>');
        roomsByName.forEach( function( roomObj ) {
            if ( roomObj.devices && roomObj.devices.length ) {
                var first = true; /* per-room first */
                for (var j=0; j<roomObj.devices.length; ++j) {
                    var devid = roomObj.devices[j].id;
                    if (first)
                        el.append( "<option disabled>--" + roomObj.name + "--</option>" );
                    first = false;
                    el.append( '<option value="' + devid + '">' + roomObj.devices[j].friendlyName + '</option>' );
                }
            }
        });

        if ( ( val || "" ) !== "" ) {
            var opt = jQuery( 'option[value="' + val + '"]', el );
            if ( 0 === opt.length ) {
                el.append( '<option value="' + val + '" selected>(missing) #' + val + ' ' + name + '</option>' );
            } else {
                el.val( val );
            }
        }
        return el;
    }

    /**
     * Make a service/variable menu of all state defined for the device. Be
     * brief, using only the variable name in the menu, unless that name is
     * used by multiple services, in which case the last component of the
     * serviceId is added parenthetically to draw the distinction.
     */
    function makeVariableMenu( device, service, variable ) {
        var el = jQuery('<select class="varmenu form-control form-control-sm pull-left"></select>');
        var myid = api.getCpanelDeviceId();
        var devobj = udByDevNum[parseInt(device)];
        if ( undefined !== devobj ) {
            var mm = {}, ms = [];
            for ( var k=0; k<devobj.states.length; ++k ) {
                /* For self-reference, only allow variables created from configured expressions */
                if ( device == myid && devobj.states[k].service != "urn:toggledbits-com:serviceId:ReactorValues" ) {
                    continue;
                }
                if ( mm[devobj.states[k].variable.toLowerCase()] === undefined ) {
                    /* Just use variable name as menu text, unless multiple with same name (collision) */
                    mm[devobj.states[k].variable.toLowerCase()] = ms.length;
                    ms[ms.length] = { text: devobj.states[k].variable, service: devobj.states[k].service,
                        variable: devobj.states[k].variable };
                } else {
                    /* Collision. Modify existing element to include service name. */
                    var n = mm[devobj.states[k].variable.toLowerCase()];
                    ms[n].text = ms[n].variable + ' (' +
                        ms[n].service.replace(/^([^:]+:)+/, "") + ')';
                    /* Append new entry (text includes service name) */
                    n = ms.length;
                    ms[n] = { text: devobj.states[k].variable + ' (' +
                        devobj.states[k].service.replace(/^([^:]+:)+/, "") + ')',
                        service: devobj.states[k].service,
                        variable: devobj.states[k].variable
                    };
                }
            }
            var r = ms.sort( function( a, b ) {
                /* ??? <=> */
                if ( a.text.toLowerCase() === b.text.toLowerCase() ) return 0;
                return a.text.toLowerCase() < b.text.toLowerCase() ? -1 : 1;
            });
            r.forEach( function( sv ) {
                el.append( '<option value="' + sv.service + '/' + sv.variable + '">' + sv.text + '</option>' );
            });
            if ( 0 === r.length ) {
                el.append( '<option value="" disabled>(no eligible variables)</option>' );
            }
        }

        if ( ( service || "" ) !== "" && ( variable || "" ) !== "" ) {
            var opt = jQuery( 'option[value="' + service + '/' + variable + '"]', el );
            if ( opt.length === 0 ) {
                el.append( '<option value="' + service + '/' + variable + '" selected>' + service + '/' + variable + ' *</option>' );
            } else {
                el.val( service + '/' + variable );
            }
        }
        return el;
    }

    function makeServiceOpMenu( cond ) {
        var el = jQuery('<select class="opmenu form-control form-control-sm pull-left"></select>');
        el.append('<option value="=">equals</option>');
        el.append( '<option value="&lt;&gt;">not equals</option>' );
        el.append( '<option value="&lt;">&lt;</option>' );
        el.append( '<option value="&lt;=">&lt;=</option>' );
        el.append( '<option value="&gt;">&gt;</option>' );
        el.append( '<option value="&gt;=">&gt;=</option>' );
        el.append( '<option value="starts">Starts with</option>' );
        el.append( '<option value="ends">Ends with</option>' );
        el.append( '<option value="contains">Contains</option>' );
        el.append( '<option value="in">in</option>' );

        if ( undefined !== cond ) {
            if ( cond == '><' ) { cond = '<>'; configModified = true; }
            el.val( cond );
        }
        return el;
    }

    function makeDateTimeOpMenu( cond ) {
        var el = jQuery('<select class="opmenu form-control form-control-sm pull-left"></select>');
        el.append( '<option value="bet">between</option>' );
        el.append( '<option value="nob">not between</option>' );

        if ( undefined !== cond ) {
            el.val( cond );
        }
        return el;
    }

    /**
     * Update save/revert buttons (separate, because we use in two diff tabs
     */
    function updateSaveControls() {
        var errors = jQuery('.tberror');
        jQuery('button#saveconf').attr('disabled', ! ( configModified && errors.length === 0 ) );
        jQuery('button#revertconf').attr('disabled', !configModified);
    }

    /**
     * Update controls for current conditions.
     */
    function updateControls() {
        /* Disable all "Add Condition" buttons if any condition type menu
           has no selection. */
        var nset = jQuery('div.condtype select option[value=""]:selected').length !== 0;
        jQuery('button.addcond').attr('disabled', nset );

        /* Disable "Add Group" button with same conditions. */
        jQuery('button#addgroup').attr('disabled', nset );

        /* Up/down tools for conditions enabled except up for first and down
           for last. */
        jQuery('div.controls i.action-up').attr('disabled', false);
        jQuery('div.conditionrow:first-child div.controls i.action-up').attr('disabled', true);
        /* Down is more complicated because the "Add Condition" button row is
           the last child in each group. Select only the conditionrows in each
           group, then apply to the last in each of those. */
        jQuery('div.controls i.action-down').attr('disabled', false);
        jQuery('div.conditiongroup').each( function( ix, grpEl ) {
            jQuery( 'div.conditionrow:last div.controls i.action-down', grpEl )
                .attr('disabled', true);
        });

        /* Delete button of single condition in first condition group is
           disabled/hidden. Must keep one condition, hopefully set. */
        jQuery('div.conditionrow div.controls i.action-delete').attr('disabled', false).show();
        var lastMo = jQuery('div.conditiongroup:first-child div.conditionrow div.controls');
        if ( lastMo.length == 1 ) {
            jQuery('i.action-delete', lastMo).attr('disabled', true ).hide();
        }

        updateSaveControls();
    }

    /**
     * Update row structure from current display data.
     */
    function updateConditionRow( row, target ) {
        var condId = row.attr("id");
        var cond = ixCond[ condId ];
        var typ = jQuery("div.condtype select", row).val();
        cond.type = typ;
        jQuery('.tberror', row).removeClass('tberror');
        switch (typ) {
            case 'comment':
                cond.comment = jQuery("div.params input", row).val();
                break;

            case 'service':
                cond.device = parseInt( jQuery("div.params select.devicemenu", row).val() );
                cond.service = jQuery("div.params select.varmenu", row).val();
                cond.variable = cond.service.replace( /^[^\/]+\//, "" );
                cond.service = cond.service.replace(/\/.*$/, "");
                cond.operator = jQuery("div.params select.opmenu", row).val();
                cond.value = jQuery("input#value", row).val();
                break;

            case 'weekday':
                cond.operator = jQuery("div.params select.wdcond", row).val() || "";
                /* fall through */

            case 'housemode':
                var res = [];
                jQuery("input#opts:checked", row).each( function( ix, control ) {
                    res.push( control.value /* DOM element */ );
                });
                cond.value = res.join(',');
                break;

            case 'trange':
                /* Pre-sanity check */
                if ( typ === "trange" && target !== undefined && target.hasClass('year') ) {
                    var pdiv = target.closest('div');
                    var newval = target.val();
                    var losOtros;
                    if ( pdiv.hasClass('start') ) {
                        losOtros = jQuery('div.end input.year', row);
                    } else {
                        losOtros = jQuery('div.start input.year', row);
                    }
                    if ( newval === "" && losOtros.val() !== "" ) {
                        losOtros.val("");
                    } else if ( newval !== "" && losOtros.val() === "" ) {
                        losOtros.val(newval);
                    }
                }
                /* Fetch and load */
                cond.operator = jQuery("div.params select.opmenu", row).val();
                res = [];
                var mon = jQuery("div.start select.monthmenu", row).val() || "";
                if ( mon !== "" ) {
                    res.push( jQuery("div.start input.year", row).val() || "" );
                    res.push( jQuery("div.start select.monthmenu", row).val() || "" );
                    res.push( jQuery("div.start select.daymenu", row).val() || "1" );
                } else {
                    Array.prototype.push.apply( res, ["","",""] );
                }
                res.push( jQuery("div.start select.hourmenu", row).val() || "0" );
                res.push( jQuery("div.start select.minmenu", row).val() || "0" );
                if ( cond.operator === "before" || cond.operator === "after" ) {
                    Array.prototype.push.apply( res, ["","","","",""] );
                } else {
                    jQuery('div.end', row).show();
                    if ( mon !== "" ) {
                        res.push( jQuery("div.end input.year", row).val() || "" );
                        res.push( jQuery("div.end select.monthmenu", row).val() || "" );
                        res.push( jQuery("div.end select.daymenu", row).val() || "1" );
                    } else {
                        Array.prototype.push.apply( res, ["","",""] );
                    }
                    res.push( jQuery("div.end select.hourmenu", row).val() || "0" );
                    res.push( jQuery("div.end select.minmenu", row).val() || "0" );
                }
                if ( res[5] === "" && res[0] !== "" ) {
                    res[5] = res[0];
                    jQuery("div.end input.year", row).val( res[0] );
                }
                cond.value = res.join(',');
                if ( typ === "trange" ) {
                    jQuery('.datespec', row).prop('disabled', res[1]==="");
                    if ( cond.operator !== "bet" && cond.operator !== "nob" ) {
                        jQuery('div.end', row).hide();
                    } else {
                        jQuery('div.end', row).show();
                    }
                }
                break;

            case 'sun':
                cond.operator = jQuery('div.params select.opmenu', row).val() || "after";
                res = [];
                var whence = jQuery('div.params select#sunstart', row).val() || "sunrise";
                var offset = getInteger( jQuery('div.params input#startoffset', row).val() || "0" );
                if ( isNaN( offset ) ) {
                    /* Validation error, flag and treat as 0 */
                    offset = 0;
                    jQuery('div.params input#startoffset', row).addClass('tberror');
                }
                res.push( whence + ( offset < 0 ? '' : '+' ) + String(offset) );
                if ( cond.operator == "bet" || cond.operator == "nob" ) {
                    jQuery( 'div.end', row ).show();
                    whence = jQuery('select#sunend', row).val() || "sunset";
                    offset = getInteger( jQuery('input#endoffset', row).val() || "0" );
                    if ( isNaN( offset ) ) {
                        offset = 0;
                        jQuery('div.params input#endoffset', row).addClass('tberror');
                    }
                    res.push( whence + ( offset < 0 ? '' : '+' ) + String(offset) );
                } else {
                    jQuery( 'div.end', row ).hide();
                    res.push("");
                }
                cond.value = res.join(',');
                break;
            
            case 'reload':
                /* No parameters */
                break;

            default:
                break;
        }

        updateControls();
    }

    /**
     * Handler for row change (generic)
     */
    function handleRowChange( ev ) {
        var el = ev.currentTarget;
        var row = jQuery( el ).closest('div.conditionrow');
        configModified = true;
        updateConditionRow( row, jQuery( el ) );
    }

    /**
     * Handler for device change
     */
    function handleDeviceChange( ev ) {
        var el = ev.currentTarget;
        var newDev = jQuery(el).val();
        var row = jQuery( el ).closest('div.conditionrow');
        var condId = row.attr('id');
        var cond = ixCond[condId];
        if ( undefined !== cond.device ) {
            cond.device = parseInt(newDev);
            cond.devicename = udByDevNum[cond.device].name;
            configModified = true;
        }

        /* Make a new service/variable menu and replace it on the row. */
        var newMenu = makeVariableMenu( cond.device, cond.service, cond.variable );
        jQuery("select.varmenu", row).replaceWith( newMenu );
        updateConditionRow( row ); /* pass it on */
    }

    function handleOptionChange( ev ) {
        var el = ev.currentTarget;
        var row = jQuery( el ).closest('div.conditionrow');
        var cond = ixCond[ row.attr("id") ];

        var pred = jQuery('select.pred', row);
        if ( "" === pred.val() ) {
            if ( undefined !== cond.after ) {
                delete cond.after;
                configModified = true;
            }
        } else {
            if ( cond.after !== pred.val() ) {
                cond.after = pred.val();
                configModified = true;
            }
        }

        var rc = jQuery('input.rcount', row);
        if ( "" === rc.val() || rc.prop('disabled') ) {
            jQuery('input.duration', row).prop('disabled', false);
            jQuery('input.rspan', row).val("").prop('disabled', true);
            if ( undefined !== cond.repeatcount ) {
                delete cond.repeatcount;
                delete cond.repeatwithin;
                configModified = true;
            }
        } else {
            var n = getInteger( rc.val() );
            if ( isNaN( n ) || n < 2 ) {
                rc.addClass( 'tberror' );
            } else if ( n > 1 ) {
                rc.removeClass( 'tberror' );
                if ( n != cond.repeatcount ) {
                    cond.repeatcount = n;
                    delete cond.duration;
                    configModified = true;
                }
                jQuery('input.duration', row).val("").prop('disabled', true);
                jQuery('input.rspan', row).prop('disabled', false);
                if ( jQuery('input.rspan', row).val() === "" ) {
                    jQuery('input.rspan', row).val("60");
                    cond.repeatwithin = 60;
                    configModified = true;
                }
            }
        }

        var rs = jQuery('input.rspan', row);
        if ( ! rs.prop('disabled') ) {
            var n = getInteger( rs.val() );
            if ( isNaN(n) || n < 1 ) {
                rs.addClass( 'tberror' );
            } else {
                rs.removeClass( 'tberror' );
                if ( n !== ( cond.repeatwithin || 0 ) ) {
                    cond.repeatwithin = n;
                    configModified = true;
                }
            }
        }

        var dd = jQuery('input.duration', row);
        if ( "" === dd.val() || dd.prop('disabled') ) {
            jQuery('input.rcount', row).prop('disabled', false);
            // jQuery('input.rspan', row).prop('disabled', false);
            if ( undefined !== cond.duration ) {
                delete cond.duration;
                configModified = true;
            }
        } else {
            var n = getInteger( dd.val() );
            if ( isNaN( n ) || n < 0 ) {
                dd.addClass('tberror');
            } else {
                dd.removeClass('tberror');
                jQuery('input.rcount', row).val("").prop('disabled', true);
                // jQuery('input.rspan', row).val("").prop('disabled', true);
                delete cond.repeatwithin;
                delete cond.repeatcount;
                if ( (cond.duration||0) !== n ) {
                    /* Changed */
                    if ( n === 0 ) {
                        delete cond.duration;
                        jQuery('input.rcount', row).prop('disabled', false);
                        // jQuery('input.rspan', row).prop('disabled', false);
                    } else {
                        cond.duration = n;
                    }
                    configModified = true;
                }
            }
        }

        updateControls();
    }

    function handleCloseOptionsClick( ev ) {
        var el = ev.currentTarget;
        var row = jQuery( el ).closest('div.conditionrow');

        /* Remove the options block */
        jQuery('div.params div.condopts', row).remove();

        /* Put the open tool back */
        jQuery('div.params i.condmore').show();
    }

    function handleExpandOptionsClick( ev ) {
        var el = ev.currentTarget;
        var row = jQuery( el ).closest('div.conditionrow');
        var cond = ixCond[ row.attr("id") ];
        var grp = ixGroup[ row.closest('div.conditiongroup').attr('id') ];

        /* Remove the open tool */
        jQuery( el ).hide();

        /* Create the options container and add options */
        var container = jQuery('<div class="condopts"></div>');
        /* Predecessor */
        var preds = jQuery('<select class="pred form-control form-control-sm"><option value="">(any time/no sequence)</option></select>');
        for ( var ic=0; ic<grp.groupconditions.length; ic++) {
            var gc = grp.groupconditions[ic];
            /* Must be service, not this condition, and not the predecessor to this condition (recursive) */
            if ( cond.id !== gc.id && ( gc.after === undefined || gc.after !== cond.id ) ) {
                var opt = jQuery('<option></option>');
                opt.val( gc.id );
                opt.text( makeConditionDescription( gc ) );
                preds.append( opt );
            }
        }
        container.append('<div class="predopt form-inline"><label>Only after: </label></div>');
        jQuery('div.predopt label', container).append(preds);
        jQuery('select.pred', container).on( 'change.reactor', handleOptionChange ).val( cond.after );
        /* Duration */
        container.append('<div class="duropt form-inline"><label>State is sustained for <input type="text" class="duration form-control form-control-sm narrow"> seconds</label></div>');
        /* Repeat */
        container.append('<div class="duropt form-inline"><label>State repeats <input type="text" class="rcount form-control form-control-sm narrow"> times within <input type="text" class="rspan form-control form-control-sm narrow"> seconds</label></div>');
        container.append('<i class="material-icons closeopts" title="Close Options">expand_less</i>');
        jQuery('input', container).on( 'change.reactor', handleOptionChange );
        jQuery('i.closeopts', container).on( 'click.reactor', handleCloseOptionsClick );
        if ( ( cond.duration || 0 ) > 0 ) {
            jQuery('input.rcount,input.rspan', container).prop('disabled', true);
            jQuery('input.duration', container).val( cond.duration );
        } else {
            var rc = cond.repeatcount || "";
            jQuery('input.duration', container).prop('disabled', rc != "");
            jQuery('input.rcount', container).val( rc );
            jQuery('input.rspan', container).val( rc == "" ? "" : ( cond.repeatwithin || "60" ) );
        }

        /* Add it to the params */
        jQuery('div.params', row).append( container );
    }

    /**
     * Set condition for type
     */
    function setConditionForType( cond, row ) {
        if ( undefined === row ) {
            row = jQuery('div.row#' + cond.id);
        }
        jQuery('div.params', row).empty();
        var container = jQuery('<div class="form-inline"></div>');
        switch (cond.type) {
            case "":
                break;

            case 'comment':
                container.append('<input class="form-control form-control-sm type="text" style="width: 100%">');
                jQuery('input', container).on( 'change.reactor', handleRowChange ).val( cond.comment || "" );
                break;

            case 'service':
                var pp = makeDeviceMenu( cond.device, cond.devicename || "?" );
                container.append(pp);
                /* Fix-up: makeDeviceMenu will display current userdata name
                           for device, but if that's changed from what we've stored,
                           we need to update our store. */
                if ( cond.device !== undefined && udByDevNum[ cond.device ] !== undefined &&
                    udByDevNum[ cond.device ].name !== cond.devicename ) {
                        cond.devicename = udByDevNum[ cond.device ].name;
                        configModified = true;
                }
                pp = makeVariableMenu( cond.device, cond.service, cond.variable );
                container.append(pp);
                pp = makeServiceOpMenu( cond.operator );
                container.append(pp);
                container.append('<input type="text" id="value" class="form-control form-control-sm">');
                container.append('<i class="material-icons condmore" title="Show Options">expand_more</i>');
                jQuery("input#value", container).val( cond.value );
                jQuery("select.varmenu", container).on( 'change.reactor', handleRowChange );
                jQuery("select.opmenu", container).on( 'change.reactor', handleRowChange );
                jQuery("input#value", container).on( 'change.reactor', handleRowChange );
                jQuery("select.devicemenu", container).on( 'change.reactor', handleDeviceChange );
                jQuery("i.condmore", container).on( 'click.reactor', handleExpandOptionsClick );
                break;

            case 'housemode':
                container.append(
                    '<label class="checkbox-inline"><input type="checkbox" id="opts" value="1">Home</label>' +
                    '<label class="checkbox-inline"><input type="checkbox" id="opts" value="2">Away</label>' +
                    '<label class="checkbox-inline"><input type="checkbox" id="opts" value="3">Night</label>' +
                    '<label class="checkbox-inline"><input type="checkbox" id="opts" value="4">Vacation</label>'
                );
                jQuery("input", container).on( 'change.reactor', handleRowChange );
                (cond.value || "").split(',').forEach( function( val ) {
                    jQuery('input#opts[value="' + val + '"]', container).prop('checked', true);
                });
                break;

            case 'weekday':
                container.append(
                    '<select class="wdcond form-control form-control-sm"><option value="">Every</option><option value="1">First</option><option value="2">2nd</option><option value="3">3rd</option><option value="4">4th</option><option value="5">5th</option><option value="last">Last</option></select> ' +
                    '<label class="checkbox-inline"><input type="checkbox" id="opts" value="1">Sun</label>' +
                    '<label class="checkbox-inline"><input type="checkbox" id="opts" value="2">Mon</label>' +
                    '<label class="checkbox-inline"><input type="checkbox" id="opts" value="3">Tue</label>' +
                    '<label class="checkbox-inline"><input type="checkbox" id="opts" value="4">Wed</label>' +
                    '<label class="checkbox-inline"><input type="checkbox" id="opts" value="5">Thu</label>' +
                    '<label class="checkbox-inline"><input type="checkbox" id="opts" value="6">Fri</label>' +
                    '<label class="checkbox-inline"><input type="checkbox" id="opts" value="7">Sat</label>'
                );
                jQuery("input", container).on( 'change.reactor', handleRowChange );
                jQuery("select.wdcond", container).on( 'change.reactor', handleRowChange ).val( cond.operator || "" );
                (cond.value || "").split(',').forEach( function( val ) {
                    jQuery('input#opts[value="' + val + '"]', container).prop('checked', true);
                });
                break;

            case 'sun':
                var pp = makeDateTimeOpMenu( cond.operator );
                container.append(pp);
                jQuery("select.opmenu", container).append('<option value="before">before</option>');
                jQuery("select.opmenu", container).append('<option value="after">after</option>');
                container.append('<div class="start form-inline">' +
                    '<select id="sunstart" class="form-control form-control-sm"><option value="sunrise">sunrise</option><option value="sunset">sunset</option></select> '+
                    ' offset&nbsp;<input type="text" id="startoffset" value="" class="narrow form-control form-control-sm">&nbsp;minutes' +
                    '</div>'
                );
                container.append('<div class="end form-inline"> and ' +
                    '<select id="sunend" class="form-control form-control-sm" id="value"><option value="sunrise">sunrise</option><option value="sunset">sunset</option></select> '+
                    ' offset&nbsp;<input type="text" id="endoffset" value="" class="narrow form-control form-control-sm">&nbsp;minutes' +
                    '</div>'
                );
                /* Restore. Condition first... */
                var cp = cond.operator || "after";
                jQuery("select.opmenu", container).on( 'change.reactor', handleRowChange ).val( cp );
                if ( cp === "before" || cp === "after" ) {
                    jQuery("div.end", container).hide();
                } else {
                    jQuery("div.end", container).show();
                }
                /* Start */
                var vals = ( cond.value || "sunrise+0,sunset+0" ).split(/,/);
                var k = vals[0].match( /^([^+-]+)(.*)/ );
                if ( k === null || k.length !== 3 ) {
                    k = [ "", "sunrise", "0" ];
                    configModified = true;
                }
                jQuery("select#sunstart", container).on( 'change.reactor', handleRowChange ).val( k[1] );
                jQuery("input#startoffset", container).on( 'change.reactor', handleRowChange ).val( k[2] );
                /* End */
                k = ( vals[1] || "sunset+0" ).match( /^([^+-]+)(.*)/ );
                if ( k === null || k.length !== 3 ) {
                    k = [ "", "sunset", "0" ];
                    configModified = true;
                }
                jQuery("select#sunend", container).on( 'change.reactor', handleRowChange ).val( k[1] );
                jQuery("input#endoffset", container).on( 'change.reactor', handleRowChange ).val( k[2] );
                break;

            case 'trange':
                var pp = makeDateTimeOpMenu( cond.operator );
                container.append(pp);
                jQuery("select.opmenu", container).append('<option value="before">before</option>');
                jQuery("select.opmenu", container).append('<option value="after">after</option>');
                var months = jQuery('<select class="monthmenu form-control form-control-sm"><option value=""></option></select>');
                for ( var mon=1; mon<=12; mon++ ) {
                    months.append('<option value="' + mon + '">' + monthName[mon] + ' (' + mon + ')</option>');
                }
                var days = jQuery('<select class="daymenu datespec form-control form-control-sm"></select>');
                for ( var day=1; day<=31; day++ ) {
                    days.append('<option value="' + day + '">' + day + '</option>');
                }
                var hours = jQuery('<select class="hourmenu form-control form-control-sm"></select>');
                for ( var hr = 0; hr<24; hr++ ) {
                    var hh = hr % 12;
                    if ( hh === 0 ) {
                        hh = 12;
                    }
                    hours.append('<option value="' + hr + '">' + hr + ' (' + hh + ( hr < 12 ? "am" : "pm" ) + ')</option>');
                }
                var mins = jQuery('<select class="minmenu form-control form-control-sm"></select>');
                for ( var mn=0; mn<60; mn+=5 ) {
                    mins.append('<option value="' + mn + '">:' + (mn < 10 ? '0' : '') + mn + '</option>');
                }
                container.append('<div class="start"></div>').append('<div class="end"> and </div>');
                jQuery("div.start", container).append( months.clone() )
                    .append( days.clone() )
                    .append('<input type="text" placeholder="yyyy" class="year narrow datespec form-control form-control-sm">')
                    .append( hours.clone() )
                    .append( mins.clone() );
                jQuery("div.end", container).append( months )
                    .append( days )
                    .append('<input type="text" placeholder="yyyy" class="year narrow datespec form-control form-control-sm">')
                    .append( hours )
                    .append( mins );
                jQuery("div.end select.monthmenu", container).addClass("datespec"); /* ability to disable */
                jQuery('div.end select.monthmenu option[value=""]', container).remove();
                /* Default all menus to first option */
                jQuery("select", container).each( function( ix, obj ) {
                    jQuery(obj).val( jQuery("option:first", obj ).val() );
                });
                /* Restore values. */
                var cp = cond.operator || "between";
                jQuery("select.opmenu", container).val( cp );
                if ( cp === "before" || cp === "after" ) {
                    jQuery("div.end", container).hide();
                } else {
                    jQuery("div.end", container).show();
                }
                var vals = (cond.value || "").split(',');
                var flist = [ 'div.start input.year', 'div.start select.monthmenu','div.start select.daymenu',
                              'div.start select.hourmenu', 'div.start select.minmenu',
                              'div.end input.year','div.end select.monthmenu', 'div.end select.daymenu',
                              'div.end select.hourmenu','div.end select.minmenu'
                ];
                for ( var fx=0; fx<flist.length; fx++ ) {
                    if ( fx >= vals.length ) {
                        vals[fx] = "";
                    }
                    if ( vals[fx] !== "" ) {
                        jQuery( flist[fx], container ).val( vals[fx] );
                    }
                }
                /* Enable date fields if month spec present */
                jQuery('.datespec', container).prop('disabled', vals[1]==="");
                jQuery("select", container).on( 'change.reactor', handleRowChange );
                jQuery("input", container).on( 'change.reactor', handleRowChange );
                break;

            case 'reload': 
                /* falls through */
            default:
                /* nada */
        }

        /* Append the new container */
        jQuery("div.params", row).append( container );
    }

    /**
     * Type menu selection change handler.
     */
    function handleTypeChange( ev ) {
        var el = ev.currentTarget;
        var newType = jQuery(el).val();
        var row = jQuery( el ).closest('div.conditionrow');
        var condId = row.attr('id');
        if ( ixCond[condId] === undefined ) {
            ixCond[condId] = { id: condId, type: newType };
        } else {
            ixCond[condId].type = newType;
        }
        configModified = true;
        setConditionForType( ixCond[condId], row );
        updateConditionRow( row );
    }

    /**
     * Handle click on Add Condition button.
     */
    function handleAddConditionClick( ev ) {
        var el = ev.currentTarget;
        var row = jQuery( el ).closest('div.row'); /* button row */
        var grp = jQuery( el ).closest('div.conditiongroup');

        /* Disable the add button for now. */
        jQuery(el).attr('disabled', true);

        /* Create a new condition row, assign an ID, and insert it before the button */
        var newId = getUID("cond");
        var condel = getConditionRow();
        condel.attr("id", newId);
        condel.insertBefore(row);

        /* Add condition to cond store and index */
        var grpId = grp.attr("id");
        ixCond[ newId ] = { id: newId }; /* nearly empty */
        ixGroup[grpId].groupconditions.push( ixCond[newId] );

        configModified = true;
        updateConditionRow( condel );
    }

    /**
     * Handle click on Add Group button.
     */
    function handleAddGroupClick( ev ) {
        var el = ev.currentTarget;
        var row = jQuery( el ).closest('div.row'); /* add group button row */
        jQuery(el).attr('disabled', true); /* disable the (only) add group button for now */

        /* Create a new condition group div, assign a group ID */
        var newId = getUID("grp");
        var condgroup = jQuery('<div class="conditiongroup"></div>');
        condgroup.attr('id', newId);

        /* Insert a new divider with "OR" caption */
        jQuery('<div class="row divider"><div class="col-sm-5"><hr></div><div class="col-sm-2"><h5 style="text-align: center">OR</h5></div><div class="col-sm-5"><hr></div></div>')
            .insertBefore(row);

        /* Create a condition row for the first condition in the group */
        var condId = getUID("cond");
        var cel = getConditionRow();
        cel.attr("id", condId);
        condgroup.append(cel); /* Add it to the conditiongroup */

        /* Add an "Add Condition" button for the new group */
        cel = jQuery('<div class="row"><div class="col-sm-1"><button class="addcond btn btn-sm btn-primary">Add Condition</button></div></div>');
        jQuery("button.addcond", cel).attr('disabled',true); /* Add Cond is disabled to start */
        jQuery("button.addcond", cel).on( 'click.reactor', handleAddConditionClick );

        condgroup.append(cel); /* Add it to the conditiongroup */

        condgroup.insertBefore(row); /* Insert new conditiongroup */

        /* Add to group store and index */
        var newcond = { id: condId };
        ixCond[condId] = newcond;
        ixGroup[newId] = { groupid: newId, groupconditions: [ newcond ] };
        cdata.conditions.push( ixGroup[newId] );

        configModified = true;
        updateConditionRow( cel );
    }

    /**
     * Handle click of sort (up/down) button on condition row.
     */
    function handleConditionSort( ev ) {
        var el = ev.currentTarget;
        if ( jQuery( el ).attr('disabled') ) {
            return;
        }
        var row = jQuery(el).closest('div.row');
        var up = jQuery(el).hasClass('action-up');
        var grpId = row.closest('div.conditiongroup').attr('id');
        var grp = ixGroup[grpId];
        var condix = findCdataConditionIndex( row.attr('id'), grpId );
        if ( up ) {
            /* Move up. */
            if ( condix > 0 ) {
                /* Move up in data structure */
                var cond = grp.groupconditions.splice( condix, 1 );
                grp.groupconditions.splice( condix-1, 0, cond[0] );

                /* Move up in display */
                var prior = row.prev(); /* find prior row */
                row.detach();
                row.insertBefore( prior );

                configModified = true;

                updateConditionRow( row ); /* pass it on */
            }
        } else {
            /* Move down */
            if ( condix < ( grp.groupconditions.length-1 ) ) {
                /* Move down is data structure */
                var cond = grp.groupconditions.splice( condix, 1 );
                grp.groupconditions.splice( condix+1, 0, cond[0] );

                /* Move down in display */
                var next = row.next(); /* find next row */
                row.detach();
                row.insertAfter( next );

                configModified = true;

                updateConditionRow( row ); /* pass it on */
            }
        }
    }

    /**
     * Handle click on the condition delete tool
     */
    function handleConditionDelete( ev ) {
        var el = ev.currentTarget;
        var row = jQuery( el ).closest( 'div.row' );
        var condId = row.attr('id');
        var grpId = jQuery( el ).closest( 'div.conditiongroup' ).attr("id");

        /* See if the condition is referenced in a sequence */
        var okDelete = false;
        for ( var ci in ixCond ) {
            if ( ixCond.hasOwnProperty(ci) && ixCond[ci].after == condId ) {
                if ( !okDelete ) {
                    if ( ! ( okDelete = confirm('This condition is used in sequence options in another condition. Click OK to delete it and disconnect the sequence, or Cancel to leave everything unchanged.') ) ) {
                        return;
                    }
                }
                delete ixCond[ci].after;
            }
        }

        /* Find the index of the condition in its groupconditions */
        var grp = ixGroup[ grpId ];
        if ( undefined !== grp ) {
            for ( var ix=0; ix<grp.groupconditions.length; ++ix ) {
                if ( grp.groupconditions[ix].id == condId ) {
                    /* Remove the element from structures */
                    delete ixCond[ condId ];
                    grp.groupconditions.splice( ix, 1 );
                    if ( 0 === grp.groupconditions.length ) {
                        /* No more conditions. Delete the entire group from structures.
                           Note that this should never happen to the first group,
                           because the last condition in the first group is restricted
                           from deletion. */
                        var grpix = findCdataGroupIndex( grpId );
                        delete ixGroup[ grpId ];
                        cdata.conditions.splice( grpix, 1 );
                        /* Remove the entire conditiongroup from display. */
                        var grpEl = jQuery( el ).closest( 'div.conditiongroup' );
                        grpEl.prev().remove(); /* remove the OR divider above the group */
                        grpEl.remove(); /* remove the group */
                    } else {
                        /* Remove the condition row from display */
                        row.remove();
                    }
                    configModified = true;
                    updateControls();
                    return; /* fast exit */
                }
            }
        }
    }

    /**
     * Create an empty condition row. Only type selector is pre-populated.
     */
    function getConditionRow() {
        var el = jQuery('<div class="row conditionrow"></div>');
        el.append( '<div class="col-sm-2 condtype"><select class="form-control form-control-sm"><option value="">--choose--</option></select></div>' );
        el.append( '<div class="col-sm-9 params"></div>' );
        el.append( '<div class="col-sm-1 controls"></div>');
        jQuery("div.controls", el).append('<i class="material-icons md-btn action-up">arrow_upward</i>');
        jQuery("div.controls", el).append('<i class="material-icons md-btn action-down">arrow_downward</i>');
        jQuery("div.controls", el).append('<i class="material-icons md-btn action-delete">clear</i>');

        [ "comment", "service", "housemode", "sun", "weekday", "trange", "reload" ].forEach( function( k ) {
            jQuery( "div.condtype select", el ).append( jQuery( "<option/>" ).val( k ).text( condTypeName[k] ) );
        });

        jQuery('div.condtype select', el).on( 'change.reactor', handleTypeChange );
        jQuery('div.controls i.action-up', el).on( 'click.reactor', handleConditionSort );
        jQuery('div.controls i.action-down', el).on( 'click.reactor', handleConditionSort );
        jQuery('div.controls i.action-delete', el).on( 'click.reactor', handleConditionDelete );
        return el;
    }

    /**
     * Redraw the conditions from the current cdata
    */
    function redrawConditions() {
        jQuery('div#conditions').empty();

        for (var ng=0; ng<cdata.conditions.length; ++ng) {
            if ( ng > 0 ) {
                /* Insert divider */
                jQuery("div#conditions").append('<div class="row divider"><div class="col-sm-5"><hr></div><div class="col-sm-2"><h5 style="text-align: center">OR</h5></div><div class="col-sm-5"><hr></div></div>');
            }

            var grp = cdata.conditions[ng];
            if ( grp.groupid === undefined )
                grp.groupid = getUID("group");
            ixGroup[grp.groupid] = grp;

            /* Create div.conditiongroup and add conditions */
            var gel = jQuery('<div class="conditiongroup"></div>').attr("id", grp.groupid);
            for (var nc=0; nc<grp.groupconditions.length; ++nc) {
                var cond = grp.groupconditions[nc];
                var row = getConditionRow();
                if ( cond.id === undefined )
                    cond.id = getUID("cond");
                row.attr("id", cond.id);
                ixCond[cond.id] = cond;
                var sel = jQuery('div.condtype select', row);
                if ( jQuery('option[value="' + cond.type + '"]', sel).length === 0 ) {
                    /* Condition type not on menu, probably a deprecated form. Insert it. */
                    sel.append('<option value="' + cond.type + '">' +
                        (condTypeName[cond.type] === undefined ? cond.type + ' (deprecated)' : condTypeName[cond.type] ) +
                        '</option>');
                }
                jQuery('div.condtype select', row).val( cond.type );
                setConditionForType( cond, row );
                gel.append( row );
            }

            /* Append "Add Condition" button */
            gel.append('<div class="row"><div class="col-sm-1"><button class="addcond btn btn-sm btn-primary">Add Condition</button></div></div>');

            /* Append the group */
            jQuery("div#conditions").append(gel);

            /* Activate the "Add Condition" button */
            jQuery("button.addcond", gel).on( 'click.reactor', handleAddConditionClick );
        }

        /* Insert add group button row (not a divider) */
        jQuery("div#conditions").append('<div class="row"><div class="col-sm-2"><hr></div>' +
            '<div class="col-sm-2"><button id="addgroup" class="btn btn-sm btn-primary">Add Group</button></div>' +
            '<div class="col-sm-4"><hr></div>' +
            '<div class="col-sm-4"><button id="saveconf" class="btn btn-sm btn-success">Save</button><button id="revertconf" class="btn btn-sm btn-danger">Revert</button></div>' +
            '</div>');
        jQuery("button#addgroup").on( 'click.reactor', handleAddGroupClick );
        jQuery("button#saveconf").on( 'click.reactor', handleSaveClick );
        jQuery("button#revertconf").on( 'click.reactor', handleRevertClick );

        updateControls();
    }

    /**
     * Handle revert button click: restore setting to last saved and redisplay.
     */
    function handleRevertClick( ev ) {
        loadConfigData( api.getCpanelDeviceId() );
        configModified = false;

        /* Be careful about which tab we're on here. */
        var ctx = jQuery( ev.currentTarget ).closest('div.row').parent().attr('id');
        if ( ctx === "variables" ) {
            redrawVariables();
        } else if ( ctx === "conditions" ) {
            redrawConditions();
        } else {
            alert("OK, I did the revert, but now I'm lost. Go back to the dashboard and come back in.");
        }
    }

    /**
     * Remove all properies on condition except those in the exclusion list.
     */
    function removeConditionProperties( cond, excl ) {
        var elist = (excl || "").split(/,/);
        var emap = { id: true, type: true };
        for ( var ix=0; ix<elist.length; ++ix ) {
            emap[elist[ix]] = true;
        }
        for ( var prop in cond ) {
            if ( cond.hasOwnProperty( prop ) && emap[prop] === undefined ) {
                delete cond[prop];
            }
        }
    }

    /**
     * Handle save click: save the current configuration.
     */
    function handleSaveClick( ev ) {
        /* Rip through conditions and clean up before saving */
        for ( var condid in ixCond ) {
            if ( ixCond.hasOwnProperty( condid ) ) {
                var cond = ixCond[condid];
                switch ( cond.type ) {
                    case 'comment':
                        removeConditionProperties( cond, 'comment' );
                        break;
                    case 'service':
                        if ( cond.operator !== undefined && cond.condition !== undefined ) {
                            delete cond.condition;
                        }
                        delete cond.comment;
                        cond.device = parseInt( cond.device );
                        break;
                    case 'housemode':
                        removeConditionProperties( cond, 'value' );
                        break;
                    case 'weekday':
                        removeConditionProperties( cond, 'operator,value' );
                        break;
                    case 'sun':
                        removeConditionProperties( cond, 'operator,value' );
                        break;
                    case 'trange':
                        removeConditionProperties( cond, 'operator,value' );
                        break;
                    case 'reload':
                        removeConditionProperties( cond, "" );
                        break;
                    default:
                        /* Don't do anything */
                }
            }
        }
        /* Save to persistent state */
        cdata.timestamp = Math.floor( Date.now() / 1000 );
        api.setDeviceStatePersistent( cdata.device, serviceId, "cdata", JSON.stringify( cdata ),
        {
            'onSuccess' : function() {
                configModified = false;
                updateSaveControls();
            },
            'onFailure' : function() {
                alert('There was a problem saving the configuration. Vera/Luup may have been restarting. Please try hitting the "Save" button again.');
                configModified = true;
                updateSaveControls();
            }
        });
    }

    /* Closing the control panel. */
    function onBeforeCpanelClose(args) {
        console.log( 'onBeforeCpanelClose args: ' + JSON.stringify(args) );
        if ( configModified && confirm( "You have unsaved changes! Press OK to save them, or Cancel to discard them." ) ) {
            handleSaveClick( undefined );
        }
    }

    function relativeTime( dt ) {
        if ( 0 === dt || undefined === dt ) {
            return "";
        }
        var dtms = dt * 1000;
        var ago = Math.floor( ( Date.now() - dtms ) / 1000 );
        if ( ago < 86400 ) {
            return new Date(dtms).toLocaleTimeString();
        }
        return new Date(dtms).toLocaleString();
    }

    function handleTestChange( ev ) {
        var container = jQuery('div.testfields');
        var el = jQuery('input#testdateenable', container);
        var vv = "";
        if ( el.prop('checked') ) {
            jQuery('select,input#testtime', el.closest('div.row')).prop('disabled', false);
            var t = new Date();
            t.setFullYear( jQuery('select#testyear', container).val() );
            t.setMonth( parseInt( jQuery('select#testmonth', container).val() ) - 1 );
            t.setDate( jQuery('select#testday', container).val() );
            t.setSeconds( 0 );
            var s = jQuery('input#testtime', container).val();
            var p = ( s || "0:00" ).match( /^(\d+):(\d+)(:(\d+))?$/ );
            if ( p !== null ) {
                t.setHours( p[1] );
                t.setMinutes( p[2] );
                if ( p.length >= 5 && p[5] !== undefined ) {
                    t.setSeconds( p[4] );
                }
            }
            t.setMilliseconds( 0 );
            vv = Math.floor( t.getTime() / 1000 );
            if ( isNaN(vv) ) {
                vv = "";
            }
        } else {
            jQuery('select,input#testtime', el.closest('div.row')).prop('disabled', true);
        }
        api.setDeviceStatePersistent( api.getCpanelDeviceId(), serviceId, "TestTime", vv );

        el = jQuery('input#testhousemode', container);
        if ( el.prop('checked') ) {
            jQuery('select', el.closest('div.row')).prop('disabled', false);
            vv = jQuery('select#mode').val();
        } else {
            jQuery('select', el.closest('div.row')).prop('disabled', true);
            vv = "";
        }
        api.setDeviceStatePersistent( api.getCpanelDeviceId(), serviceId, "TestHouseMode", vv );
    }

    function doTest()
    {
        if ( configModified && confirm( "You have unsaved changes. Press OK to save them, or Cancel to discard them." ) ) {
            handleSaveClick( undefined );
        }

        initModule();

        var html = "";

        html = '<style>';
        html += 'input.narrow { max-width: 8em; }';
        html += '</style>';
        jQuery('head').append( html );

        html = '<div class="testfields">';
        html += '<div class="row">';
        html += '<div class="col-sm-2 col-md-2"><label for="testdateenable"><input type="checkbox" value="1" id="testdateenable">&nbsp;Test&nbsp;Date:</label></div>';
        html += '<div class="col-sm-10 col-md-10 form-inline"><select id="testyear" class="form-control form-control-sm"></select><select id="testmonth" class="form-control form-control-sm"></select><select class="form-control form-control-sm" id="testday"></select><input class="narrow form-control form-control-sm" id="testtime"></div>';
        html += '</div>'; /* row */
        html += '<div class="row">';
        html += '<div class="col-sm-2 col-md-2"><label for="testhousemode"><input type="checkbox" value="1" id="testhousemode">&nbsp;Test&nbsp;House&nbsp;Mode</label></div>';
        html += '<div class="col-sm-10 col-md-10 form-inline"><select class="form-control form-control-sm" id="mode"><option value="1">Home</option><option value="2">Away</option><option value="3">Night</option><option value="4">Vacation</option></select></div>';
        html += '</div>'; /* row */
        html += '<div class="row"><div class="col-sm-12 col-md-12">';
        html += 'These setting do not change system configuration.' +
            ' They override the system values when your ReactorSensor requests them, allowing you to more easily test your conditions.' +
            ' For example, turn on the "Test Date" checkbox above' +
            ' and use the controls to set a date, then go back to the "Control" tab and press the "Restart" button to force a re-evaluation of the sensor state' +
            ' using your selected date/time. <b>Remember to turn these settings off when you have finished testing!</b>';
        html += '</div></div>';
        html += '</div>'; /* .testfields */

        html += footer();

        api.setCpanelContent( html );

        var container = jQuery('div.testfields');
        var el = jQuery('select#testyear', container);
        var i, vv;
        var now = new Date();
        vv = now.getFullYear() - 2;
        for ( i=0; i<12; i++, vv++ ) {
            el.append('<option value="' + vv + '">' + vv + '</option>');
        }
        el = jQuery('select#testmonth', container);
        for ( i=1; i<=12; i++) {
            el.append('<option value="' + i + '">' + monthName[ i ] + '</option>');
        }
        el = jQuery('select#testday', container);
        for ( i=1; i<=31; i++) {
            el.append('<option value="' + i + '">' + i + '</option>');
        }

        /* Restore test date */
        var s = api.getDeviceState( api.getCpanelDeviceId(), serviceId, "TestTime" );
        jQuery('input#testdateenable', container).prop('checked', false);
        jQuery('select#testyear,select#testmonth,select#testday,input#testtime', container).prop('disabled', true);
        if ( s !== "" ) {
            s = parseInt( s );
            if ( ! isNaN( s ) ) {
                /* Test time spec overrides now */
                now = new Date( s * 1000 );
                jQuery('input#testdateenable', container).prop('checked', true);
                jQuery('select#testyear,select#testmonth,select#testday,input#testtime', container).prop('disabled', false);
            }
        }
        jQuery('select#testyear', container).on( 'change.reactor', handleTestChange ).val( now.getFullYear() );
        jQuery('select#testmonth', container).on( 'change.reactor', handleTestChange ).val( now.getMonth() + 1 );
        jQuery('select#testday', container).on( 'change.reactor', handleTestChange ).val( now.getDate() );
        var mm = now.getMinutes();
        jQuery('input#testtime', container).on( 'change.reactor', handleTestChange ).val( now.getHours() + ":" + ( mm < 10 ? '0' + mm : mm ) );
        jQuery('input#testdateenable', container).on( 'click.reactor', handleTestChange );

        /* Restore test house mode */
        var mode = api.getDeviceState( api.getCpanelDeviceId(), serviceId, "TestHouseMode" );
        jQuery('input#testhousemode', container).prop('checked', false);
        jQuery('select#mode', container).prop('disabled', true);
        if ( mode !== "" ) {
            mode = parseInt( mode );
            if ( ! isNaN( mode ) ) {
                jQuery('input#testhousemode', container).prop('checked', true);
                jQuery('select#mode', container).prop('disabled', false).val( mode );
            }
        }
        jQuery('input#testhousemode,select#mode', container).on( 'change.reactor', handleTestChange );
    }

    function updateStatus( pdev ) {
        var stel = jQuery('div#reactorstatus');
        if ( stel.length === 0 || !inStatusPanel ) {
            /* If not displayed, do nothing. */
            return;
        }
        stel.empty();

        if ( undefined === ( cdata = loadConfigData( pdev ) ) ) {
            console.log("cdata unavailable");
            return;
        }

        var s = api.getDeviceState( pdev, serviceId, "cstate" ) || "";
        var cstate = {};
        if ( "" !== s ) {
            try {
                cstate = JSON.parse( s );
            } catch (e) {
                console.log("cstate cannot be parsed: " + String(e));
            }
        } else {
            console.log("cstate unavailable");
        }

        var hasVariables = false;
        var grpel;
        for ( var nn in cdata.variables ) {
            if ( cdata.variables.hasOwnProperty( nn ) ) {
                if ( ! hasVariables ) {
                    grpel = jQuery('<div class="reactorgroup" id="variables">');
                    hasVariables = true;
                }
                var vd = cdata.variables[nn];
                var el = jQuery( '<div class="row var" id="' + vd.name + '"></div>' );
                var vv = api.getDeviceState( pdev, "urn:toggledbits-com:serviceId:ReactorValues", vd.name ) || "(undefined)";
                var ve = api.getDeviceState( pdev, "urn:toggledbits-com:serviceId:ReactorValues", vd.name + "_Error" ) || "";
                el.append( jQuery('<div class="col-sm-6 col-md-2"></div>').text(vd.name) );
                el.append( jQuery('<div class="col-sm-12 col-md-7 tb-sm"></div>').text(vd.expression) );
                el.append( jQuery('<div class="col-sm-6 col-md-3"></div>').text(ve !== "" ? ve : vv) );
                grpel.append( el );
            }
        }
        if ( hasVariables ) {
            stel.append( grpel );
        }

        for ( var i=0; i<cdata.conditions.length; i++ ) {
            var grp = cdata.conditions[i];

            if ( i > 0 ) {
                /* Insert a divider */
                stel.append('<div class="row divider"><div class="col-sm-5 col-md-5"><hr></div><div class="col-sm-2 col-md-2" style="text-align: center;"><h5>OR</h5></div><div class="col-sm-5 col-md-5"><hr></div></div>');
            }

            grpel = jQuery('<div class="reactorgroup" id="' + grp.groupid + '">');
            stel.append( grpel );
            var groupstate = true;
            for ( var j=0; j<grp.groupconditions.length; j++ ) {
                var cond = grp.groupconditions[j];
                var el = jQuery('<div class="row cond" id="' + cond.id + '"></div>');
                var currentValue = cstate[cond.id] === undefined ? cstate[cond.id] : cstate[cond.id].lastvalue;

                el.append('<div class="col-sm-6 col-md-2">' +
                    ( condTypeName[ cond.type ] !== undefined ? condTypeName[ cond.type ] : cond.type ) +
                    '</div>');

                var condDesc = makeConditionDescription( cond );
                switch ( cond.type ) {
                    case 'service':
                        if ( ( cond.repeatcount || 0 ) > 1 ) {
                            condDesc += " repeats " + cond.repeatcount + " times within " + cond.repeatwithin + " secs";
                        } else if ( ( cond.duration || 0 ) > 0 ) {
                            condDesc += " for " + cond.duration + " secs";
                        }
                        break;

                    case 'weekday':
                        if ( currentValue !== undefined && weekDayName[ currentValue ] !== undefined ) {
                            currentValue = weekDayName[ currentValue ];
                        }
                        break;

                    case 'housemode':
                        if ( currentValue !== undefined && houseModeName[ currentValue ] !== undefined ) {
                            currentValue = houseModeName[ currentValue ];
                        }
                        break;

                    case 'sun':
                    case 'trange':
                        if ( currentValue !== undefined ) {
                            currentValue = new Date( currentValue * 1000 ).toLocaleString();
                        }
                        break;

                    default:
                        /* Nada */
                }
                if ( cond.after !== undefined ) {
                    condDesc += ' (after ' + makeConditionDescription( ixCond[cond.after] ) + ')';
                }
                el.append( jQuery('<div class="col-sm-6 col-md-6"></div>').text( condDesc ) );

                /* Append current value and condition state */
                if ( cond.type !== "comment" ) {
                    if ( currentValue !== undefined ) {
                        var cs = cstate[cond.id];
                        el.append('<div class="currentvalue col-sm-6 col-md-4">(' + currentValue + ') ' +
                            ( cs.laststate ? "true" : "false" ) +
                            ' as of ' + relativeTime( cs.statestamp ) +
                            '</div>' );
                        if ( "service" === cond.type && ( cond.repeatcount || 0 ) > 1 ) {
                            if ( cs.repeats !== undefined && cs.repeats.length > 1 ) {
                                var dtime = cs.repeats[ cs.repeats.length - 1 ] - cs.repeats[0];
                                jQuery("div.currentvalue", el).append( " (last " + cs.repeats.length + " span " + dtime + " secs)" );
                            }
                        }
                        if ( cs.evalstate ) {
                            el.addClass( "truecond" ).removeClass("falsecond");
                        } else {
                            el.addClass( "falsecond" ).removeClass("truecond");
                        }
                        groupstate = groupstate && cs.evalstate;
                    } else {
                        el.append( '<div class="col-sm-6 col-md-4">(unknown)</div>' );
                        groupstate = false;
                    }
                }

                grpel.append( el );
            }

            if (groupstate) {
                grpel.addClass("truestate");
            }
        }
    }

    function onUIDeviceStatusChanged( args ) {
        if ( !inStatusPanel ) {
            return;
        }
        var pdev = api.getCpanelDeviceId();
        var doUpdate = false;
        if ( args.id == pdev ) {
            for ( var k=0; k<args.states.length; ++k ) {
                if ( args.states[k].variable.match( /^(cdata|cstate|Tripped|Armed)$/ ) ||
                        args.states[k].service == "urn:toggledbits-com:serviceId:ReactorValues" ) {
                    doUpdate = true;
                    // console.log( args.states[k].service + '/' + args.states[k].variable + " updated!");
                }
            }
            if ( doUpdate ) {
                updateStatus( pdev );
            }
        }
    }

    function doStatusPanel()
    {
        /* Make sure changes are saved. */
        if ( configModified && confirm( "You have unsaved changes! Press OK to save them, or Cancel to discard them." ) ) {
            handleSaveClick( undefined );
        }

        initModule();

        /* Our styles. */
        var html = "<style>";
        html += 'div.reactorgroup { border-radius: 8px; border: 2px solid #006040; padding: 8px; }';
        html += '.truestate { background-color: #ccffcc; }';
        html += '.row.cond { min-height: 2em; }';
        html += '.row.var { min-height: 2em; color: #003399; }';
        html += '.tb-sm { font-family: Courier,Courier New,monospace; font-size: 0.9em; }';
        html += 'div.truecond { color: #00aa00; font-weight: bold; }';
        html += 'div.falsecond { color: #000000; }';
        html += "</style>";
        jQuery("head").append( html );

        api.setCpanelContent( '<div id="reactorstatus"></div>' );

        api.registerEventHandler('on_ui_deviceStatusChanged', ReactorSensor, 'onUIDeviceStatusChanged');
        inStatusPanel = true; /* Tell the event handler it's OK */

        updateStatus( api.getCpanelDeviceId() );
    }

    function updateVariableControls() {
        var container = jQuery('div#variables');
        var errors = jQuery('.tberror', container);
        jQuery("button#saveconf", container).prop('disabled', ! ( configModified && errors.length === 0 ) );
        jQuery("button#revertconf", container).prop('disabled', !configModified);
    }

    function handleVariableChange() {
        var container = jQuery('div#variables');

        jQuery('.tberror', container).removeClass( 'tberror' );
        jQuery('div.row.var', container).each( function( ix, obj ) {
            var row = jQuery(obj);
            var vname = row.attr("id");
            var expr = jQuery('input.expr', row).val();
            if ( expr === "" ) {
                jQuery('input.expr', row).addClass('tberror');
            }
            if ( cdata.variables[vname] === undefined ) {
                cdata.variables[vname] = { name: vname, expression: expr };
                configModified = true;
            } else if ( cdata.variables[vname].expression !== expr ) {
                cdata.variables[vname].expression = expr;
                configModified = true;
            }
        });

        updateVariableControls();
    }

    function handleDeleteVariableClick( ev ) {
        var row = jQuery( ev.currentTarget ).closest( 'div.row.var' );
        var vname = row.attr('id');
        if ( confirm( 'Deleting "' + vname + '" will break any conditions that refer to it.' ) ) {
            delete cdata.variables[vname];
            row.remove();
            configModified = true;
            updateVariableControls();
        }
    }

    function handleAddVariableClick() {
        var container = jQuery('div#variables');

        var editrow = jQuery('<div class="row editrow"></div>');
        editrow.append( '<div class="col-sm-6 col-md-2 col-lg-1"><input class="varname form-control form-control-sm"></div>' );
        editrow.append( '<div class="col-sm-12 col-md-9 col-lg-10"><input type="text" class="expr form-control form-control-sm"></div>' );
        editrow.append( '<div class="col-sm-6 col-md-1"><i class="material-icons md-btn deletevar">clear</i></div>' );
        jQuery( 'div.row.var input,i', container ).prop( 'disabled', true );
        jQuery( 'button#addvar', container ).prop( 'disabled', true );
        jQuery( 'input.expr', editrow ).prop('disabled', true).on('change.reactor',handleVariableChange);
        jQuery( 'i.deletevar', editrow ).on('click.reactor',handleDeleteVariableClick);
        jQuery( 'input.varname', editrow ).on('change.reactor', function( ev ) {
            /* Convert to regular row */
            var f = jQuery( ev.currentTarget );
            var vname = f.val();
            if ( vname === "" || jQuery( 'div.row.var#' + vname ).length > 0 || !vname.match( /^[A-Z][A-Z0-9_]*$/i ) ) {
                f.addClass('tberror');
                f.focus();
            } else {
                /* Set the row ID to the name */
                var row = f.closest('div.row');
                row.removeClass('editrow').addClass('var').attr('id', vname);
                /* Remove the name input field and swap in the name (text) */
                f.parent().empty().text(vname);
                /* Re-enable fields and add button */
                jQuery('div.row.var input,i', container).prop('disabled', false);
                jQuery( 'button#addvar', container ).prop( 'disabled', false );
                /* Do the regular stuff */
                handleVariableChange();
            }
        });
        jQuery( 'div.reactorgroup', container ).append( editrow );
        jQuery( 'input.varname', editrow ).focus();
    }

    /**
     * Redraw variables and expressions.
    */
    function redrawVariables() {
        var container = jQuery('div#variables');
        container.empty();
        var gel = jQuery('<div class="reactorgroup"></div>');
        for ( var vn in cdata.variables ) {
            if ( cdata.variables.hasOwnProperty( vn ) ) {
                var vd = cdata.variables[vn];
                var el = jQuery('<div class="row var" id="' + vn + '"></div>');
                el.append( jQuery( '<div class="col-sm-6 col-md-2 col-lg-1"></div>' ).text( vn ) );
                el.append( '<div class="col-sm-12 col-md-9 col-lg-10"><input type="text" class="expr form-control form-control-sm"></div>' );
                el.append( '<div class="col-sm-6 col-md-1"><i class="material-icons md-btn deletevar">clear</i></div>' );
                gel.append( el );
                jQuery( 'input.expr', el ).val( vd.expression );
            }
        }

        /* Append the group */
        container.append(gel);

        container.append('<div class="row">' +
            '<div class="col-sm-2"><button id="addvar" class="btn btn-sm btn-primary">Add Variable/Expression</button></div>' +
            '<div class="col-sm-4"><hr></div>' +
            '<div class="col-sm-6"><button id="saveconf" class="btn btn-sm btn-success">Save</button><button id="revertconf" class="btn btn-sm btn-danger">Revert</button></div>' +
            '</div>');
        jQuery("button#addvar", container).on( 'click.reactor', handleAddVariableClick );
        jQuery("input.expr", container).on( 'change.reactor', handleVariableChange );
        jQuery('i.deletevar', container).on('click.reactor', handleDeleteVariableClick);
        jQuery("button#saveconf", container).on( 'click.reactor', handleSaveClick );
        jQuery("button#revertconf", container).on( 'click.reactor', handleRevertClick );

        updateVariableControls();
    }

    function doVariables()
    {
        try {
            /* Make sure changes are saved. */
            if ( configModified && confirm( "You have unsaved changes. Press OK to save them, or Cancel to discard them." ) ) {
                handleSaveClick( undefined );
            }

            initModule();

            /* Load material design icons */
            jQuery("head").append('<link href="https://fonts.googleapis.com/icon?family=Material+Icons" rel="stylesheet">');

            /* Our styles. */
            var html = "<style>";
            html += ".tb-about { margin-top: 24px; }";
            html += ".color-green { color: #006040; }";
            html += '.tberror { border: 1px solid red; }';
            html += '.tbwarn { border: 1px solid yellow; background-color: yellow; }';
            html += 'i.md-btn:disabled { color: #cccccc; cursor: auto; }';
            html += 'i.md-btn[disabled] { color: #cccccc; cursor: auto; }';
            html += 'i.md-btn { color: #006040; font-size: 13pt; cursor: pointer; }';
            html += 'input.tbinvert { min-width: 16px; min-height: 16px; }';
            html += 'div.conditions { width: 100%; }';
            html += 'input.narrow { max-width: 6em; }';
            html += 'div.conditiongroup { border-radius: 8px; border: 2px solid #006040; padding: 8px; }';
            html += 'div#tbcopyright { display: block; margin: 12px 0 12px; 0; }';
            html += 'div#tbbegging { display: block; font-size: 1.25em; line-height: 1.4em; color: #ff6600; margin-top: 12px; }';
            html += "</style>";
            jQuery("head").append( html );

            /* Body content */
            html = '';
            html += '<div class="row"><div class="col-cs-12 col-sm-12">Expressions allow you to do complex arithmetic, string, and other operations that otherwise cannot be done in the Conditions editor. When you create an expression, you specify a variable name into which its result is stored. You can then use that variable name in your conditions.</div></div>';
            html += '<div id="variables"></div>';

            html += footer();

            api.setCpanelContent(html);

            redrawVariables();
        }
        catch (e)
        {
            console.log( 'Error in ReactorSensor.doVariables(): ' + String( e ) );
            alert( e.stack );
        }
    }

    function doConditions()
    {
        try {
            if ( configModified && confirm( "You have unsaved changes. Press OK to save them, or Cancel to discard them." ) ) {
                handleSaveClick( undefined );
            }

            initModule();

            /* Load material design icons */
            jQuery("head").append('<link href="https://fonts.googleapis.com/icon?family=Material+Icons" rel="stylesheet">');

            /* Our styles. */
            var html = "<style>";
            html += ".tb-about { margin-top: 24px; }";
            html += ".color-green { color: #006040; }";
            html += '.tberror { border: 1px solid red; }';
            html += '.tbwarn { border: 1px solid yellow; background-color: yellow; }';
            html += 'i.md-btn:disabled { color: #cccccc; cursor: auto; }';
            html += 'i.md-btn[disabled] { color: #cccccc; cursor: auto; }';
            html += 'i.md-btn { color: #006040; font-size: 12pt; cursor: pointer; }';
            html += 'input.tbinvert { min-width: 16px; min-height: 16px; }';
            html += 'div.conditions { width: 100%; }';
            html += 'input.narrow { max-width: 6em; }';
            html += 'div.conditiongroup { border-radius: 8px; border: 2px solid #006040; padding: 8px; }';
            html += 'div#tbcopyright { display: block; margin: 12px 0 12px; 0; }';
            html += 'div#tbbegging { display: block; font-size: 1.25em; line-height: 1.4em; color: #ff6600; margin-top: 12px; }';
            html += 'div.warning { color: red; }';
            html += "</style>";
            jQuery("head").append( html );

            /* Body content */
            html = '';
            html += '<div class="row"><div class="col-xs-12 col-sm-12"><h3>Conditions</h3></div></div>';
            html += '<div class="row"><div class="col-xs-12 col-sm-12">Conditions within a group are "AND", and groups are "OR". That is, the sensor will trip when any group succeeds, and for a group to succeed, all conditions in the group must be met.</div></div>';
            
            var rr = api.getDeviceState( api.getCpanelDeviceId(), serviceId, "Retrigger" ) || "0";
            if ( rr !== "0" ) {
                html += '<div class="row"><div class="warning col-cs-12 col-sm-12">WARNING! Retrigger is on! You should avoid using time-related conditions in this ReactorSensor, as they may cause retriggers frequent retriggers!</div></div>';
            }
            
            html += '<div id="conditions"></div>';

            html += footer();

            api.setCpanelContent(html);

            redrawConditions();

            api.registerEventHandler('on_ui_cpanel_before_close', ReactorSensor, 'onBeforeCpanelClose');
        }
        catch (e)
        {
            console.log( 'Error in ReactorSensor.doConditions(): ' + String( e ) );
            alert( e.stack );
        }
    }

    function doSettings() {}

    function changeSelectedScene( ev )
    {
        var t1 = jQuery('select#tripscene').val();
        var t2 = jQuery('select#untripscene').val();
        if ( t1 === "" && t2 === "" ) {
            api.setDeviceStatePersistent( api.getCpanelDeviceId(), serviceId, "Scenes", "")
        } else {
            var ll = t1 + "," + t2;
            api.setDeviceStatePersistent( api.getCpanelDeviceId(), serviceId, "Scenes", ll)
        }
        var uri = api.getDataRequestURL() + "?id=lr_Reactor&device=" + api.getCpanelDeviceId() + "&action=loadscenes";
        jQuery.ajax({
            url: uri,
            dataType: "json",
            timeout: 5000,
        }).done( function( data, statusText, jqXHR ) {
            // Excellent.
            console.log(jqXHR.responseText);
        }).fail( function( jqXHR, textStatus, errorThrown ) {
            // Bummer.
            console.log("Failed to load scenes: " + textStatus + " " + String(errorThrown));
            console.log(jqXHR.responseText);
        });
    }

    function doActivities()
    {
        try {
            if ( configModified && confirm( "You have unsaved changes. Press OK to save them, or Cancel to discard them." ) ) {
                handleSaveClick( undefined );
            }

            initModule();

            /* Load material design icons */
            jQuery("head").append('<link href="https://fonts.googleapis.com/icon?family=Material+Icons" rel="stylesheet">');

            /* Our styles. */
            var html = "<style>";
            html += ".tb-about { margin-top: 24px; }";
            html += ".color-green { color: #006040; }";
            html += '.tberror { border: 1px solid red; }';
            html += '.tbwarn { border: 1px solid yellow; background-color: yellow; }';
            html += 'i.md-btn:disabled { color: #cccccc; cursor: auto; }';
            html += 'i.md-btn[disabled] { color: #cccccc; cursor: auto; }';
            html += 'i.md-btn { color: #006040; font-size: 12pt; cursor: pointer; }';
            html += 'input.tbinvert { min-width: 16px; min-height: 16px; }';
            html += 'div.conditions { width: 100%; }';
            html += 'input.narrow { max-width: 6em; }';
            html += 'div.conditiongroup { border-radius: 8px; border: 2px solid #006040; padding: 8px; }';
            html += 'div#tbcopyright { display: block; margin: 12px 0 12px; 0; }';
            html += 'div#tbbegging { display: block; font-size: 1.25em; line-height: 1.4em; color: #ff6600; margin-top: 12px; }';
            html += 'div.warning { color: red; }';
            html += "</style>";
            jQuery("head").append( html );

            /* Body content */
            html = '';
            html += '<div class="reactorscenes">';
            html += '<div class="row"><div class="col-xs-12 col-sm-12"><h3>ReactorScenes</h3></div></div>';
            html += '<div class="row"><div class="col-xs-12 col-sm-12">ReactorScenes is a feature that enhances existing Vera scenes by making delayed activity groups work across Vera reboots and reloads. When using Reactor to run your scenes, make sure you do not have a device trigger in the scene definition that refers to this ReactorSensor, or your scene will run twice on every execution. Naming the scene below is sufficient to trigger it from this ReactorSensor.</div></div>';
            html += '<div class="row"><div class="col-xs col-sm-12"><label for="tripscene">Trip Scene: <select id="tripscene" class="rsceneselect"></select></label></div></div>';
            html += '<div class="row"><div class="col-xs col-sm-12"><label for="untripscene">Un-trip Scene: <select id="untripscene" class="rsceneselect"></select></label></div></div>';
            html += '</div>';
            
            html += footer();
            api.setCpanelContent(html);

            /* Build the scene menus */
            var scenes = api.cloneObject( jsonp.ud.scenes ); /* There is no api.getListOfScenes(). Really? */
            scenes.sort( function(a, b) { return a.name < b.name ? -1 : 1; } );
            var menu = jQuery('<select class="rsceneselect form-control-sm form-control">');
            menu.append("<option value=''>--none--</option>");
            for (var i=0; i<scenes.length; ++i) {
                var opt = jQuery('<option value="' + scenes[i].id + '"></option>');
                opt.text( scenes[i].name || ( "#" + scenes[i].id ) );
                menu.append( opt );
            }
            menu.attr("id", "tripscene");
            jQuery("select#tripscene").replaceWith( menu.clone() );
            menu.attr("id", "untripscene");
            jQuery("select#untripscene").replaceWith( menu );

            /* Restore selected scenes */
            var rr = api.getDeviceState( api.getCpanelDeviceId(), serviceId, "Scenes" ) || "";
            if ( rr !== "" ) {
                var selected = rr.split( ',' );
                var selopt;
                if ( selected.length > 0 && selected[0] !== "" ) {
                    selopt = jQuery('select#tripscene option[value="' + selected[0] + '"]');
                    if ( selopt.length ) {
                        jQuery("select#tripscene").val( selected[0] );
                    } else {
                        jQuery('select#tripscene').append('<option value="' + selected[0] + '" selected>#' + selected[0] + '*</option>');
                    }
                }
                if ( selected.length > 1 && selected[1] !== "" ) {
                    selopt = jQuery('select#tripscene option[value="' + selected[1] + '"]');
                    if ( selopt.length ) {
                        jQuery("select#untripscene").val( selected[1] );
                    } else {
                        jQuery('select#untripscene').append('<option value="' + selected[1] + '" selected>#' + selected[1] + '*</option>');
                    }
                }
            }
            
            jQuery("select.rsceneselect").on( 'change.reactor', changeSelectedScene )

            api.registerEventHandler('on_ui_cpanel_before_close', ReactorSensor, 'onBeforeCpanelClose');
        }
        catch (e)
        {
            console.log( 'Error in ReactorSensor.doConditions(): ' + String( e ) );
            alert( e.stack );
        }
    }

    myModule = {
        uuid: uuid,
        initModule: initModule,
        onBeforeCpanelClose: onBeforeCpanelClose,
        onUIDeviceStatusChanged: onUIDeviceStatusChanged,
        doTest: doTest,
        doSettings: doSettings,
        doActivities: doActivities,
        doConditions: doConditions,
        doVariables: doVariables,
        doStatusPanel: doStatusPanel
    };
    return myModule;
})(api);<|MERGE_RESOLUTION|>--- conflicted
+++ resolved
@@ -40,13 +40,9 @@
         var html = '';
         html += '<div class="clearfix">';
         html += '<div id="tbbegging"><em>Find Reactor useful?</em> Please consider a small one-time donation to support this and my other plugins on <a href="https://www.toggledbits.com/donate" target="_blank">my web site</a>. I am grateful for any support you choose to give!</div>';
-<<<<<<< HEAD
         html += '<div id="tbcopyright">Reactor ver 1.6develop &copy; 2018 <a href="https://www.toggledbits.com/" target="_blank">Patrick H. Rigney</a>,' +
-=======
-        html += '<div id="tbcopyright">Reactor ver 1.6stable-180918 &copy; 2018 <a href="https://www.toggledbits.com/" target="_blank">Patrick H. Rigney</a>,' +
->>>>>>> 93d2bd3b
             ' All Rights Reserved. Please check out the <a href="https://www.toggledbits.com/reactor" target="_blank">online documentation</a>' +
-            ' and <a href="http://forum.micasaverde.com/index.php/topic,87484.0.html" target="_blank">forum thread</a> for support.</div>';
+            ' and <a href="http://forum.micasaverde.com/index.php/board,93.0.html" target="_blank">forum board</a> for support.</div>';
         html += '<div id="supportlinks">Support links: ' +
             ' <a href="' + api.getDataRequestURL() + '?id=lr_Reactor&action=debug" target="_blank">Toggle&nbsp;Debug</a>' +
             ' &bull; <a href="/cgi-bin/cmh/log.sh?Device=LuaUPnP" target="_blank">Log&nbsp;File</a>' +
