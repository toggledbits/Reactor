//# sourceURL=J_ReactorSensor_UI7.js
/**
 * J_ReactorSensor_UI7.js
 * Configuration interface for ReactorSensor
 *
 * Copyright 2018,2019 Patrick H. Rigney, All Rights Reserved.
 * This file is part of Reactor. For license information, see LICENSE at https://github.com/toggledbits/Reactor
 *
 */
/* globals api,jQuery,$,unescape,MultiBox,ace */
/* jshint multistr: true */

//"use strict"; // fails on UI7, works fine with ALTUI

var ReactorSensor = (function(api, $) {

<<<<<<< HEAD
    /* unique identifier for this plugin... */
    var uuid = '21b5725a-6dcd-11e8-8342-74d4351650de';

    var pluginVersion = '3.0beta-19093';

    var DEVINFO_MINSERIAL = 71.222;

    var UI_VERSION = 19093;     /* must coincide with Lua core */

    var CDATA_VERSION = 19082;  /* must coincide with Lua core */

    var myModule = {};

    var serviceId = "urn:toggledbits-com:serviceId:ReactorSensor";
    // var deviceType = "urn:schemas-toggledbits-com:device:ReactorSensor:1";

    var iData = [];
    var roomsByName = [];
    var actions = {};
    var deviceInfo = {};
    var userIx = {};
    var configModified = false;
    var inStatusPanel = false;
    var isOpenLuup = false;
    // unused: isALTUI = undefined !== MultiBox;
    var lastx = 0;
    var condTypeName = {
        "comment": "Comment",
        "service": "Device State",
        "housemode": "House Mode",
        "weekday": "Weekday",
        "sun": "Sunrise/Sunset",
        "trange": "Date/Time",
        "interval": "Interval",
        "ishome": "Geofence",
        "reload": "Luup Reloaded",
        "grpstate": "Group State"
    };
    var condOptions = {
        "service": { sequence: true, duration: true, repeat: true, latch: true, hold: true },
        "housemode": { sequence: true, duration: true, latch: true, hold: true },
        "weekday": { latch: true },
        "sun": { sequence: true, latch: true },
        "trange": { latch: true },
        "interval": { latch: true, hold: true },
        "ishome": { sequence: true, duration: true, latch: true, hold: true },
        "reload": { latch: true, hold: true },
        "grpstate": { sequence: true, duration: true, repeat:true, latch: true, hold: true }
    };
    var weekDayName = [ '?', 'Sun', 'Mon', 'Tue', 'Wed', 'Thu', 'Fri', 'Sat' ];
    var monthName = [ '?', 'Jan', 'Feb', 'Mar', 'Apr', 'May', 'Jun', 'Jul', 'Aug', 'Sep', 'Oct', 'Nov', 'Dec' ];
    var opName = { "bet": "between", "nob": "not between", "after": "after", "before": "before" };
    var houseModeName = [ '?', 'Home', 'Away', 'Night', 'Vacation' ];
    var inttypes = {
        "ui1": { min: 0, max: 255 }, "i1": { min: -128, max: 127 },
        "ui2": { min: 0, max: 65535 }, "i2": { min: -32768, max: 32767 },
        "ui4": { min: 0, max: 4294967295 }, "i4": { min: -2147483648, max: 2147483647 },
        "int": { min: -2147483648, max: 2147483647 }
    };
    var serviceOps = [ { op: '=', desc: 'equals', args: 1 }, { op: '<>', desc: 'not equals', args: 1 },
        { op: '<', desc: '<', args: 1, numeric: 1 }, { op: '<=', desc: '<=', args: 1, numeric: 1 },
        { op: '>', desc: '>', args: 1, numeric: 1 }, { op: '>=', desc: '>=', args: 1, numeric: 1 },
        { op: 'starts', desc: 'starts with', args: 1 }, { op: 'notstarts', desc: 'does not start with', args: 1 },
        { op: 'ends', desc: 'ends with', args: 1 }, { op: 'notends', desc: 'does not end with', args: 1 },
        { op: 'contains', desc: 'contains', args: 1 }, { op: 'notcontains', desc: 'does not contain', args: 1 },
        { op: 'in', desc: 'in', args: 1 }, { op: 'notin', desc: 'not in', args: 1 },
        { op: 'istrue', desc: 'is TRUE', args: 0 }, { op: 'isfalse', desc: 'is FALSE', args: 0 },
        { op: 'change', desc: 'changes', args: 2 }
    ];
    var noCaseOptPattern = /(=|<>|contains|notcontains|starts|notstarts|ends|notends|in|notin|change)/i;
    var serviceOpsIndex = {};

    var varRefPattern = /^\{[^}]+\}\s*$/;

    var msgUnsavedChanges = "You have unsaved changes! Press OK to save them, or Cancel to discard them.";
    var msgGroupNormal = "Normal; click for inverted (false when all conditions are met)";
    var msgGroupInvert = "Inverted; click for normal (true when all conditions are met)";
    var msgGroupIdChange = "Click to change group name";
    var msgOptionsShow = "Show condition options";
    var msgOptionsHide = "Hide condition options";

    function TBD( ev ) { alert( String(ev) ); } /* receiver for handlers yet to be written ??? */

    /* Insert the header items */
    function header() {
        var $head = jQuery( 'head' );
        /* Load material design icons */
        $head.append('<link href="https://fonts.googleapis.com/icon?family=Material+Icons" rel="stylesheet">');
        $head.append( '\
=======
	/* unique identifier for this plugin... */
	var uuid = '21b5725a-6dcd-11e8-8342-74d4351650de';

	var pluginVersion = '3.0dev-19095';

	var DEVINFO_MINSERIAL = 71.222;

	var _UIVERSION = 19093;     /* must coincide with Lua core */

	var _CDATAVERSION = 19082;  /* must coincide with Lua core */

	var myModule = {};

	var serviceId = "urn:toggledbits-com:serviceId:ReactorSensor";
	// var deviceType = "urn:schemas-toggledbits-com:device:ReactorSensor:1";

	var iData = [];
	var roomsByName = [];
	var actions = {};
	var deviceInfo = {};
	var userIx = {};
	var configModified = false;
	var inStatusPanel = false;
	var isOpenLuup = false;
	// unused: isALTUI = undefined !== MultiBox;
	var lastx = 0;
	var condTypeName = {
		"comment": "Comment",
		"service": "Device State",
		"housemode": "House Mode",
		"weekday": "Weekday",
		"sun": "Sunrise/Sunset",
		"trange": "Date/Time",
		"interval": "Interval",
		"ishome": "Geofence",
		"reload": "Luup Reloaded",
		"grpstate": "Group State"
	};
	var condOptions = {
		"service": { sequence: true, duration: true, repeat: true, latch: true, hold: true },
		"housemode": { sequence: true, duration: true, latch: true, hold: true },
		"weekday": { latch: true },
		"sun": { sequence: true, latch: true },
		"trange": { latch: true },
		"interval": { latch: true, hold: true },
		"ishome": { sequence: true, duration: true, latch: true, hold: true },
		"reload": { latch: true, hold: true },
		"grpstate": { sequence: true, duration: true, repeat:true, latch: true, hold: true }
	};
	var weekDayName = [ '?', 'Sun', 'Mon', 'Tue', 'Wed', 'Thu', 'Fri', 'Sat' ];
	var monthName = [ '?', 'Jan', 'Feb', 'Mar', 'Apr', 'May', 'Jun', 'Jul', 'Aug', 'Sep', 'Oct', 'Nov', 'Dec' ];
	var opName = { "bet": "between", "nob": "not between", "after": "after", "before": "before" };
	var houseModeName = [ '?', 'Home', 'Away', 'Night', 'Vacation' ];
	var inttypes = {
		"ui1": { min: 0, max: 255 }, "i1": { min: -128, max: 127 },
		"ui2": { min: 0, max: 65535 }, "i2": { min: -32768, max: 32767 },
		"ui4": { min: 0, max: 4294967295 }, "i4": { min: -2147483648, max: 2147483647 },
		"int": { min: -2147483648, max: 2147483647 }
	};
	var serviceOps = [ { op: '=', desc: 'equals', args: 1 }, { op: '<>', desc: 'not equals', args: 1 },
		{ op: '<', desc: '<', args: 1, numeric: 1 }, { op: '<=', desc: '<=', args: 1, numeric: 1 },
		{ op: '>', desc: '>', args: 1, numeric: 1 }, { op: '>=', desc: '>=', args: 1, numeric: 1 },
		{ op: 'starts', desc: 'starts with', args: 1 }, { op: 'notstarts', desc: 'does not start with', args: 1 },
		{ op: 'ends', desc: 'ends with', args: 1 }, { op: 'notends', desc: 'does not end with', args: 1 },
		{ op: 'contains', desc: 'contains', args: 1 }, { op: 'notcontains', desc: 'does not contain', args: 1 },
		{ op: 'in', desc: 'in', args: 1 }, { op: 'notin', desc: 'not in', args: 1 },
		{ op: 'istrue', desc: 'is TRUE', args: 0 }, { op: 'isfalse', desc: 'is FALSE', args: 0 },
		{ op: 'change', desc: 'changes', args: 2 }
	];
	var noCaseOptPattern = /(=|<>|contains|notcontains|starts|notstarts|ends|notends|in|notin|change)/i;
	var serviceOpsIndex = {};

	var varRefPattern = /^\{[^}]+\}\s*$/;

	var msgUnsavedChanges = "You have unsaved changes! Press OK to save them, or Cancel to discard them.";
	var msgGroupNormal = "Normal; click for inverted (false when all conditions are met)";
	var msgGroupInvert = "Inverted; click for normal (true when all conditions are met)";
	var msgGroupIdChange = "Click to change group name";
	var msgOptionsShow = "Show condition options";
	var msgOptionsHide = "Hide condition options";

	function TBD( ev ) { alert( String(ev) ); } /* receiver for handlers yet to be written ??? */

	/* Insert the header items */
	function header() {
		var $head = jQuery( 'head' );
		/* Load material design icons */
		$head.append('<link href="https://fonts.googleapis.com/icon?family=Material+Icons" rel="stylesheet">');
		$head.append( '\
>>>>>>> 6a6f0ddc
<style>\
	div.reactortab input.narrow { max-width: 6em; } \
	div.reactortab input.tiny { max-width: 4em; text-align: center; } \
	div.reactortab label { font-weight: normal; } \
	div.reactortab .tb-about { margin-top: 24px; } \
	div.reactortab .tberror { border: 1px solid red; } \
	div.reactortab .tbwarn { border: 1px solid yellow; background-color: yellow; } \
	div.reactortab i.md-btn:disabled { color: #ccc; cursor: not-allowed; } \
	div.reactortab i.md-btn[disabled] { color: #ccc; cursor: not-allowed; } \
	div.reactortab i.md-btn { font-size: 16pt; cursor: pointer; position: relative; top: 6px; color: #333; background-color: #fff; padding: 2px; border-radius: 4px; box-shadow: #ccc 2px 2px; } \
	div.reactortab .md12 { font-size: 12pt; } \
	div.reactortab .md14 { font-size: 14pt; } \
	div#tbcopyright { display: block; margin: 12px 0px; } \
	div#tbbegging { display: block; color: #ff6600; margin-top: 12px; } \
</style>');
	}

	/* Return footer */
	function footer() {
		var html = '';
		html += '<div class="clearfix">';
		html += '<div id="tbbegging"><em>Find Reactor useful?</em> Please consider a small one-time donation to support this and my other plugins on <a href="https://www.toggledbits.com/donate" target="_blank">my web site</a>. I am grateful for any support you choose to give!</div>';
		html += '<div id="tbcopyright">Reactor ver ' + pluginVersion + ' &copy; 2018,2019 <a href="https://www.toggledbits.com/" target="_blank">Patrick H. Rigney</a>,' +
			' All Rights Reserved. Please check out the <a href="https://github.com/toggledbits/Reactor/wiki" target="_blank">online documentation</a>' +
			' and <a href="https://community.getvera.com/c/plugins-amp-plugin-development/reactor" target="_blank">forum board</a> for support.</div>';
		try {
			html += '<div id="browserident">' + navigator.userAgent + '</div>';
		} catch( e ) {}

		return html;
	}

	/* Create an ID that's functionally unique for our purposes. */
	function getUID( prefix ) {
		/* Not good, but good enough. */
		var newx = Date.now() - 1529298000000;
		if ( newx == lastx ) ++newx;
		lastx = newx;
		return ( prefix === undefined ? "" : prefix ) + newx.toString(36);
	}

	function isEmpty( s ) {
		return s === undefined || s === "" || s.match( /^\s*$/ );
	}

	function quot( s ) {
		return JSON.stringify( s );
	}

	function hasAnyProperty( obj ) {
		if ( undefined !== obj ) {
			for ( var p in obj ) {
				if ( obj.hasOwnProperty( p ) ) return true;
			}
		}
		return false;
	}

	function idSelector( id ) {
		return id.replace( /([^A-Z0-9_])/ig, "\\$1" );
	}

	/* Select current value in menu; if not present, select first item. */
	function menuSelectDefaultFirst( $mm, val ) {
		var $opt = jQuery( 'option[value=' + quot( val || "" ) + ']', $mm );
		if ( 0 === $opt.length ) {
			$opt = jQuery( 'option:first', $mm );
		}
		val = $opt.val(); /* actual value now */
		$mm.val( val );
		return val;
	}

	/** Select current value in menu; insert if not present. The menu txt is
	 * optional.
	 */
	function menuSelectDefaultInsert( $mm, val, txt ) {
		var $opt = jQuery( 'option[value=' + quot( val ) + ']', $mm );
		if ( 0 === $opt.length ) {
			$opt = jQuery( '<option/>' ).val( val ).text( txt || ( val + '? (missing)' ) );
			$mm.append( $opt );
		}
		val = $opt.val(); /* actual value now */
		$mm.val( val );
		return val;
	}

	/* Return value or default if undefined */
	function coalesce( v, d ) {
		return ( undefined === v ) ? d : v;
	}

	/* Evaluate input string as integer, strict (no non-numeric chars allowed other than leading/trailing whitespace, empty string fails). */
	function getInteger( s ) {
		s = String(s).trim().replace( /^\+/, '' ); /* leading + is fine, ignore */
		if ( s.match( /^-?[0-9]+$/ ) ) {
			return parseInt( s );
		}
		return NaN;
	}

	/* Like getInteger(), but returns dflt if no value provided (blank/all whitespace) */
	function getOptionalInteger( s, dflt ) {
		if ( /^\s*$/.test( String(s) ) ) {
			return dflt;
		}
		return getInteger( s );
	}

	function getDeviceFriendlyName( dev ) {
		var devobj = api.getDeviceObject( dev );
		if ( undefined === devobj || false === devobj ) {
			console.log( "getDeviceFriendlyName() dev=(" + typeof(dev) + ")" + String(dev) + ", devobj=(" + typeof(devobj) + ")" + String(devobj) + ", returning false" );
			return false;
		}
		return String(devobj.name) + " (#" + String(devobj.id) + ")";
	}

	/* Get parent state */
	function getParentState( varName, myid ) {
		var me = api.getDeviceObject( myid || api.getCpanelDeviceId() );
		return api.getDeviceState( me.id_parent || me.id, "urn:toggledbits-com:serviceId:Reactor", varName );
	}

	/* Set parent state */
	function setParentState( varName, val, myid ) {
		var me = api.getDeviceObject( myid || api.getCpanelDeviceId() );
		return api.setDeviceStatePersistent( me.id_parent || me.id, "urn:toggledbits-com:serviceId:Reactor", varName, val );
	}

	/* Get data for this instance */
	function getInstanceData( myid ) {
		myid = myid || api.getCpanelDeviceId();
		iData[ myid ] = iData[ myid ] || {};
		return iData[ myid ];
	}

	/* Load configuration data. */
	function loadConfigData( myid ) {
		var upgraded = false;
		var s = api.getDeviceState( myid, serviceId, "cdata" ) || "";
		var cdata;
		if ( ! isEmpty( s ) ) {
			try {
				cdata = JSON.parse( s );
				/* Luup's json library doesn't seem to support __jsontype metadata,
				   so fixup empty objects, which it renders as empty arrays. */
				if ( cdata.variables && Array.isArray( cdata.variables ) && cdata.variables.length == 0 ) {
					console.log("Fixing cdata.variables from array to object");
					cdata.variables = {};
				}
				if ( cdata.activities && Array.isArray( cdata.activities ) && cdata.activities.length == 0 ) {
					console.log("Fixing cdata.activities from array to object");
					cdata.activities = {};
				}
			} catch (e) {
				console.log("Unable to parse cdata: " + String(e));
				throw e;
			}
		}
		if ( cdata === undefined || typeof cdata !== "object" ||
				cdata.conditions === undefined || typeof cdata.conditions !== "object" ) {
			console.log("Initializing new config for " + String(myid));
			cdata = {
				version: _CDATAVERSION,
				variables: {},
				conditions: {
					root: {
						id: "root",
						name: api.getDeviceObject( myid ).name,
						type: "group",
						operator: "and",
						conditions: []
					}
				},
				activities: {}
			};
			upgraded = true;
		}

		/* Special version check */
		if ( ( cdata.version || 0 ) > _CDATAVERSION ) {
			console.log("The configuration for this ReactorSensor is an unsupported format/version (" +
				String( cdata.version ) + "). Upgrade Reactor or restore an older config from backup.");
			throw "Incompatible configuration format/version";
		}

		/* Check for upgrade tasks from prior versions */
		delete cdata.undefined;
		if ( undefined === cdata.variables ) {
			/* Fixup v2 */
			cdata.variables = {};
			upgraded = true;
		}
		if ( undefined === cdata.activities ) {
			/* Fixup pre 19051 to 19052 */
			cdata.activities = {};
			if ( undefined !== cdata.tripactions ) {
				cdata.activities['root.true'] = cdata.tripactions;
				cdata.activities['root.true'].id = 'root.true';
				delete cdata.tripactions;
			}
			if ( undefined !== cdata.untripactions ) {
				cdata.activities['root.false'] = cdata.untripactions;
				cdata.activities['root.false'].id = 'root.false';
				delete cdata.untripactions;
			}
			upgraded = true;
		}
		if ( cdata.activities.__trip ) {
			/* Fixup 19051 to 19052 -- development only, should not be seen in wild */
			cdata.activities['root.true'] = cdata.activities.__trip;
			cdata.activities['root.true'].id = 'root.true';
			delete cdata.activities.__trip;
			upgraded = true;
		}
		if ( cdata.activities.__untrip ) {
			/* Fixup 19051 to 19052 -- development only, should not be seen in wild */
			cdata.activities['root.false'] = cdata.activities.__untrip;
			cdata.activities['root.false'].id = 'root.false';
			delete cdata.activities.__untrip;
			upgraded = true;
		}
		if ( undefined === cdata.conditions.root ) {
			/* Fixup any pre to 19052 */
			var ix;
			var root = { id: "root", name: api.getDeviceObject( myid ).name, type: "group", operator: "and", conditions: [] };
			var ng = (cdata.conditions || []).length;
			if ( ng == 0 || ( ng == 1 && ( cdata.conditions[0].groupconditions || [] ).length == 0 ) ) {
				/* No conditions here. Leave empty root. */
			} else if ( ng == 1 ) {
				/* Single group. Just add all conditions to root group. */
				root.name = cdata.conditions[0].name || cdata.conditions[0].id || root.name;
				root.operator = 'and';
				root.conditions = cdata.conditions[0].groupconditions || [];
			} else {
				/* Multiple groups. */
				root.operator = "or"; /* OR between groups */
				for ( ix=0; ix<cdata.conditions.length; ix++ ) {
					var grp = cdata.conditions[ix];
					root.conditions[ix] = { id: grp.groupid || ix, name: grp.name || grp.groupid, operator: "and" }; /* AND within groups */
					root.conditions[ix].conditions = grp.groupconditions || [];
				}
			}
			cdata.conditions = { root: root };

			/* Handle cdata.variables indexing upgrade. */
			ix = 0;
			for ( var vn in ( cdata.variables || {} ) ) {
				if ( cdata.variables.hasOwnProperty( vn ) ) {
					cdata.variables[vn].index = ix++;
				}
			}

			upgraded = true;
		}

		/* Keep version on config as highest that has edited it. */
		if ( ( cdata.version || 0 ) < _CDATAVERSION ) {
			cdata.version = _CDATAVERSION;
		}
		cdata.device = myid;
		if ( upgraded ) {
			/* Write updated config. We don't care if it fails, as nothing we can't redo would be lost. */
			console.log('Re-writing upgraded config data');
			api.setDeviceStateVariablePersistent( myid, serviceId, "cdata",
				JSON.stringify( cdata, function( k, v ) { return k.match( /^__/ ) ? undefined : v; } )
			);
		}

		/* Store config on instance data */
		var d = getInstanceData( myid );
		d.cdata = cdata;

		configModified = false;
		return cdata;
	}

	/* Get configuration; load if needed */
	function getConfiguration( myid, force ) {
		var d = getInstanceData( myid );
		if ( force || ! d.cdata ) {
			loadConfigData( myid );
		}
		return d.cdata;
	}

	/* Get condition index; build if needed (used by Status and Condition tabs) */
	function getConditionIndex( myid ) {
		var d = getInstanceData( myid );
		if ( undefined === d.ixCond ) {
			var cf = getConfiguration( myid );
			d.ixCond = {};
			var makeix = function( grp, level ) {
				d.ixCond[grp.id] = grp;
				grp.__depth = level;
				for ( var ix=0; ix<(grp.conditions || []).length; ix++ ) {
					grp.conditions[ix].__parent = grp;
					grp.conditions[ix].__index = ix;
					d.ixCond[grp.conditions[ix].id] = grp.conditions[ix];
					if ( "group" === ( grp.conditions[ix].type || "group" ) ) {
						makeix( grp.conditions[ix], level+1 );
					}
				}
			};
			makeix( cf.conditions.root || {}, 0 );
		}
		return d.ixCond;
	}

	/* Return true if the grp (id) is an ancestor of condition (id) */
	function isAncestor( grp, cond, myid ) {
		myid = myid || api.getCpanelDeviceId();
		var c = getConditionIndex( myid )[cond];
		if ( c.__parent.id === grp ) return true;
		if ( "root" === c.__parent.id ) return false; /* Can't go more */
		/* Move up tree looking for matching group */
		return isAncestor( grp, c.__parent.id, myid );
	}

	/* Initialize the module */
	function initModule( myid ) {
		myid = myid || api.getCpanelDeviceId();

		/* Check agreement of plugin core and UI */
		var s = api.getDeviceState( myid, "urn:toggledbits-com:serviceId:ReactorSensor", "_UIV" ) || "0";
		console.log("initModule() for device " + myid + " requires UI version " + _UIVERSION + ", seeing " + s);
		if ( String(_UIVERSION) != s ) {
			api.setCpanelContent( '<div class="reactorwarning" style="border: 4px solid red; padding: 8px;">' +
				" ERROR! The Reactor plugin core version and UI version do not agree." +
				" This may cause errors or corrupt your ReactorSensor configuration." +
				" Please hard-reload your browser and try again " +
				' (<a href="https://duckduckgo.com/?q=hard+reload+browser" target="_blank">how?</a>).' +
				" If you have installed hotfix patches, you may not have successfully installed all required files." +
				" Expected " + String(_UIVERSION) + " got " + String(s) +
				".</div>" );
			return false;
		}

		try {
			console.log("initModule() using jQuery " + String(jQuery.fn.jquery) + "; jQuery-UI " + String(jQuery.ui.version));
		} catch( e ) {
			console.log("initModule() error reading jQuery/UI versions: " + String(e));
		}

		/* Load ACE. Since the jury is still out with LuaView on this, default is no
		   ACE for now. As of 2019-01-06, one user has reported that ACE does not function
		   on Chrome Mac (unknown version, but does function with Safari and Firefox on Mac).
		   That's just one browser, but still... */
		s = getParentState( "UseACE" ) || "";
		if ( "1" === s && ! window.ace ) {
			s = getParentState( "ACEURL" ) || "https://cdnjs.cloudflare.com/ajax/libs/ace/1.4.2/ace.js";
			jQuery( "head" ).append( '<script src="' + s + '"></script>' );
		}

		actions = {};

		/* Instance data */
		iData[myid] = {};

		/* Force this false every time, and make the status panel change it. */
		inStatusPanel = false;

		/* Get the config and parse it */
		getConfiguration( myid, true );

		/* Make our own list of devices, sorted by room, and alpha within room. */
		var devices = api.cloneObject( api.getListOfDevices() );
		var rooms = [];
		var noroom = { "id": 0, "name": "No Room", "devices": [] };
		rooms[noroom.id] = noroom;
		var dd = devices.sort( function( a, b ) {
			if ( a.id == myid ) return -1;
			if ( b.id == myid ) return 1;
			if ( a.name.toLowerCase() === b.name.toLowerCase() ) {
				return a.id < b.id ? -1 : 1;
			}
			return a.name.toLowerCase() < b.name.toLowerCase() ? -1 : 1;
		});
		for (var i=0; i<dd.length; i+=1) {
			var devobj = dd[i];
			/* Detect openLuup while we're at it */
			if ( "openLuup" === devobj.device_type ) {
				isOpenLuup = true;
			}

			var roomid = devobj.room || 0;
			var roomObj = rooms[roomid];
			if ( undefined === roomObj ) {
				roomObj = api.cloneObject( api.getRoomObject(roomid) );
				roomObj.devices = [];
				rooms[roomid] = roomObj;
			}
			roomObj.devices.push( devobj.id );
		}
		roomsByName = rooms.sort(
			/* Special sort for room name -- sorts "No Room" last */
			function (a, b) {
				if (a.id === 0) return 1;
				if (b.id === 0) return -1;
				if (a.name.toLowerCase() === b.name.toLowerCase()) return 0;
				return a.name.toLowerCase() > b.name.toLowerCase() ? 1 : -1;
			}
		);

		serviceOpsIndex = {};
		for ( var ix=0; ix<serviceOps.length; ix++ ) {
			serviceOpsIndex[serviceOps[ix].op] = serviceOps[ix];
		}

		var ud = api.getUserData();
		userIx = {};
		for ( ix=0; ix<(ud.users || []).length; ++ix ) {
			userIx[ud.users[ix].id] = { name: ud.users[ix].Name || ud.users[ix].id };
		}
		try {
			jQuery.each( ud.usergeofences || [], function( ix, fobj ) {
				/* Logically, there should not be a usergeofences[] entry for a user that
				   doesn't exist in users[], but Vera says "hold my beer" apparently. */
				if ( undefined === userIx[ fobj.iduser ] ) userIx[ fobj.iduser ] = { name: String(fobj.iduser) + '?' };
				userIx[ fobj.iduser ].tags = {};
				jQuery.each( fobj.geotags || [], function( iy, gobj ) {
					userIx[ fobj.iduser ].tags[ gobj.id ] = {
						id: gobj.id,
						ishome: gobj.ishome,
						name: gobj.name
					};
				});
			});
		}
		catch (e) {
			console.log("Error applying usergeofences to userIx: " + String(e));
			console.log( e.stack );
		}

		api.registerEventHandler('on_ui_cpanel_before_close', ReactorSensor, 'onBeforeCpanelClose');

		return true;
	}

	function textDateTime( y, m, d, hh, mm, isEnd ) {
		hh = parseInt( hh || "0" );
		mm = parseInt( mm || "0" );
		var tstr = ( hh < 10 ? '0' : '' ) + hh + ':' + ( mm < 10 ? '0' : '' ) + mm;
		/* Possible forms are YMD, MD, D with time, or just time */
		if ( isEmpty( m ) ) {
			if ( isEmpty( d ) ) {
				return tstr;
			}
			return tstr + " on day " + d + " of each month";
		 }
		 m = parseInt( m );
		 return monthName[m] + ' ' + d + ( isEmpty( y ) ? '' : ' ' + y ) + ' ' + tstr;
	}

	/**
	 * Convert Lua timestamp (secs since Epoch) to text; if within 24 hours,
	 * show time only.
	 */
	function shortLuaTime( dt ) {
		if ( ( dt || 0 ) === 0 ) {
			return "";
		}
		var dtms = dt * 1000;
		var ago = Math.floor( ( Date.now() - dtms ) / 1000 );
		if ( ago < 86400 ) {
			return new Date(dtms).toLocaleTimeString();
		}
		return new Date(dtms).toLocaleString();
	}

	/**
	 * Delete a state variable (with callback). Note that failing to delete a
	 * variable isn't fatal, as we get ample opportunities to try again later.
	 */
	function deleteStateVariable( devnum, serviceId, variable, fnext ) {
		console.log("deleteStateVariable: deleting " + devnum + "." + serviceId + "/" + variable);
		jQuery.ajax({
			url: api.getDataRequestURL(),
			data: {
				id: "variableset",
				DeviceNum: devnum,
				serviceId: serviceId,
				Variable: variable,
				Value: "",
				output_format: "json"
			},
			dataType: "json",
			timeout: 5000
		}).fail( function( jqXHR, textStatus, errorThrown ) {
			console.log( "deleteStateVariable: failed, maybe try again later" );
		}).always( function() {
			console.log("deleteStateVariable: finished, calling next");
			if ( fnext ) { fnext(); }
		});
	}

	/**
	 * Attempt to remove state variables that are no longer used.
	 */
	function clearUnusedStateVariables( myid, cdata ) {
		var ud = api.getUserData();
		var dx = api.getDeviceIndex( myid );
		var deletes = [];
		var myinfo = ud.devices[dx];
		if ( undefined == myinfo ) return;
		/* N.B. ixCond will be present in the condition editor only */
		var ixCond = getConditionIndex( myid );
		for ( var ix=0; ix<myinfo.states.length; ix++ ) {
			var st = myinfo.states[ix];
			var vname;
			if ( st.service === "urn:toggledbits-com:serviceId:ReactorValues" ) {
				vname = st.variable.replace( /_Error$/, "" );
				if ( ! ( cdata.variables || {} )[vname] ) {
					deletes.push( { service: st.service, variable: vname } );
					deletes.push( { service: st.service, variable: vname + "_Error" } );
				}
			} else if ( ixCond && st.service === "urn:toggledbits-com:serviceId:ReactorGroup" ) {
				vname = st.variable.replace( /^GroupStatus_/, "" );
				if ( ! ixCond[ vname ] ) {
					deletes.push( { service: st.service, variable: st.variable } );
				}
			}
		}
		function dodel() {
			var v = deletes.shift();
			if ( v ) {
				deleteStateVariable( myid, v.service, v.variable, dodel );
			}
		}
		dodel();
	}

	/**
	 * Handle save click: save the current configuration.
	 */
	function handleSaveClick( ev, fnext, fargs ) {
		var myid = api.getCpanelDeviceId();
		var cdata = getConfiguration( myid );

		/* Save to persistent state */
		cdata.timestamp = Math.floor( Date.now() / 1000 );
		api.setDeviceStateVariablePersistent( myid, serviceId, "cdata",
			JSON.stringify( cdata, function( k, v ) { return k.match( /^__/ ) ? undefined : v; } ),
			{
				'onSuccess' : function() {
					configModified = false;
					if ( undefined !== fnext ) {
						fnext.apply( null, fargs );
					}
					configModified = false;
					updateSaveControls();
					clearUnusedStateVariables( myid, cdata );
var ctx = jQuery( ev.currentTarget ).closest('div.reactortab').attr('id');
if ( ctx === "tab-conds" ) CondBuilder.redraw( myid );
				},
				'onFailure' : function() {
					alert('There was a problem saving the configuration. Vera/Luup may have been restarting. Please try hitting the "Save" button again.');
					configModified = true;
					if ( undefined !== fnext ) {
						fnext.apply( null, fargs );
					}
					updateSaveControls();
				}
			}
		);
	}

	/**
	 * Handle revert button click: restore setting to last saved and redisplay.
	 */
	function handleRevertClick( ev ) {
		if ( ! confirm( "Discard changes and revert to last saved configuration?" ) ) {
			return;
		}

		var myid = api.getCpanelDeviceId();
		getConfiguration( myid, true );
		configModified = false;

		/* Be careful about which tab we're on here. */
		/* ??? when all tabs are modules, module.redraw() is a one-step solution */
		var ctx = jQuery( ev.currentTarget ).closest('div.reactortab').attr('id');
		if ( ctx === "tab-vars" ) {
			redrawVariables();
		} else if ( ctx === "tab-conds" ) {
			CondBuilder.redraw( myid );
		} else if ( ctx === "tab-actions" ) {
			redrawActivities();
		} else {
			alert("OK, I did the revert, but now I'm lost. Go to the Status tab, and then come back to this tab.");
		}
	}

	/* Closing the control panel. */
	function onBeforeCpanelClose(args) {
		// console.log( 'onBeforeCpanelClose args: ' + JSON.stringify(args) );
		if ( configModified && confirm( msgUnsavedChanges ) ) {
			handleSaveClick( undefined );
		}
		configModified = false;
	}

	function conditionValueText( v ) {
		if ( "number" === typeof(v) ) return v;
		v = String(v);
		if ( v.match( varRefPattern ) ) return v;
		return JSON.stringify( v );
	}

	function makeConditionDescription( cond ) {
		if ( cond === undefined ) {
			return "(undefined)";
		}

		var str = "", t, k;
		switch ( cond.type || "group" ) {
			case 'group':
				str = "Group: " + String(cond.name || cond.id);
				break;

			case 'service':
				t = getDeviceFriendlyName( cond.device );
				str += t ? t : '#' + cond.device + ' ' + ( cond.devicename === undefined ? "name unknown" : cond.devicename ) + ' (missing)';
				str += ' ' + ( cond.variable || "?" );
				t = serviceOpsIndex[cond.operator || ""];
				if ( undefined === t ) {
					str += ' ' + cond.operator + '?' + cond.value;
				} else {
					str += ' ' + (t.desc || t.op);
					if ( undefined === t.args || t.args > 0 ) {
						if ( "change" == t.op ) {
							k = ( cond.value || "" ).split( /,/ );
							if ( k.length > 0 && k[0] !== "" ) {
								str += " from " + conditionValueText( k[0] );
							}
							if ( k.length > 1 && k[1] !== "" ) {
								str += " to " + conditionValueText( k[1] );
							}
						} else {
							str += ' ' + conditionValueText( cond.value );
						}
					}
				}
				if ( ( cond.operator || "=" ).match( noCaseOptPattern ) &&
						coalesce( cond.nocase, 1 ) == 0 ) {
					str += ' (match case)';
				}
				break;

			case 'grpstate':
				t = getDeviceFriendlyName( cond.device );
				str += t ? t : '#' + cond.device + ' ' + ( cond.devicename === undefined ? "name unknown" : cond.devicename ) + ' (missing)';
				str += ' ' + ( cond.groupname || cond.groupid || "?" );
				t = serviceOpsIndex[cond.operator || ""];
				if ( t ) {
					str += ' ' + ( t.desc || t.op );
				} else {
					str += ' ' + cond.operator + '?';
				}
				break;

			case 'comment':
				str = cond.comment;
				break;

			case 'housemode':
				t = ( cond.value || "" ).split( /,/ );
				if ( cond.operator == "change" ) {
					str += "changes from ";
					if ( t.length > 0 && t[0] !== "" ) {
						str += houseModeName[t[0]] || t[0];
					} else {
						str += "any mode";
					}
					str += " to ";
					if ( t.length > 1 && t[1] !== "" ) {
						str += houseModeName[t[1]] || t[1];
					} else {
						str += "any mode";
					}
				} else {
					str += "is ";
					if ( t.length == 0 || t[0] === "" ) {
						str += "invalid";
					} else {
						for ( k=0; k<t.length; ++k ) {
							t[k] = houseModeName[t[k]] || t[k];
						}
						str += t.join(' or ');
					}
				}
				break;

			case 'weekday':
				var wmap = { "1": "first", "2": "second", "3": "third", "4": "fourth", "5": "fifth", "last": "last" };
				if ( isEmpty( cond.operator ) ) {
					str = "every";
				} else if ( wmap[cond.operator] ) {
					str = 'on the ' + wmap[cond.operator];
				} else {
					str = cond.operator;
				}
				if ( isEmpty( cond.value ) ) {
					str += " day";
				} else {
					t = ( cond.value || "" ).split(/,/);
					for ( k=0; k<t.length; ++k ) {
						t[k] = weekDayName[ t[k] ];
					}
					str += ' ' + t.join(', ');
				}
				break;

			case 'sun':
				if ( opName[ cond.operator ] !== undefined ) {
					str += opName[ cond.operator ];
				} else {
					str += cond.operator + '?';
				}
				function sunrange( spec ) {
					var names = { 'sunrise': 'sunrise', 'sunset': 'sunset',
							'civdawn': 'civil dawn', 'civdusk': 'civil dusk',
							'nautdawn': 'nautical dawn', 'nautdusk': 'nautical dusk',
							'astrodawn': 'astronomical dawn', 'astrodusk': 'astronomical dusk'
						};
					k = spec.match( /^([^+-]+)(.*)/ );
					if ( k === null || k.length !== 3 ) {
						return spec + '?';
					} else {
						var offs = parseInt( k[2] );
						var str = ' ';
						if ( offs < 0 ) {
							str = str + String(-offs) + " mins before ";
						} else if ( offs > 0 ) {
							str = str + String(offs) + " mins after ";
						}
						str = str + ( names[k[1]] || k[1] );
						return str;
					}
				}
				t = ( cond.value || "sunrise+0,sunset+0" ).split(/,/);
				str += sunrange( t[0] || "sunrise+0" );
				if ( cond.operator == "bet" || cond.operator == "nob" ) {
					str += " and ";
					str += sunrange( t[1] || "sunset+0" );
				}
				break;

			case 'trange':
				if ( opName[ cond.operator ] !== undefined ) {
					str += opName[ cond.operator ];
				} else {
					str += cond.operator + '?';
				}
				t = ( cond.value || "" ).split(/,/);
				str += ' ' + textDateTime( t[0], t[1], t[2], t[3], t[4], false );
				if ( cond.operator !== "before" && cond.operator !== "after" ) {
					str += ' and ' + textDateTime( t[5], t[6], t[7], t[8], t[9], true );
				}
				break;

			case 'interval':
				str += "every";
				if ( cond.days > 0 ) {
					str += " " + String(cond.days) + " days";
				}
				if ( cond.hours > 0 ) {
					str += " " + String(cond.hours) + " hours";
				}
				if ( cond.mins > 0 ) {
					str += " " + String(cond.mins) + " minutes";
				}
				if ( ! isEmpty( cond.basetime ) ) {
					t = cond.basetime.split(/,/);
					str += " (relative to ";
					if ( t.length == 2 ) {
						str += t[0] + ":" + t[1];
					} else {
						str += String( cond.basetime );
					}
					str += ")";
				}
				break;

			case 'ishome':
				t = ( cond.value || "" ).split(/,/);
				if ( "at" === cond.operator || "notat" === cond.operator ) {
					var desc = cond.operator == "at" ? " at " : " not at ";
					var uu = userIx[t[0]];
					if ( undefined === uu ) {
						str += String(t[0]) + desc + " location " + String(t[1]);
					} else {
						var nn = uu.name || t[0];
						if ( uu.tags && uu.tags[t[1]] ) {
							str += nn + desc + uu.tags[t[1]].name;
						} else {
							str += nn + desc + " location " + t[1];
						}
					}
				} else {
					if ( t.length < 1 || t[0] == "" ) {
						str += cond.operator === "is not" ? "no user is home" : "any user is home";
					} else {
						/* Replace IDs with names for display */
						for ( k=0; k<t.length; ++k ) {
							t[k] = userIx[t[k]] ? userIx[t[k]].name : ( t[k] + '?' );
						}
						if ( t.length == 1 ) {
							str += t[0];
						} else {
							str += " any of " + t.join(', ');
						}
						str += " " + ( cond.operator || "is" ) + " home";
					}
				}
				break;

			case 'reload':
				break; /* no additional information */

			default:
				str = JSON.stringify( cond );
		}

		return str;
	}

	/**
	 * Create a device menu from available devices, sorted alpha with room
	 * names sorted alpha.
	 */
	function makeDeviceMenu( val, name, filter ) {
		val = val || "";
		var el = jQuery('<select class="devicemenu form-control form-control-sm"></select>');
		roomsByName.forEach( function( roomObj ) {
			var first = true; /* per-room first */
			for ( var j=0; j<roomObj.devices.length; j++ ) {
				var devid = roomObj.devices[j];
				if ( filter && !filter( api.getDeviceObject( devid ) || {} ) ) {
					continue;
				}
				if ( first ) {
					el.append( jQuery( '<option class="optheading" disabled/>' ).val("").text( "--" + roomObj.name + "--" ) );
					first = false;
				}
				var fn = getDeviceFriendlyName( devid );
				if ( !fn ) console.log( "makeDeviceMenu() friendly name for (" + typeof(devid) + ")" + String(devid) + "=" + String(fn));
				el.append( jQuery( '<option/>' ).val( devid ).text( fn ? fn : '#' + String(devid) + '?' ) );
			}
		});

		if ( false && jQuery( 'option[value="0"]', el).length == 0 ) {
			el.prepend( jQuery( '<option/>' ).val( "0" ).text( "Gateway/Controller" ) );
		}

		el.prepend( jQuery( '<option/>' ).val( "" ).text( "--choose device--" ) );

		if ( val !== "" ) {
			var opt = jQuery( 'option[value="' + val + '"]', el );
			if ( 0 === opt.length ) {
				el.append( jQuery( '<option/>' ).val( val ).text( "(missing) #" + val + " " + name ) );
			}
			el.val( val );
		} else {
			jQuery( 'option:first', el ).prop('selected', true);
		}
		return el;
	}

	/**
	 * Update save/revert buttons (separate, because we use in two diff tabs
	 */
	function updateSaveControls() {
		var errors = jQuery('.tberror');
		jQuery('button#saveconf').prop('disabled', ! ( configModified && errors.length === 0 ) );
		jQuery('button#revertconf').prop('disabled', !configModified);
	}

/** ***************************************************************************
 *
 * S T A T U S
 *
 ** **************************************************************************/

	function showGroupStatus( grp, container, cstate, parentGroup ) {
		var grpel = jQuery( '\
<div class="reactorgroup"> \
  <div class="grouptitle"><button class="btn condbtn"/><span id="titletext">??</span></div> \
  <div class="grpbody"> \
	<div class="grpcond"/> \
  </div> \
</div>' );

		var title = 'Group: ' + (grp.name || grp.id ) + ( grp.invert ? " (inverted)" : "" ) +
			( grp.disabled ? " (disabled)" : "" ) + " <" + grp.id + ">";
		jQuery( 'span#titletext', grpel ).text( title );
		jQuery( '.condbtn', grpel ).text( (grp.invert ? "NOT " : "") + (grp.operator || "and" ).toUpperCase() );

		/* Highlight groups that are "true" */
		if ( grp.disabled ) {
			grpel.addClass( 'groupdisabled' );
		} else {
			var gs = cstate[ grp.id ] || {};
			jQuery( 'span#titletext', grpel).append( ' - ' +
				( gs.evalstate ? 'TRUE' : 'false' ) +
				' since ' + shortLuaTime( gs.evalstamp || 0 ) );
			if ( gs.evalstate ) {
				grpel.addClass( "truestate" );
			}
		}
		container.append( grpel );

		grpel = jQuery( 'div.grpcond', grpel );
		for ( var i=0; i<(grp.conditions || []).length; i++ ) {
			var cond = grp.conditions[i];

			if ( "group" === ( cond.type || "group" ) ) {
				showGroupStatus( cond, grpel, cstate, grp );
			} else {
				var row = jQuery('<div class="cond" />').attr( 'id', cond.id );
				var currentValue = ( cstate[cond.id] || {} ).lastvalue;

				var condType = condTypeName[ cond.type ] !== undefined ? condTypeName[ cond.type ] : cond.type;
				var condDesc = makeConditionDescription( cond );
				var condOpts = cond.options || {};
				switch ( cond.type ) {
					case 'service':
					case 'grpstate':
						break;

					case 'weekday':
						if ( currentValue !== undefined && weekDayName[ currentValue ] !== undefined ) {
							currentValue = weekDayName[ currentValue ];
						}
						break;

					case 'housemode':
						if ( currentValue !== undefined && houseModeName[ currentValue ] !== undefined ) {
							currentValue = houseModeName[ currentValue ];
						}
						break;

					case 'sun':
					case 'trange':
						if ( currentValue !== undefined ) {
							currentValue = shortLuaTime( currentValue );
						}
						break;

					case 'interval':
						currentValue = shortLuaTime( currentValue );
						break;

					case 'ishome':
						var t = (currentValue || "").split( /,/ );
						if ( "at" === cond.operator || "notat" === cond.operator ) {
							/* Nada */
						} else {
							/* Replace IDs with names for display */
							if ( t.length > 0 && t[0] !== "" ) {
								for ( var k=0; k<t.length; ++k ) {
									t[k] = userIx[t[k]] ? userIx[t[k]].name : ( t[k] + '?' );
								}
								currentValue = t.join(', ');
							} else {
								currentValue = "";
							}
						}
						break;

					default:
						/* Nada */
				}

				/* Apply options to condition description */
				if ( undefined !== condOpts.after ) {
					condDesc += ' (' +
						( ( condOpts.aftertime || 0 ) > 0 ? 'within ' + condOpts.aftertime + ' secs ' : '' ) +
						'after ' + makeConditionDescription( getConditionIndex()[ condOpts.after] ) +
						')';
				}
				if ( ( condOpts.repeatcount || 0 ) > 1 ) {
					condDesc += " repeats " + condOpts.repeatcount +
						" times within " + ( condOpts.repeatwithin || 60 ) + " secs";
				} else if ( ( condOpts.duration || 0 ) > 0 ) {
					condDesc += " for " +
						( condOpts.duration_op === "lt" ? "less than " : "at least " ) +
						condOpts.duration + " secs";
				}
				if ( ( condOpts.holdtime || 0 ) > 0 ) {
					condDesc += "; delay reset for " + condOpts.holdtime + " secs";
				}
				if ( ( condOpts.latch || 0 ) != 0 ) {
					condDesc += "; latching";
				}

				row.append( jQuery( '<button class="btn condbtn" />' ).text( '=' ) );
				row.append( jQuery( '<div class="condtext" />' ).text( condType + ': ' + condDesc ) );

				/* Append current value and condition state */
				var el = jQuery( '<div class="currentvalue" />' );
				row.append( el );

				if ( cond.type !== "comment" && undefined !== currentValue ) {
					var cs = cstate[cond.id] || {};
					el.text( '(' + String(currentValue) + ') ' +
						( cs.laststate ? "true" : "false" ) +
						' as of ' + shortLuaTime( cs.statestamp ) +
						( cs.evalstate && cs.latched ? " (latched true)" : "" )
					);
					if ( condOptions[ cond.type || "group" ].repeat && ( condOpts.repeatcount || 0 ) > 1 ) {
						if ( cs.repeats !== undefined && cs.repeats.length > 1 ) {
							var dtime = cs.repeats[ cs.repeats.length - 1 ] - cs.repeats[0];
							el.append( " (last " + cs.repeats.length + " span " + dtime + " secs)" );
						}
					}
					if ( cs.evalstate ) {
						row.addClass( "truestate" );
					} else {
						row.removeClass("truestate");
					}
				}

				grpel.append( row );
			}
		}
	}

	/**
	 * Update status display.
	 */
	function updateStatus( pdev ) {
		var el;
		var stel = jQuery('div#reactorstatus');
		if ( stel.length === 0 || !inStatusPanel ) {
			/* If not displayed, do nothing. */
			return;
		}

		/* Get configuration data and current state */
		var cdata = getConfiguration( pdev, true );
		if ( undefined === cdata ) {
			stel.empty().text("An error occurred while attempting to fetch the configuration data. Luup may be reloading. Try again in a few moments.");
			console.log("cdata unavailable");
			return;
		}
		var s = api.getDeviceState( pdev, serviceId, "cstate" ) || "";
		var cstate = {};
		if ( ! isEmpty( s ) ) {
			try {
				cstate = JSON.parse( s );
			} catch (e) {
				console.log("cstate cannot be parsed: " + String(e));
			}
		} else {
			console.log("cstate unavailable");
		}

		/* If starting from scratch (first call), purge unused state */
		if ( 0 === stel.children( 'div' ).length ) {
			clearUnusedStateVariables( pdev, cdata );
		}

		stel.empty();

		var vix = [];
		for ( var vn in ( cdata.variables || {} ) ) {
			if ( cdata.variables.hasOwnProperty( vn ) ) {
				var v = cdata.variables[vn];
				vix.push( v );
			}
		}
		if ( vix.length > 0 ) {
			vix.sort( function( a, b ) {
				var i1 = a.index || -1;
				var i2 = b.index || -1;
				if ( i1 === i2 ) {
					i1 = (a.name || "").toLowerCase();
					i2 = (b.name || "").toLowerCase();
					if ( i1 === i2 ) return 0;
					/* fall through */
				}
				return ( i1 < i2 ) ? -1 : 1;
			});
			var grpel = jQuery( '<div class="reactorgroup" id="variables"/>' );
			grpel.append( '<div class="grouptitle"><span id="titletext">Expressions</span></div>' );
			var body = jQuery( '<div class="groupbody" />' );
			grpel.append( body );
			for ( var ix=0; ix<vix.length; ix++ ) {
				var vd = vix[ix];
				var vs = ( cstate.vars || {} )[vd.name] || {};
				el = jQuery( '<div class="row var" />' ).attr( 'id', vd.name );
				var vv = ((cstate.vars || {})[vd.name] || {}).lastvalue;
				if ( null === vv ) {
					vv = "(null)";
				} else {
					try {
						vv = JSON.stringify(vv);
					} catch( e ) {
						vv = String( vv );
					}
				}
				var ve = vs.err || "";
				el.append( jQuery('<div class="col-sm-6 col-md-2" />').text( vd.name ) );
				el.append( jQuery('<div class="col-sm-12 col-md-7 tb-sm" />').text( vd.expression ) );
				el.append( jQuery('<div class="col-sm-6 col-md-3 tb-hardwrap" />').text( "" !== ve ? ve : vv ) );
				if ( "" !== ve ) {
					el.addClass( 'tb-exprerr' );
				} else if ( vs.changed ) {
					el.addClass( 'tb-valchanged' );
				}
				body.append( el );
			}
			stel.append( grpel );
		}

		showGroupStatus( cdata.conditions.root, stel, cstate );
	}

	function onUIDeviceStatusChanged( args ) {
		if ( !inStatusPanel ) {
			return;
		}
		var pdev = api.getCpanelDeviceId();
		var doUpdate = false;
		if ( args.id == pdev ) {
			for ( var k=0; k<(args.states || []).length; ++k ) {
				if ( args.states[k].variable.match( /^(cdata|cstate|Tripped|Armed)$/ ) ||
						args.states[k].service == "urn:toggledbits-com:serviceId:ReactorValues" ) {
					doUpdate = true;
					break;
					// console.log( args.states[k].service + '/' + args.states[k].variable + " updated!");
				}
			}
			if ( doUpdate ) {
				try {
					updateStatus( pdev );
				} catch (e) {
					console.log( e );
					console.log( e.stack );
				}
			}
		}
	}

	function doStatusPanel()
	{
		console.log("doStatusPanel()");
		/* Make sure changes are saved. */
		if ( configModified && confirm( msgUnsavedChanges ) ) {
			handleSaveClick( undefined );
		}

		if ( ! initModule() ) {
			return;
		}

		/* Our styles. */
		var html = "<style>";
		html += 'div#reactorstatus div.reactorgroup { position: relative; border-radius: 4px; border: none; margin: 8px 0; }';
		html += 'div#reactorstatus div#variables.reactorgroup { border: 1px solid #039 }';
		html += 'div#reactorstatus div.reactorgroup.groupdisabled * { background-color: #ccc !important; color: #000 !important }';
		html += 'div#reactorstatus div.grouptitle { background-color: #039; min-height: 32px; line-height: 2em; border: 1px solid #000; border-radius: inherit; }';
		html += 'div#reactorstatus div.grouptitle span#titletext { color: #fff; margin-left: 1em; }';
		html += 'div#reactorstatus div.grouptitle button.condbtn { background-color: #bce8f1; width: 5em; border: none; padding: 6px 6px; }';
		html += 'div#reactorstatus div.grpbody { position: relative; padding: 0; background-color: #fff; }';
		html += 'div#reactorstatus div.grpcond { list-style: none; padding: 0 0 0 44px; margin: 0; }';
		html += 'div#reactorstatus .cond { position: relative; min-height: 2em; margin: 8px 0; padding: 0; border-radius: 4px; border: 1px solid #0c6099; background: #fff; }';
		html += 'div#reactorstatus .cond.truestate { color: #00aa00; font-weight: bold; }';
		html += 'div#reactorstatus .cond.truestate button.condbtn { background-color: #0b0; color: #fff; }';
		html += 'div#reactorstatus div.reactorgroup.truestate > div.grouptitle > button.condbtn { background-color: #0b0; color: #fff; }';
		html += 'div#reactorstatus div.condtext, div.currentvalue { display: inline-block; margin-left: 1em; }';
		html += 'div#reactorstatus div#variables .tb-valchanged { color: #006040; font-weight: bold; }';
		html += 'div#reactorstatus div#variables .tb-exprerr { color: red; }';
		html += 'div#reactorstatus div#variables .tb-hardwrap { overflow-wrap: break-word; }';

		html += '.grpcond > *::before, .grpcond > *::after { content: "";  position: absolute; left: -12px; width: 12px; border-style: solid; border-width: 0px 0px 3px 3px; }';
		html += '.grpcond > *:first-child::before { top: -8px; height: 24px; border-color: #333; display: block; }';
		html += '.grpcond > *::before { display: none; }';
		html += '.grpcond > *::after { top: 16px; height: calc(100% + 12px); border-color: #333; }';
		html += '.grpcond > *:last-child::after { display: none; }';

		html += 'div#reactorstatus .var { min-height: 2em; color: #003399; padding: 2px 4px; }';
		html += 'div#reactorstatus .tb-sm { font-family: Courier,Courier New,monospace; font-size: 0.9em; }';
		html += "</style>";
		jQuery("head").append( html );

		api.setCpanelContent( '<div id="reactorstatus" class="reactortab"></div>' );
		inStatusPanel = true; /* Tell the event handler it's OK */

		try {
			updateStatus( api.getCpanelDeviceId() );
		} catch( e ) {
			console.log( e );
			console.log( e.stack );
		}

		api.registerEventHandler('on_ui_deviceStatusChanged', ReactorSensor, 'onUIDeviceStatusChanged');
	}

/** ***************************************************************************
 *
 * C O N D I T I O N S
 *
 ** **************************************************************************/
	/**
	 * The condition builder is encapsulated into its own module for "private"
	 * implementation. It shares some global functions with other tab code,
	 * but I'll clean this up as I go along and make everything more modular.
	 */
	var CondBuilder = (function( api, $ ) {

		/**
		 * Renumber group conditions.
		 */
		function reindexConditions( grp ) {
			var $el = jQuery( 'div#' + idSelector( grp.id ) + '.cond-group-container' ).children( 'div.cond-group-body' ).children( 'div.cond-list' );
			var ixCond = getConditionIndex();
			var ix = 0;
			grp.conditions.splice( 0, grp.conditions.length ); /* empty in place */
			$el.children().each( function( n, row ) {
				var id = jQuery( row ).attr( 'id' );
				var obj = ixCond[ id ];
				if ( obj ) {
					// console.log("reindexConditions(" + grp.id + ") " + id + " is now " + ix);
					grp.conditions[ix] = obj;
					obj.__index = ix++;
					obj.__depth = grp.__depth + 1;
				} else {
					/* Not found. Remove from UI */
					jQuery( row ).remove();
				}
			});
		}

		/**
		 * Remove all properies on condition except those in the exclusion list.
		 * The id and type properties are always preserved.
		 */
		function removeConditionProperties( cond, excl ) {
			var elist = (excl || "").split(/,/);
			var emap = { id: true, type: true, options: true }; /* never remove these */
			for ( var ix=0; ix<elist.length; ++ix ) {
				emap[elist[ix]] = true;
			}
			for ( var prop in cond ) {
				if ( cond.hasOwnProperty( prop ) && emap[prop] === undefined &&
						!prop.match( /^__/ ) ) {
					delete cond[prop];
				}
			}
		}

		/**
		 * Make a service/variable menu of all state defined for the device. Be
		 * brief, using only the variable name in the menu, unless that name is
		 * used by multiple services, in which case the last component of the
		 * serviceId is added parenthetically to draw the distinction.
		 */
		function makeVariableMenu( device, service, variable ) {
			var el = jQuery('<select class="varmenu form-control form-control-sm"></select>');
			var myid = api.getCpanelDeviceId();
			var devobj = api.getDeviceObject( device );
			if ( devobj ) {
				var mm = {}, ms = [];
				for ( var k=0; k<( devobj.states || []).length; ++k ) {
					var st = devobj.states[k];
					if ( undefined === st.variable || undefined === st.service ) continue;
					/* For self-reference, only allow variables created from configured expressions */
					if ( device == myid && ! st.service.match( /^urn:toggledbits-com:serviceId:Reactor(Values|Group)$/ ) ) continue;
					var vnm = st.variable.toLowerCase();
					if ( undefined === mm[vnm] ) {
						/* Just use variable name as menu text, unless multiple with same name (collision) */
						mm[vnm] = ms.length;
						ms.push( { text: st.variable, service: st.service,
							variable: st.variable } );
					} else {
						/* Collision. Modify existing element to include service name. */
						var n = mm[vnm];
						ms[n].text = ms[n].variable + ' (' + ms[n].service.replace(/^([^:]+:)+/, "") + ')';
						/* Append new entry (text includes service name) */
						ms.push( { text: st.variable + ' (' +
							st.service.replace(/^([^:]+:)+/, "") + ')',
							service: st.service,
							variable: st.variable
						} );
					}
				}
				var r = ms.sort( function( a, b ) {
					if ( a.text.toLowerCase() === b.text.toLowerCase() ) return 0;
					return a.text.toLowerCase() < b.text.toLowerCase() ? -1 : 1;
				});
				r.forEach( function( sv ) {
					el.append( '<option value="' + sv.service + '/' + sv.variable + '">' + sv.text + '</option>' );
				});
				if ( 0 === r.length ) {
					el.append( '<option value="" disabled>(no eligible variables)</option>' );
				}
			}

			if ( ! ( isEmpty( service ) || isEmpty( variable ) ) ) {
				var opt = jQuery( 'option[value="' + service + '/' + variable + '"]', el );
				if ( opt.length === 0 ) {
					el.append( '<option value="' + service + '/' + variable + '" selected>' + service + '/' + variable + ' *</option>' );
				} else {
					el.val( service + '/' + variable );
				}
			}
			return el;
		}

		function makeServiceOpMenu( cond ) {
			var el = jQuery('<select class="opmenu form-control form-control-sm"></select>');
			for ( var ix=0; ix<serviceOps.length; ix++ ) {
				el.append( jQuery('<option/>').val(serviceOps[ix].op).text(serviceOps[ix].desc || serviceOps[ix].op) );
			}

			if ( undefined !== cond ) {
				if ( cond == '><' ) { cond = '<>'; configModified = true; }
				el.val( cond );
			}
			return el;
		}

		function makeDateTimeOpMenu( cond ) {
			var el = jQuery('<select class="opmenu form-control form-control-sm"></select>');
			el.append( '<option value="bet">between</option>' );
			el.append( '<option value="nob">not between</option>' );

			if ( undefined !== cond ) {
				el.val( cond );
			}
			return el;
		}

		/* Make a menu of groups in a ReactorSensor */
		function makeRSGroupMenu( cond ) {
			var mm = jQuery( '<select id="grpmenu" class="form-control form-control-sm tberror" />' );
			try {
				var dc;
				var myid = api.getCpanelDeviceId();
				if ( cond.device == myid ) {
					/* Our own groups */
					dc = getConfiguration( myid );
				} else {
					/* Get config of another device */
					dc = api.getDeviceState( cond.device, "urn:toggledbits-com:serviceId:ReactorSensor", "cdata" );
					dc = JSON.parse( dc );
				}
				if ( dc ) {
					var appendgrp = function ( grp, sel, pg ) {
						/* Don't add ancestors in same RS */
						if ( ! ( cond.device == myid && isAncestor( grp.id, cond.id, myid ) ) ) {
							sel.append(
								jQuery( '<option/>' ).val( grp.id )
									.text( "root"===grp.id ? "Tripped/Untripped (root)" : ( grp.name || grp.id ) )
							);
						}
						/* Don't scan siblings or anything below. */
						if ( cond.device == myid && grp.id == pg.id ) return;
						if ( grp.id == pg.id ) return;
						for ( var ix=0; ix<(grp.conditions || []).length; ix++ ) {
							if ( "group" === ( grp.conditions[ix].type || "group" ) ) {
								appendgrp( grp.conditions[ix], sel, pg );
							}
						}
					};
					/* Get the parent group of this condition */
					var pgrp = ( getConditionIndex( myid )[cond.id] || {}).__parent || {};
					appendgrp( dc.conditions.root, mm, pgrp );
				}
			} catch( e ) {
				console.log( "makeRSGroupMenu: " + String(e) );
			}
			/* Default-select the current value, or root if none. */
			if ( !isEmpty( cond.groupid ) ) {
				var gid = cond.groupid || "?";
				var el = jQuery( 'option[value="' + gid + '"]', mm );
				if ( el.length == 0 ) {
					/* Current value not in menu, may refer to deleted group! */
					el = jQuery( '<option/>' ).val( gid ).text( gid + " (missing?)" );
					mm.append( el );
				} else {
					mm.removeClass( 'tberror' );
				}
				mm.val( gid );
				if ( cond.groupname !== el.text() ) {
					cond.groupname = el.text();
					configModified = true;
				}
			} else {
				mm.val( 'root' );
			}
			return mm;
		}

		 /**
		 * Update controls for current conditions.
		 */
		function updateControls() {
			/* Disable all "Add Condition" buttons if any condition type menu
			   has no selection. */
			var nset = jQuery('select#condtype option:selected[value=""]').length > 0;

			/* ... or if any group has no conditions */
			nset = nset || jQuery( '.cond-list:empty' ).length > 0;

			/* Disable "Add" buttons while the condition is true. */
			jQuery('i#addcond').prop( 'disabled', nset );
			jQuery('i#addgroup').prop( 'disabled', nset );

			updateSaveControls();
		}

		/**
		 * Update row structure from current display data.
		 */
		function updateConditionRow( $row, target ) {
			var condId = $row.attr("id");
			var cond = getConditionIndex()[ condId ];
			var typ = jQuery("select#condtype", $row).val() || "";
			cond.type = typ;
			jQuery('.tberror', $row).removeClass('tberror');
			$row.removeClass('tberror');
			var val, res;
			switch (typ) {
				case "":
					jQuery( 'select#condtype', $row ).addClass( 'tberror' );
					break;

				case 'group':
					removeConditionProperties( cond, 'conditions,operator,invert,disabled' );
					if ( ( cond.conditions || [] ).length == 0 ) {
						$row.addClass( 'tberror' );
					}
					break;

				case 'comment':
					removeConditionProperties( cond, "comment" );
					cond.comment = jQuery("div.params input", $row).val();
					break;

				case 'service':
					removeConditionProperties( cond, "device,devicename,service,variable,operator,value,nocase,options" );
					cond.device = parseInt( jQuery("div.params select.devicemenu", $row).val() );
					cond.service = jQuery("div.params select.varmenu", $row).val() || "";
					cond.variable = cond.service.replace( /^[^\/]+\//, "" );
					cond.service = cond.service.replace( /\/.*$/, "" );
					cond.operator = jQuery("div.params select.opmenu", $row).val() || "=";
					if ( cond.operator.match( noCaseOptPattern ) ) {
						/* Case-insensitive (nocase==1) is the default */
						val = ( jQuery( 'input#nocase', $row ).prop( 'checked' ) || false ) ? 1 : 0;
						if ( val !== cond.nocase ) {
							cond.nocase = ( 0 === val ) ? 0 : undefined;
							configModified = true;
						}
					} else if ( undefined !== cond.nocase ) {
						delete cond.nocase;
						configModified = true;
					}
					var op = serviceOpsIndex[cond.operator || ""];
					// use op.args???
					if ( "change" == cond.operator ) {
						// Join simple two value list, but don't save "," on its own.
						cond.value = jQuery( 'input#val1', $row ).val() || "";
						val = jQuery( 'input#val2', $row ).val();
						if ( ! isEmpty( val ) ) {
							cond.value += "," + val;
						}
					} else {
						cond.value = jQuery("input#value", $row).val() || "";
					}
					/* For numeric op, check that value is parseable as a number (unless var ref) */
					if ( op && op.numeric && ! cond.value.match( varRefPattern ) ) {
						val = parseFloat( cond.value );
						if ( isNaN( val ) ) {
							jQuery( 'input#value', $row ).addClass( 'tberror' );
						}
					}
					break;

				case 'grpstate':
					removeConditionProperties( cond, "device,devicename,groupid,groupname,operator,options" );
					cond.device = parseInt( jQuery( 'div.params select.devicemenu', $row ).val(), $row );
					cond.groupid = jQuery( 'div.params select#grpmenu', $row ).val() || "root";
					cond.groupname = jQuery( 'div.params select#grpmenu option:selected', $row ).text();
					cond.operator = jQuery( 'div.params select.opmenu', $row ).val() || "istrue";
					break;

				case 'weekday':
					removeConditionProperties( cond, "operator,value,options" );
					cond.operator = jQuery("div.params select.wdcond", $row).val() || "";
					res = [];
					jQuery("input#opts:checked", $row).each( function( ix, control ) {
						res.push( control.value /* DOM element */ );
					});
					cond.value = res.join( ',' );
					break;

				case 'housemode':
					removeConditionProperties( cond, "operator,value,options" );
					cond.operator = jQuery("div.params select.opmenu", $row).val() || "is";
					if ( "change" === cond.operator ) {
						// Join simple two value list, but don't save "," on its own.
						cond.value = jQuery( 'select#frommode', $row ).val() || "";
						val = jQuery( 'select#tomode', $row ).val();
						if ( ! isEmpty( val ) ) {
							cond.value += "," + val;
						}
					} else {
						res = [];
						jQuery("input#opts:checked", $row).each( function( ix, control ) {
							res.push( control.value /* DOM element */ );
						});
						cond.value = res.join( ',' );
					}
					break;

				case 'trange':
					cond.operator = jQuery("div.params select.opmenu", $row).val() || "bet";
					var between = "bet" === cond.operator || "nob" == cond.operator;
					if ( target !== undefined && target.hasClass('year') ) {
						var pdiv = target.closest('div');
						var newval = target.val().trim();
						/* Vera's a 32-bit system, so date range is bound to MAXINT32 (2038-Jan-19 03:14:07 aka Y2K38) */
						if ( newval != "" && ( (!newval.match( /^[0-9]+$/ )) || newval < 1970 || newval > 2037 ) ) {
							target.addClass( 'tberror' );
						} else {
							var losOtros;
							if ( pdiv.hasClass('start') ) {
								losOtros = jQuery('fieldset#end input.year', $row);
							} else {
								losOtros = jQuery('fieldset#start input.year', $row);
							}
							if ( newval === "" && losOtros.val() !== "" ) {
								losOtros.val("");
							} else if ( newval !== "" && losOtros.val() === "" ) {
								losOtros.val(newval);
							}
						}
					}
					var mon = jQuery("fieldset#start select.monthmenu", $row).val() || "";
					if ( isEmpty( mon ) ) {
						/* No/any month. Disable years. */
						jQuery( '.datespec', $row ).val( "" ).prop( 'disabled', true );
						/* Ending month must also be blank */
						jQuery( 'fieldset#end select.monthmenu', $row ).val( "" );
					} else {
						/* Month specified, year becomes optional, but either both
						   years must be specified or neither for between/not. */
						jQuery( '.datespec', $row ).prop( 'disabled', false );
						jQuery( 'fieldset#start select.daymenu:has(option[value=""]:selected)', $row ).addClass( 'tberror' );
						if ( between ) {
							jQuery( 'fieldset#end select.daymenu:has(option[value=""]:selected)', $row ).addClass( 'tberror' );
							var y1 = jQuery( 'fieldset#start input.year', $row ).val() || "";
							var y2 = jQuery( 'fieldset#end input.year', $row ).val() || "";
							if ( isEmpty( y1 ) !== isEmpty( y2 ) ) {
								jQuery( '.datespec', $row ).addClass( 'tberror' );
							}
							var m2 = jQuery( 'fieldset#end select.monthmenu', $row ).val() || "";
							if ( isEmpty( m2 ) ) {
								/* Ending month may not be blank--flag both start/end */
								jQuery( 'select.monthmenu', $row ).addClass( 'tberror' );
							}
						}
					}
					var dom = jQuery( 'fieldset#start select.daymenu', $row ).val() || "";
					if ( isEmpty( dom ) ) {
						/* Start day is blank. So must be end day */
						jQuery( 'fieldset#end select.daymenu', $row ).val( "" );
					} else if ( between ) {
						/* Between with start day, end day must also be specified. */
						jQuery( 'fieldset#end select.daymenu:has(option[value=""]:selected)', $row ).addClass( 'tberror' );
					}

					/* Fetch and load */
					res = [];
					res.push( isEmpty( mon ) ? "" : jQuery("fieldset#start input.year", $row).val() || "" );
					res.push( mon );
					res.push( jQuery("fieldset#start select.daymenu", $row).val() || "" );
					res.push( jQuery("fieldset#start select.hourmenu", $row).val() || "0" );
					res.push( jQuery("fieldset#start select.minmenu", $row).val() || "0" );
					if ( ! between ) {
						Array.prototype.push.apply( res, ["","","","",""] );
						jQuery('fieldset#end', $row).hide();
					} else {
						jQuery('fieldset#end', $row).show();
						res.push( isEmpty( mon ) ? "" : jQuery("fieldset#end input.year", $row).val() || "" );
						res.push( isEmpty( mon ) ? "" : jQuery("fieldset#end select.monthmenu", $row).val() || "" );
						res.push( jQuery("fieldset#end select.daymenu", $row).val() || "" );
						res.push( jQuery("fieldset#end select.hourmenu", $row).val() || "0" );
						res.push( jQuery("fieldset#end select.minmenu", $row).val() || "0" );
					}
					cond.value = res.join(',');
					break;

				case 'sun':
					removeConditionProperties( cond, "operator,value,options" );
					cond.operator = jQuery('div.params select.opmenu', $row).val() || "after";
					res = [];
					var whence = jQuery('div.params select#sunstart', $row).val() || "sunrise";
					var offset = getInteger( jQuery('div.params input#startoffset', $row).val() || "0" );
					if ( isNaN( offset ) ) {
						/* Validation error, flag and treat as 0 */
						offset = 0;
						jQuery('div.params input#startoffset', $row).addClass('tberror');
					}
					res.push( whence + ( offset < 0 ? '' : '+' ) + String(offset) );
					if ( cond.operator == "bet" || cond.operator == "nob" ) {
						jQuery( 'fieldset#end', $row ).show();
						whence = jQuery('select#sunend', $row).val() || "sunset";
						offset = getInteger( jQuery('input#endoffset', $row).val() || "0" );
						if ( isNaN( offset ) ) {
							offset = 0;
							jQuery('div.params input#endoffset', $row).addClass('tberror');
						}
						res.push( whence + ( offset < 0 ? '' : '+' ) + String(offset) );
					} else {
						jQuery( 'fieldset#end', $row ).hide();
						res.push("");
					}
					cond.value = res.join(',');
					break;

				case 'interval':
					removeConditionProperties( cond, "days,hours,mins,basetime,options" );
					var nmin = 0;
					var v = jQuery('div.params #days', $row).val() || "0";
					if ( v.match( varRefPattern ) ) {
						cond.days = v;
						nmin = 1440;
					} else {
						v = getOptionalInteger( v, 0 );
						if ( isNaN(v) || v < 0 ) {
							jQuery( 'div.params #days', $row ).addClass( 'tberror' );
						} else {
							cond.days = v;
							nmin = nmin + 1440 * v;
						}
					}
					v = jQuery('div.params #hours', $row).val() || "0";
					if ( v.match( varRefPattern ) ) {
						cond.hours = v;
						nmin = 60;
					} else {
						v = getOptionalInteger( v, 0 );
						if ( isNaN(v) || v < 0 ) {
							jQuery( 'div.params #hours', $row ).addClass( 'tberror' );
						} else {
							cond.hours = v;
							nmin = nmin + 60 * v;
						}
					}
					v = jQuery('div.params #mins', $row).val() || "0";
					if ( v.match( varRefPattern ) ) {
						cond.mins = v;
						nmin = 1;
					} else {
						v = getOptionalInteger( v, 0 );
						if ( isNaN(v) || v < 0 ) {
							jQuery( 'div.params #mins', $row ).addClass( 'tberror' );
						} else {
							cond.mins = v;
							nmin = nmin + v;
						}
					}
					if ( nmin <= 0 ) {
						jQuery( 'div.params select', $row ).addClass( 'tberror' );
					}
					var rh = jQuery( 'div.params select#relhour' ).val() || "00";
					var rm = jQuery( 'div.params select#relmin' ).val() || "00";
					if ( rh == "00" && rm == "00" ) {
						delete cond.basetime;
					} else {
						cond.basetime = rh + "," + rm;
					}
					break;

				case 'ishome':
					removeConditionProperties( cond, "operator,value,options" );
					cond.operator = jQuery("div.params select.geofencecond", $row).val() || "is";
					res = [];
					if ( "at" === cond.operator || "notat" === cond.operator ) {
						res[0] = jQuery( 'select#userid', $row ).val() || "";
						res[1] = jQuery( 'select#location', $row ).val() || "";
						if ( isEmpty( res[0] ) ) {
							jQuery( 'select#userid', $row ).addClass( 'tberror' );
						}
						if ( isEmpty( res[1] ) ) {
							jQuery( 'select#location', $row ).addClass( 'tberror' );
						}
					} else {
						jQuery("input#opts:checked", $row).each( function( ix, control ) {
							res.push( control.value /* DOM element */ );
						});
					}
					cond.value = res.join( ',' );
					break;

				case 'reload':
					/* No parameters */
					removeConditionProperties( cond, "options" );
					break;

				default:
					break;
			}

			/* If condition options are present, check them, too. */
			if ( jQuery( 'div.condopts', $row ).length > 0 ) {

				cond.options = cond.options || {};

				/* Predecessor condition (sequencing) */
				var $pred = jQuery( 'select#pred', $row );
				if ( isEmpty( $pred.val() ) ) {
					if ( undefined !== cond.options.after ) {
						delete cond.options.after;
						delete cond.options.aftertime;
						configModified = true;
					}
				} else {
					var pt = parseInt( jQuery('input#predtime', $row).val() );
					if ( isNaN( pt ) || pt < 0 ) {
						pt = 0;
						jQuery('input#predtime', $row).val(pt);
					}
					if ( cond.options.after !== $pred.val() || cond.options.aftertime !== pt ) {
						cond.options.after = $pred.val();
						cond.options.aftertime = pt;
						configModified = true;
					}
				}

				/* Repeats */
				var $rc = jQuery('input#rcount', $row);
				if ( isEmpty( $rc.val() ) || $rc.prop('disabled') ) {
					jQuery('input#duration', $row).prop('disabled', false);
					jQuery('select#durop', $row).prop('disabled', false);
					jQuery('input#rspan', $row).val("").prop('disabled', true);
					if ( undefined !== cond.options.repeatcount ) {
						delete cond.options.repeatcount;
						delete cond.options.repeatwithin;
						configModified = true;
					}
				} else {
					val = getInteger( $rc.val() );
					if ( isNaN( val ) || val < 2 ) {
						$rc.addClass( 'tberror' );
					} else if ( val > 1 ) {
						$rc.removeClass( 'tberror' );
						if ( val != cond.options.repeatcount ) {
							cond.options.repeatcount = val;
							delete cond.options.duration;
							delete cond.options.duration_op;
							configModified = true;
						}
						jQuery('input#duration', $row).val("").prop('disabled', true);
						jQuery('select#durop', $row).val("ge").prop('disabled', true);
						jQuery('input#rspan', $row).prop('disabled', false);
						if ( jQuery('input#rspan', $row).val() === "" ) {
							jQuery('input#rspan', $row).val( "60" );
							cond.options.repeatwithin = 60;
							configModified = true;
						}
					}
				}
				var $rs = jQuery('input#rspan', $row);
				if ( ! $rs.prop('disabled') ) {
					var rspan = getInteger( $rs.val() );
					if ( isNaN( rspan ) || rspan < 1 ) {
						$rs.addClass( 'tberror' );
					} else {
						$rs.removeClass( 'tberror' );
						if ( rspan !== ( cond.options.repeatwithin || 0 ) ) {
							cond.options.repeatwithin = rspan;
							configModified = true;
						}
					}
				}

				/* Duration */
				var $dd = jQuery('input#duration', $row);
				if ( isEmpty( $dd.val() ) || $dd.prop('disabled') ) {
					jQuery('input#rcount', $row).prop('disabled', false);
					// jQuery('input#rspan', $row).prop('disabled', false);
					if ( undefined !== cond.options.duration ) {
						delete cond.options.duration;
						delete cond.options.duration_op;
						configModified = true;
					}
				} else {
					var dur = getInteger( $dd.val() );
					if ( isNaN( dur ) || dur < 0 ) {
						$dd.addClass('tberror');
					} else {
						$dd.removeClass('tberror');
						jQuery('input#rcount', $row).val("").prop('disabled', true);
						// jQuery('input#rspan', $row).val("").prop('disabled', true);
						delete cond.options.repeatwithin;
						delete cond.options.repeatcount;
						if ( ( cond.options.duration || 0 ) !== dur ) {
							/* Changed */
							if ( dur === 0 ) {
								delete cond.options.duration;
								delete cond.options.duration_op;
								jQuery('input#rcount', $row).prop('disabled', false);
								// jQuery('input#rspan', $row).prop('disabled', false);
							} else {
								cond.options.duration = dur;
								cond.options.duration_op = jQuery('select#durop', $row).val() || "ge";
							}
							configModified = true;
						}
					}
				}

				/* Hold time (delay reset) */
				$dd = jQuery( 'input#holdtime', $row );
				if ( isEmpty( $dd.val() ) || $dd.prop( 'disabled' ) ) {
					if ( undefined !== (cond.options || {}).holdtime ) {
						delete cond.options.holdtime;
						configModified = true;
					}
				} else {
					var holdtime = getInteger( $dd.val() );
					if ( isNaN( holdtime ) ) {
						$dd.addClass( 'tberror' );
					} else if ( cond.options.holdtime !== holdtime ) {
						if ( holdtime > 0 ) {
							cond.options.holdtime = holdtime;
						} else if ( 0 === holdtime ) {
							$dd.val("");
							delete cond.options.holdtime;
						} else {
							/* Negative */
							$dd.addClass( 'tberror' );
						}
						configModified = true;
					}
				}

				/* Latching */
				var latchval = jQuery('input#latchcond', $row).prop('checked') ? 1 : 0;
				if ( latchval != ( cond.options.latch || 0 ) ) {
					/* Changed. Don't store false, just remove key */
					if ( 0 !== latchval ) {
						cond.options.latch = latchval;
						if ( "and" !== ( cond.__parent.operator || "and" ) ) {
							jQuery('input#latchcond', $row).addClass( 'tberror' );
						} else {
							configModified = true;
						}
					} else {
						delete cond.options.latch;
						configModified = true;
					}
				}

				/* Remove key if no subkeys */
				if ( ! hasAnyProperty( cond.options ) ) {
					delete cond.options;
				}
			}

			/* Options open or not, make sure options expander is highlighted */
			if ( hasAnyProperty( cond.options ) ) {
				jQuery( 'i#condmore', $row ).addClass( 'attn' );
			} else {
				jQuery( 'i#condmore', $row ).removeClass( 'attn' );
			}

			$row.has('.tberror').addClass('tberror');

			updateControls();
		}

		/**
		 * Handler for row change (generic change to some value we don't otherwise
		 * need additional processing to respond to)
		 */
		function handleConditionRowChange( ev ) {
			var el = jQuery( ev.currentTarget );
			var row = el.closest('div.cond-container');

			console.log('handleConditionRowChange ' + String(row.attr('id')));

			row.addClass( 'tbmodified' );
			configModified = true;
			updateConditionRow( row, el );
		}

		/**
		 * Update current value display for service condition
		 */
		function updateCurrentServiceValue( row ) {
			var device = parseInt( jQuery("select.devicemenu", row).val() );
			var service = jQuery("select.varmenu", row).val() || "";
			var variable = service.replace( /^[^\/]+\//, "" );
			service = service.replace( /\/.*$/, "" );
			var blk = jQuery( 'div#currval', row );
			if ( ! ( isNaN(device) || isEmpty( service ) || isEmpty( variable ) ) ) {
				var val = api.getDeviceState( device, service, variable );
				if ( undefined === val || false === val ) {
					blk.text( 'Current value: (not set)' ).attr( 'title', "This variable is not present in the device state." );
				} else {
					var abbrev = val.length > 64 ? val.substring(0,61) + '...' : val;
					blk.text( 'Current value: ' + abbrev ).attr( 'title', val.length==0 ? "The string is blank/empty." : val );
				}
			} else {
				blk.empty().attr( 'title', "" );
			}
		}

		/**
		 * Handler for variable change. Change the displayed current value.
		 */
		function handleConditionVarChange( ev ) {
			var $el = jQuery( ev.currentTarget );
			var $row = $el.closest('div.cond-container');

			updateCurrentServiceValue( $row );

			/* Same closing as handleConditionRowChange() */
			configModified = true;
			updateConditionRow( $row, $el );
		}

		/* Set up fields for condition based on current operator */
		function setUpConditionOpFields( $row, cond ) {
			var val = cond.operator || "";
			var op = serviceOpsIndex[val];
			var vv = (cond.value || "").split(/,/);

			if ( "housemode" === cond.type ) {
				if ( val == "change" ) {
					jQuery( 'fieldset#housemodechecks', $row ).hide();
					jQuery( 'fieldset#housemodeselects', $row ).show();
					menuSelectDefaultInsert( jQuery( 'select#frommode', $row ), vv.length > 0 ? vv[0] : "" );
					menuSelectDefaultInsert( jQuery( 'select#tomode', $row   ), vv.length > 1 ? vv[1] : "" );
				} else {
					jQuery( 'fieldset#housemodechecks', $row ).show();
					jQuery( 'fieldset#housemodeselects', $row ).hide();
					vv.forEach( function( val ) {
						jQuery('input#opts[value="' + val + '"]', $row).prop('checked', true);
					});
				}
			} else if ( "service" === cond.type ) {
				var $inp = jQuery( 'input#value', $row );
				if ( val == "change" ) {
					if ( $inp.length > 0 ) {
						// Change single input field to double fields.
						$inp.show();
						$inp.attr( 'id', 'val1' ).attr( 'placeholder', 'blank=any value' );
						var $in2 = $inp.clone().attr('id', 'val2')
							.attr( 'placeholder', 'blank=any value' )
							.off( 'change.reactor' ).on( 'change.reactor', handleConditionRowChange );
						$in2.insertAfter( $inp );
						jQuery( '<label for="val1" class="tbsecondaryinput"> from </label>' ).insertBefore( $inp );
						jQuery( '<label for="val2" class="tbsecondaryinput"> to </label>' ).insertBefore( $in2 );
					}
					/* Restore values */
					$inp.val( vv.length > 0 ? String(vv[0]) : "" );
					jQuery( 'input#val2', $row ).val( vv.length > 1 ? String(vv[1]) : "" );
				} else {
					if ( $inp.length == 0 ) {
						/* Convert double fields back to single */
						$inp = jQuery( 'input#val1', $row ).attr( 'id', 'value' ).attr( 'placeholder', '' );
						jQuery( 'input#val2,label.tbsecondaryinput', $row ).remove();
					}
					$inp.val( vv.length > 0 ? String(vv[0]) : "" );
					if ( op && 0 === op.args ) {
						$inp.hide();
					} else {
						$inp.show();
					}
				}
				var $opt = jQuery( 'fieldset#nocaseopt', $row );
				if ( val.match( noCaseOptPattern ) ) {
					$opt.show();
					jQuery( 'input#nocase', $opt ).prop( 'checked', coalesce( cond.nocase, 1 ) !== 0 );
				} else {
					$opt.hide();
				}
			} else if ( "grpstate" == cond.type ) {
				/* nada */
			} else {
				console.log( "Invalid row type in handleConditionOperatorChange(): " + String( cond.type ) );
				return;
			}
		}

		/**
		 * Handler for operator change
		 */
		function handleConditionOperatorChange( ev ) {
			var $el = jQuery( ev.currentTarget );
			var val = $el.val();
			var $row = $el.closest('div.cond-container');
			var cond = getConditionIndex()[ $row.attr( 'id' ) ];

			cond.value = "";
			cond.operator = val;
			setUpConditionOpFields( $row, cond );
			configModified = true;
			updateConditionRow( $row, $el );
		}

		/**
		 * Handler for device change
		 */
		function handleDeviceChange( ev ) {
			var $el = jQuery( ev.currentTarget );
			var newDev = $el.val();
			var $row = $el.closest( 'div.cond-container' );
			var condId = $row.attr( 'id' );
			var cond = getConditionIndex()[condId];
			if ( undefined !== cond.device ) {
				cond.device = parseInt( newDev );
				var dobj = api.getDeviceObject( cond.device );
				cond.devicename = dobj ? dobj.name : ( "#" + String(cond.device) + "?" );
				configModified = true;
			}

			/* Make a new service/variable menu and replace it on the row. */
			var newMenu = makeVariableMenu( cond.device, cond.service, cond.variable );
			jQuery("select.varmenu", $row).replaceWith( newMenu );
			jQuery("select.varmenu", $row).off( 'change.reactor' ).on( 'change.reactor', handleConditionVarChange );
			updateCurrentServiceValue( $row );

			updateConditionRow( $row ); /* pass it on */
		}

		function handleExpandOptionsClick( ev ) {
			var $el = jQuery( ev.currentTarget );
			var $row = $el.closest( 'div.cond-container' );
			var cond = getConditionIndex()[ $row.attr( "id" ) ];
			var grp = cond.__parent;

			/* If the options container already exists, just show it. */
			var $container = jQuery( 'div.cond-body > div.condopts', $row );
			if ( $container.length > 0 ) {
				/* Container exists and is open, close it. */
				$container.slideUp({
					complete: function() {
						$container.remove();
					}
				});
				jQuery( 'i#condmore', $row ).text( 'expand_more' );
				$el.attr( 'title', msgOptionsShow );
				return;
			}

			/* Doesn't exist. Create the options container and add options */
			jQuery( 'i#condmore', $row ).text( 'expand_less' );
			$el.attr( 'title', msgOptionsHide );
			$container = jQuery( '<div class="condopts" />' ).hide();

			var displayed = condOptions[ cond.type || "comment" ] || {};
			var condOpts = cond.options || {};

			/* Sequence (predecessor condition) */
			if ( displayed.sequence ) {
				var $preds = jQuery('<select id="pred" class="form-control form-control-sm"><option value="">(any time/no sequence)</option></select>');
				for ( var ic=0; ic<(grp.conditions || []).length; ic++) {
					var gc = grp.conditions[ic];
					/* Must be service, not this condition, and not the predecessor to this condition (recursive) */
					if ( cond.id !== gc.id && "comment" !== gc.type && ( gc.after === undefined || gc.after !== cond.id ) ) {
						var $opt = jQuery( '<option/>' ).val( gc.id );
						var t = makeConditionDescription( gc );
						if ( t.length > 40 ) {
							t = t.substring(0,37) + "...";
						}
						$opt.text( t );
						$preds.append( $opt );
					}
				}
				$container.append('<div id="predopt" class="form-inline"><label>Only after&nbsp;</label></div>');
				jQuery('div#predopt label', $container).append( $preds );
				jQuery('div#predopt', $container).append('&nbsp;<label>within <input type="text" id="predtime" class="form-control form-control-sm narrow" autocomplete="off">&nbsp;seconds (0=no time limit)</label>');
				jQuery('select#pred', $container).val( condOpts.after );
				jQuery('input#predtime', $container).val( condOpts.aftertime || 0 );
			}

			/* Duration */
			if ( displayed.duration ) {
				$container.append('<div id="duropt" class="form-inline"><label>Condition is sustained for&nbsp;</label><select id="durop" class="form-control form-control-sm"><option value="ge">at least</option><option value="lt">less than</option></select><input type="text" id="duration" class="form-control form-control-sm narrow" autocomplete="off"><label>&nbsp;seconds</label></div>');
			}

			/* Repeat */
			if ( displayed.repeat ) {
				$container.append('<div id="repopt" class="form-inline"><label>Condition repeats <input type="text" id="rcount" class="form-control form-control-sm narrow" autocomplete="off"> times within <input type="text" id="rspan" class="form-control form-control-sm narrow" autocomplete="off"> seconds</label></div>');
			}

			/* Hold time (delay reset) */
			if ( displayed.hold ) {
				$container.append('<div id="holdopt class="form-inline"><label for="holdtime">Delay reset of condition for <input type="text" id="holdtime" class="form-control form-control-sm narrow" autocomplete="off"> seconds</div>');
			}

			/* Latching */
			if ( displayed.latch ) {
				$container.append('<div id="latchopt" class="form-inline"><label class="checkbox-inline"><input type="checkbox" id="latchcond" class="form-check">&nbsp;Latch (once met, condition remains true until group resets)<label></div>');
			}

			jQuery('input,select', $container).on( 'change.reactor', handleConditionRowChange );
			if ( ( condOpts.duration || 0 ) > 0 ) {
				jQuery('input#rcount,input#rspan', $container).prop('disabled', true);
				jQuery('input#duration', $container).val( condOpts.duration );
				jQuery('select#durop', $container).val( condOpts.duration_op || "ge" );
			} else {
				var rc = condOpts.repeatcount || "";
				jQuery('input#duration', $container).prop('disabled', rc != "");
				jQuery('select#durop', $container).prop('disabled', rc != "");
				jQuery('input#rcount', $container).val( rc );
				jQuery('input#rspan', $container).prop('disabled', rc=="").val( rc == "" ? "" : ( condOpts.repeatwithin || "60" ) );
			}
			if ( ( condOpts.holdtime || 0 ) > 0 ) {
				jQuery( 'input#holdtime', $container ).prop( 'disabled', false ).val( condOpts.holdtime );
				jQuery( 'input#latchcond', $container ).prop( 'disabled', true );
			} else {
				jQuery('input#latchcond', $container).prop('checked', ( condOpts.latch || 0 ) != 0 );
				jQuery( 'input#holdtime', $container ).prop( 'disabled', ( condOpts.latch || 0 ) != 0 ).val( "" );
			}

			/* Add the options container (specific immediate child of this row selection) */
			$row.children( 'div.cond-body' ).append( $container );
			$container.slideDown();
		}

		/**
		 * Update location selector to show correct locations for selected user.
		 */
		function updateGeofenceLocations( row, loc ) {
			var user = jQuery( 'select#userid', row ).val() || "";
			var mm = jQuery( 'select#location', row );
			mm.empty();
			if ( "" !== user ) {
				var ud = api.getUserData();
				for ( var k=0; k<(ud.usergeofences || []).length; ++k ) {
					if ( ud.usergeofences[k].iduser == user ) {
						mm.append( jQuery( '<option/>' ).val( "" ).text( '--choose location--' ) );
						jQuery.each( ud.usergeofences[k].geotags || [], function( ix, v ) {
							mm.append( jQuery( '<option/>' ).val( v.id ).text( v.name ) );
						});
						var el = jQuery( 'option[value="' + (loc || "") + '"]' );
						if ( el.length == 0 ) {
							mm.append( jQuery( '<option/>' ).val( loc )
								.text( "Deleted location " + String(loc) )
							);
						}
						mm.val( loc || "" );
						break;
					}
				}
			}
		}

		/**
		 * Handle user selector changed event.
		 */
		function handleGeofenceUserChange( ev ) {
			var row = jQuery( ev.currentTarget ).closest( 'div.cond-container' );
			updateGeofenceLocations( row, "" );
			handleConditionRowChange( ev );
		}

		/**
		 * Handle geofence operator change event.
		 */
		function handleGeofenceOperatorChange( ev ) {
			var el = jQuery( ev.currentTarget );
			var row = el.closest( 'div.cond-container' );
			var val = el.val() || "is";
			if ( "at" === val || "notat" === val ) {
				jQuery( 'fieldset#geolong', row ).show();
				jQuery( 'fieldset#geoquick', row ).hide();
			} else {
				jQuery( 'fieldset#geolong', row ).hide();
				jQuery( 'fieldset#geoquick', row ).show();
			}
			handleConditionRowChange( ev );
		}

		/**
		 * Set condition fields and data for type. This also replaces existing
		 * data from the passed condition. The condition must have at least
		 * id and type keys set (so new conditions may be safely be otherwise
		 * empty).
		 */
		function setConditionForType( cond, row ) {
			var op, k, v, mm, fs, el, dobj;
			if ( undefined === row ) {
				row = jQuery( 'div.cond-container#' + idSelector( cond.id ) );
			}
			var container = jQuery('div.params', row).empty();
			switch (cond.type) {
				case "":
					break;

				case 'comment':
					container.append('<input id="commenttext" type="text" class="form-control form-control-sm" autocomplete="off">');
					jQuery('input', container).on( 'change.reactor', handleConditionRowChange ).val( cond.comment || "" );
					break;

				case 'service':
					container.append( makeDeviceMenu( cond.device, cond.devicename || "?" ) );
					/* Fix-up: makeDeviceMenu will display current userdata name
							   for device, but if that's changed from what we've stored,
							   we need to update our store. */
					dobj = api.getDeviceObject( cond.device );
					if ( dobj && dobj.name !== cond.devicename ) {
						cond.devicename = dobj.name;
						configModified = true;
					}
					container.append( makeVariableMenu( cond.device, cond.service, cond.variable ) );
					container.append( makeServiceOpMenu( cond.operator || "=" ) );
					container.append('<input type="text" id="value" class="form-control form-control-sm" autocomplete="off" list="reactorvarlist">');
					container.append('<fieldset id="nocaseopt"><label class="checkbox-inline" for="nocase"><input id="nocase" type="checkbox" class="form-check">Ignore&nbsp;case</label></fieldset>');
					container.append('<div id="currval"/>');

					setUpConditionOpFields( container, cond );
					jQuery( "input#value", container).on( 'change.reactor', handleConditionRowChange );
					jQuery('input#nocase', container).on( 'change.reactor', handleConditionRowChange );
					jQuery("select.opmenu", container).on( 'change.reactor', handleConditionOperatorChange );
					jQuery("select.varmenu", container).on( 'change.reactor', handleConditionVarChange );
					jQuery("select.devicemenu", container).on( 'change.reactor', handleDeviceChange );

					updateCurrentServiceValue( container );
					break;

				case 'grpstate':
					/* Make a device menu that shows ReactorSensors only. */
					container.append( makeDeviceMenu( cond.device, cond.devicename || "?", function( dev ) {
						return "urn:schemas-toggledbits-com:device:ReactorSensor:1" === dev.device_type;
					}));
					/* Fix-up: makeDeviceMenu will display current userdata name
							   for device, but if that's changed from what we've stored,
							   we need to update our store. */
					dobj = api.getDeviceObject( cond.device );
					if ( dobj && dobj.name !== cond.devicename ) {
						cond.devicename = dobj.name;
						configModified = true;
					}
					/* Create group menu for selected device (if any) */
					container.append( makeRSGroupMenu( cond ) );
					/* Make operator menu, short: only boolean and change */
					mm = jQuery( '<select class="opmenu form-control form-control-sm" />' );
					mm.append( jQuery( '<option/>' ).val( "istrue" ).text( "is TRUE" ) );
					mm.append( jQuery( '<option/>' ).val( "isfalse" ).text( "is FALSE" ) );
					mm.append( jQuery( '<option/>' ).val( "change" ).text( "changes" ) );
					container.append( mm );
					menuSelectDefaultFirst( mm, cond.operator );
					container.append('<div id="currval"/>');

					setUpConditionOpFields( container, cond );
					jQuery("select.opmenu", container).on( 'change.reactor', handleConditionRowChange );
					jQuery("select#grpmenu", container).on( 'change.reactor', handleConditionRowChange );
					jQuery("select.devicemenu", container).on( 'change.reactor', function( ev ) {
						var $el = jQuery( ev.currentTarget );
						var newDev = $el.val();
						var $row = $el.closest( 'div.cond-container' );
						var condId = $row.attr( 'id' );
						var cond = getConditionIndex()[condId];
						if ( undefined !== cond.device ) {
							cond.device = parseInt( newDev );
							var dobj = api.getDeviceObject( cond.device );
							cond.devicename = dobj ? dobj.name : ( "#" + String(cond.device) + "?" );
							delete cond.groupname;
							delete cond.groupid;
							configModified = true;
						}

						/* Make a new service/variable menu and replace it on the row. */
						var newMenu = makeRSGroupMenu( cond );
						jQuery("select#grpmenu", $row).empty().append( newMenu.children() );

						updateConditionRow( $row ); /* pass it on */
					});

					updateCurrentServiceValue( container );
					break;

				case 'housemode':
					if ( ( cond.operator || "" ) == "" ) { cond.operator = "is"; }
					mm = jQuery('<select class="opmenu form-control form-control-sm"></select>');
					mm.append( '<option value="is">is any of</option>' );
					mm.append( '<option value="change">changes from</option>' );
					mm.on( 'change.reactor', handleConditionOperatorChange );
					container.append( mm );
					container.append( " " );
					// Checkboxes in their own div
					var d = jQuery( '<fieldset id="housemodechecks" class="condfields form-inline"/>' );
					for ( k=1; k<=4; k++ ) {
						mm = jQuery( '<input type="checkbox" class="form-check"/>' ).attr( 'value', k ).attr( 'id', 'opts' );
						v = jQuery( '<label class="checkbox-inline" />' ).text( houseModeName[k] );
						v.prepend( mm );
						d.append( v );
					}
					container.append( d );
					jQuery( "input#opts", container ).on( 'change.reactor', handleConditionRowChange );
					// Menus in a separate div
					d = jQuery( '<fieldset id="housemodeselects" class="condfields"/>' );
					mm = jQuery( '<select class="form-control form-control-sm"/>' );
					mm.append( '<option value="">(any)</option>' );
					for ( k=1; k<=4; k++ ) {
						mm.append( jQuery( '<option/>' ).val(k).text( houseModeName[k] ) );
					}
					d.append( mm.clone().attr( 'id', 'frommode' ) );
					d.append( " to " );
					d.append( mm.attr( 'id', 'tomode' ) );
					container.append( d );
					jQuery( 'select#frommode,select#tomode', container).on( 'change.reactor', handleConditionRowChange );

					// Restore values and set up correct display.
					setUpConditionOpFields( container, cond );
					break;

				case 'weekday':
					container.append(
						'<select class="wdcond form-control form-control-sm"><option value="">Every</option><option value="1">First</option><option value="2">2nd</option><option value="3">3rd</option><option value="4">4th</option><option value="5">5th</option><option value="last">Last</option></select> ' +
						'<fieldset id="wdopts">' +
						'<label class="checkbox-inline"><input type="checkbox" id="opts" value="1">Sun</label>' +
						'<label class="checkbox-inline"><input type="checkbox" id="opts" value="2">Mon</label>' +
						'<label class="checkbox-inline"><input type="checkbox" id="opts" value="3">Tue</label>' +
						'<label class="checkbox-inline"><input type="checkbox" id="opts" value="4">Wed</label>' +
						'<label class="checkbox-inline"><input type="checkbox" id="opts" value="5">Thu</label>' +
						'<label class="checkbox-inline"><input type="checkbox" id="opts" value="6">Fri</label>' +
						'<label class="checkbox-inline"><input type="checkbox" id="opts" value="7">Sat</label>' +
						'</fieldset>'
					);
					menuSelectDefaultFirst( jQuery( 'select.wdcond', container ), cond.operator );
					(cond.value || "").split(',').forEach( function( val ) {
						jQuery('input#opts[value="' + val + '"]', container).prop('checked', true);
					});
					jQuery("input", container).on( 'change.reactor', handleConditionRowChange );
					jQuery("select.wdcond", container).on( 'change.reactor', handleConditionRowChange );
					break;

				case 'sun':
					container.append( makeDateTimeOpMenu( cond.operator ) );
					jQuery("select.opmenu", container).append('<option value="before">before</option>');
					jQuery("select.opmenu", container).append('<option value="after">after</option>');
					container.append('<fieldset id="start">' +
						'<select id="sunstart"></select> '+
						' offset&nbsp;<input type="text" id="startoffset" value="" class="tiny form-control form-control-sm" autocomplete="off">&nbsp;minutes' +
						'</fieldset>'
					);
					container.append('<fieldset id="end">&nbsp;and ' +
						'<select id="sunend"></select> '+
						' offset&nbsp;<input type="text" id="endoffset" value="" class="tiny form-control form-control-sm" autocomplete="off">&nbsp;minutes' +
						'</fieldset>'
					);
					mm = jQuery('<select class="form-control form-control-sm">' +
						'<option value="sunrise">Sunrise</option><option value="sunset">Sunset</option>' +
						'<option value="civdawn">Civil dawn</option><option value="civdusk">Civil dusk</option>' +
						'<option value="nautdawn">Nautical dawn</option><option value="nautdusk">Nautical dusk</option>' +
						'<option value="astrodawn">Astronomical dawn</option><option value="astrodusk">Astronomical dusk</option></select>'
						);
					jQuery('select#sunend', container).replaceWith( mm.clone().attr( 'id', 'sunend' ) );
					jQuery('select#sunstart', container).replaceWith( mm.attr( 'id', 'sunstart' ) );
					/* Restore. Condition first... */
					op = menuSelectDefaultFirst( mm, cond.operator );
					jQuery("select.opmenu", container).on( 'change.reactor', handleConditionRowChange );
					if ( "bet" === op || "nob" === op ) {
						jQuery("fieldset#end", container).show();
					} else {
						jQuery("fieldset#end", container).hide();
					}
					/* Start */
					var vals = ( cond.value || "sunrise+0,sunset+0" ).split(/,/);
					k = vals[0].match( /^([^+-]+)(.*)/ );
					if ( k === null || k.length !== 3 ) {
						k = [ "", "sunrise", "0" ];
						configModified = true;
					}
					jQuery("select#sunstart", container).on( 'change.reactor', handleConditionRowChange ).val( k[1] );
					jQuery("input#startoffset", container).on( 'change.reactor', handleConditionRowChange ).val( k[2] );
					/* End */
					k = ( vals[1] || "sunset+0" ).match( /^([^+-]+)(.*)/ );
					if ( k === null || k.length !== 3 ) {
						k = [ "", "sunset", "0" ];
						configModified = true;
					}
					jQuery("select#sunend", container).on( 'change.reactor', handleConditionRowChange ).val( k[1] );
					jQuery("input#endoffset", container).on( 'change.reactor', handleConditionRowChange ).val( k[2] );
					break;

				case 'trange':
					container.append( makeDateTimeOpMenu( cond.operator ) );
					jQuery("select.opmenu", container).append('<option value="before">before</option>');
					jQuery("select.opmenu", container).append('<option value="after">after</option>');
					var months = jQuery('<select class="monthmenu form-control form-control-sm"><option value="">(any month)</option></select>');
					for ( k=1; k<=12; k++ ) {
						months.append('<option value="' + k + '">' + monthName[k] + ' (' + k + ')</option>');
					}
					var days = jQuery('<select class="daymenu form-control form-control-sm"><option value="">(any day)</option></select>');
					for ( k=1; k<=31; k++ ) {
						days.append('<option value="' + k + '">' + k + '</option>');
					}
					var hours = jQuery('<select class="hourmenu form-control form-control-sm"></select>');
					for ( k=0; k<24; k++ ) {
						var hh = k % 12;
						if ( hh === 0 ) {
							hh = 12;
						}
						hours.append('<option value="' + k + '">' + k + ' (' + hh + ( k < 12 ? "am" : "pm" ) + ')</option>');
					}
					var mins = jQuery('<select class="minmenu form-control form-control-sm"></select>');
					for ( var mn=0; mn<60; mn+=5 ) {
						mins.append('<option value="' + mn + '">:' + (mn < 10 ? '0' : '') + mn + '</option>');
					}
					container.append('<fieldset id="start" />').append('<fieldset id="end">&nbsp;and </fieldset>');
					jQuery("fieldset#start", container).append( months.clone() )
						.append( days.clone() )
						.append('<input type="text" placeholder="yyyy or blank" title="Leave blank for any year" class="year narrow datespec form-control form-control-sm" autocomplete="off">')
						.append( hours.clone() )
						.append( mins.clone() );
					jQuery("fieldset#end", container).append( months )
						.append( days )
						.append('<input type="text" placeholder="yyyy" class="year narrow datespec form-control form-control-sm" autocomplete="off">')
						.append( hours )
						.append( mins );
					/* Default all menus to first option */
					jQuery("select", container).each( function( ix, obj ) {
						jQuery(obj).val( jQuery("option:first", obj ).val() );
					});
					/* Restore values. */
					op = menuSelectDefaultFirst( jQuery( "select.opmenu", container ), cond.operator );
					if ( "bet" === op || "nob" === "op" ) {
						jQuery("fieldset#end", container).show();
					} else {
						jQuery("fieldset#end", container).hide();
					}
					var vlist = (cond.value || "").split(',');
					var flist = [ 'fieldset#start input.year', 'fieldset#start select.monthmenu','fieldset#start select.daymenu',
								  'fieldset#start select.hourmenu', 'fieldset#start select.minmenu',
								  'fieldset#end input.year','fieldset#end select.monthmenu', 'fieldset#end select.daymenu',
								  'fieldset#end select.hourmenu','fieldset#end select.minmenu'
					];
					for ( var fx=0; fx<flist.length; fx++ ) {
						if ( fx >= vlist.length ) {
							vlist[fx] = "";
						}
						if ( vlist[fx] !== "" ) {
							jQuery( flist[fx], container ).val( vlist[fx] );
						}
					}
					/* Enable date fields if month spec present */
					jQuery('.datespec', container).prop('disabled', vlist[1]==="");
					jQuery("select", container).on( 'change.reactor', handleConditionRowChange );
					jQuery("input", container).on( 'change.reactor', handleConditionRowChange );
					break;

				case 'interval':
					fs = jQuery( '<fieldset />' );
					el = jQuery( '<label for="days">every </label>' );
					el.append( '<input id="days" title="Enter an integer >= 0" value="0" class="tiny text-center form-control form-control-sm">' );
					el.append( ' days ' );
					fs.append( el );
					fs.append( " " );
					el = jQuery( '<label for="hours"> </label>' );
					el.append( '<input id="hours" title="Enter an integer >= 0" class="tiny text-center form-control form-control-sm">' );
					el.append( ' hours ' );
					fs.append( el );
					fs.append( " " );
					el = jQuery( '<label for="mins"> </label> ');
					el.append( '<input id="mins" title="Enter an integer >= 0" value="0" class="tiny text-center form-control form-control-sm">' );
					el.append( ' minutes ');
					fs.append( el );
					container.append( fs );
					container.append( " " );
					fs = jQuery( '<fieldset />' );
					el = jQuery( '<label/>' ).text( " relative to ");
					mm = jQuery('<select id="relhour" class="form-control form-control-sm"/>');
					for ( k=0; k<24; k++ ) {
						v = ( k < 10 ? "0" : "" ) + String(k);
						mm.append( jQuery('<option/>').val( v ).text( v ) );
					}
					el.append( mm );
					el.append(" : ");
					mm = jQuery('<select id="relmin" class="form-control form-control-sm"/>');
					for ( k=0; k<60; k+=5 ) {
						v = ( k < 10 ? "0" : "" ) + String(k);
						mm.append( jQuery('<option/>').val( v ).text( v ) );
					}
					el.append(mm);
					fs.append(el);
					container.append( fs );
					jQuery( "#days", container ).val( cond.days || 0 );
					jQuery( "#hours", container ).val( cond.hours===undefined ? 1 : cond.hours );
					jQuery( "#mins", container ).val( cond.mins || 0 );
					if ( ! isEmpty( cond.basetime ) ) {
						mm = cond.basetime.split(/,/);
						menuSelectDefaultInsert( jQuery( '#relhour', container ), mm[0] || '00' );
						menuSelectDefaultInsert( jQuery( '#relmin', container ), mm[1] || '00' );
					}
					jQuery("select,input", container).on( 'change.reactor', handleConditionRowChange );
					break;

				case 'ishome':
					container.append(
						'<select class="geofencecond form-control form-control-sm"><option value="is">Any selected user is home</option><option value="is not">Any selected user is NOT home</option><option value="at">User in geofence</option><option value="notat">User not in geofence</option></select>');
					mm = jQuery( '<select id="userid" class="form-control form-control-sm"/>' );
					mm.append( jQuery( '<option/>' ).val("").text('--choose user--') );
					fs = jQuery( '<fieldset id="geoquick" />' );
					for ( k in userIx ) {
						if ( userIx.hasOwnProperty( k ) ) {
							el = jQuery( '<label class="checkbox-inline"/>' ).text( ( userIx[k] || {} ).name || k );
							el.append( jQuery( '<input type="checkbox" id="opts" value="' + k + '">' ) );
							fs.append( el );
							mm.append( jQuery( '<option/>' ).val( k ).text( ( userIx[k] || {} ).name || k ) );
						}
					}
					container.append( fs );
					fs = jQuery( '<fieldset id="geolong" />' );
					fs.append( mm );
					fs.append( '<select id="location" class="form-control form-control-sm"/>' );
					container.append( fs );
					jQuery("input#opts", container).on( 'change.reactor', handleConditionRowChange );
					jQuery("select.geofencecond", container)
						.on( 'change.reactor', handleGeofenceOperatorChange );
					op = menuSelectDefaultFirst( jQuery( "select.geofencecond", container ), cond.operator );
					jQuery("select#userid", container).on( 'change.reactor', handleGeofenceUserChange );
					jQuery("select#location", container).on( 'change.reactor', handleConditionRowChange );
					if ( op === "at" || op === "notat" ) {
						jQuery( 'fieldset#geoquick', container ).hide();
						jQuery( 'fieldset#geolong', container ).show();
						mm = ( cond.value || "" ).split(',');
						if ( mm.length > 0 ) {
							menuSelectDefaultInsert( jQuery( 'select#userid', container ), mm[0] );
							updateGeofenceLocations( container, mm[1] );
						}
					} else {
						jQuery( 'fieldset#geoquick', container ).show();
						jQuery( 'fieldset#geolong', container ).hide();
						(cond.value || "").split(',').forEach( function( val ) {
							jQuery('input#opts[value="' + val + '"]', container).prop('checked', true);
						});
					}
					break;

				case 'reload':
					/* no fields */
					break;

				default:
					/* nada */
			}

			/* Set up display of condition options. Not all conditions have
			 * options, and those that do don't have all options. Clear the UI
			 * each time, so it's rebuilt as needed. */
			jQuery( 'div.condopts', row ).remove();
			var btn = jQuery( 'i#condmore', row );
			if ( condOptions[ cond.type ] ) {
				btn.prop( 'disabled', false ).show();
				if ( hasAnyProperty( cond.options ) ) {
					btn.addClass( 'attn' );
				} else {
					btn.removeClass( 'attn' );
				}
			} else {
				btn.removeClass( 'attn' ).prop( 'disabled', true ).hide();
			}
		}

		/**
		 * Type menu selection change handler.
		 */
		function handleTypeChange( ev ) {
			var $el = jQuery( ev.currentTarget );
			var newType = $el.val();
			var $row = $el.closest( 'div.cond-container' );
			var condId = $row.attr( 'id' );
			var ixCond = getConditionIndex();

			if ( newType !== ixCond[condId].type ) {
				/* Change type */
				ixCond[condId].type = newType;
				ixCond[condId].options = {}; /* must clear on type change */
				setConditionForType( ixCond[condId], $row );

				$row.addClass( 'tbmodified' );
				configModified = true;
				updateConditionRow( $row );
			}
		}

		/**
		 * Handle click on Add Condition button.
		 */
		function handleAddConditionClick( ev ) {
			var $el = jQuery( ev.currentTarget );
			var $parentGroup = $el.closest( 'div.cond-group-container' );
			var parentId = $parentGroup.attr( 'id' );

			/* Create a new condition in data, assign an ID */
			var cond = { id: getUID("cond"), type: "comment" }; // ???

			/* Insert new condition in UI */
			var condel = getConditionTemplate( cond.id );
			jQuery( 'select#condtype', condel ).val( cond.type );
			setConditionForType( cond, condel );
			jQuery( 'div.cond-list:first', $parentGroup ).append( condel );

			/* Add to data */
			var ixCond = getConditionIndex();
			var grp = ixCond[ parentId ];
			grp.conditions.push( cond );
			cond.__parent = grp;
			ixCond[ cond.id ] = cond;
			reindexConditions( grp );

			condel.addClass( 'tbmodified' );
			configModified = true;
			updateConditionRow( condel );
		}

		function handleTitleChange( ev ) {
			var input = jQuery( ev.currentTarget );
			var grpid = input.closest( 'div.cond-group-container' ).attr( 'id' );
			var newname = (input.val() || "").trim();
			var span = jQuery( 'span#titletext', input.parent() );
			var grp = getConditionIndex()[grpid];
			input.removeClass( 'tberror' );
			if ( newname !== grp.name ) {
				/* Group name check */
				if ( newname.length < 1 ) {
					ev.preventDefault();
					input.addClass( 'tberror' );
					input.focus();
					return;
				}

				/* Update config */
				input.closest( 'div.cond-group-container' ).addClass( 'tbmodified' );
				grp.name = newname;
				configModified = true;
			}

			/* Remove input field and replace text */
			input.remove();
			span.text( newname );
			span.closest( 'div.cond-group-title' ).children().show();
			updateControls();
		}

		function handleTitleClick( ev ) {
			/* N.B. Click can be on span or icon */
			var $el = jQuery( ev.currentTarget );
			var $p = $el.closest( 'div.cond-group-title' );
			$p.children().hide();
			var grpid = $p.closest( 'div.cond-group-container' ).attr( 'id' );
			var grp = getConditionIndex()[grpid];
			if ( grp ) {
				$p.append( jQuery( '<input class="titleedit form-control form-control-sm" title="Enter new group name">' )
					.val( grp.name ) );
				jQuery( 'input.titleedit', $p ).on( 'change.reactor', handleTitleChange )
					.on( 'blur.reactor', handleTitleChange );
			}
		}

		/**
		 * Handle click on group expand/collapse.
		 */
		function handleGroupExpandClick( ev ) {
			var $el = jQuery( ev.currentTarget );
			var $p = $el.closest( 'div.cond-group-container' );
			var $l = jQuery( 'div.cond-group-body:first', $p );
			if ( "collapse" === $el.attr( 'id' ) ) {
				$l.slideUp();
				$el.attr( 'id', 'expand' ).text( 'expand_more' ).attr( 'title', 'Expand group' );
				try {
					var n = jQuery( 'div.cond-list:first > div', $p ).length;
					jQuery( 'span#titlemessage:first', $p ).text( " (" + n +
						" condition" + ( 1 !== n ? "s" : "" ) + " collapsed)" );
				} catch( e ) {
					jQuery( 'span#titlemessage:first', $p ).text( " (conditions collapsed)" );
				}
			} else {
				$l.slideDown();
				$el.attr( 'id', 'collapse' ).text( 'expand_less' ).attr( 'title', 'Collapse group' );
				jQuery( 'span#titlemessage:first', $p ).text( "" );
			}
		}

		/**
		 * Handle delete group button click
		 */
		function handleDeleteGroupClick( ev ) {
			var $el = jQuery( ev.currentTarget );
			if ( $el.prop( 'disabled' ) || "root" === $el.attr( 'id' ) ) { return; }

			var $grpEl = $el.closest( 'div.cond-group-container' );
			var grpId = $grpEl.attr( 'id' );

			var grp = getConditionIndex()[ grpId ];
			/* Confirm deletion only if group is not empty */
			if ( ( grp.conditions || [] ).length > 0 && ! confirm( 'This group has conditions and/or sub-groups, which will all be deleted as well. Really delete this group?' ) ) {
				return;
			}

			var gparent = grp.__parent;
			if ( gparent ) {
				var ix = grp.__index;
				gparent.conditions.splice( ix, 1 );
				$grpEl.remove();
				reindexConditions( gparent );

				configModified = true;
				updateControls();
				return;
			}
		}

		/**
		 * Handle click on Add Group button.
		 */
		function handleAddGroupClick( ev ) {
			var $el = jQuery( ev.currentTarget );

			/* Create a new condition group div, assign a group ID */
			var newId = getUID("grp");
			var $condgroup = getGroupTemplate( newId );

			/* Create an empty condition group in the data */
			var $parentGroup = $el.closest( 'div.cond-group-container' );
			var $container = jQuery( 'div.cond-list:first', $parentGroup );
			var parentId = $parentGroup.attr( 'id' );
			var ixCond = getConditionIndex();
			var grp = ixCond[ parentId ];
			var newgrp = { id: newId, name: newId, operator: "and", type: "group", conditions: [] };
			grp.conditions.push( newgrp );
			newgrp.__parent = grp;
			newgrp.__index = grp.conditions.length - 1; /* ??? for now */
			ixCond[ newId ] = newgrp;

			/* Append the new condition group to the container */
			$container.append( $condgroup );
			$condgroup.addClass( 'tbmodified' );

			configModified = true;
			updateControls();
		}

		/**
		 * Handle click on the condition delete tool
		 */
		function handleConditionDelete( ev ) {
			var el = jQuery( ev.currentTarget );
			var row = el.closest( 'div.cond-container' );
			var condId = row.attr('id');
			var grpId = el.closest( 'div.cond-group-container' ).attr("id");

			if ( el.attr( 'disabled' ) ) { return; }

			/* See if the condition is referenced in a sequence */
			var okDelete = false;
			var ixCond = getConditionIndex();
			for ( var ci in ixCond ) {
				if ( ixCond.hasOwnProperty(ci) && ixCond[ci].options.after == condId ) {
					if ( !okDelete ) {
						if ( ! ( okDelete = confirm('This condition is used in sequence options in another condition. Click OK to delete it and disconnect the sequence, or Cancel to leave everything unchanged.') ) ) {
							return;
						}
					}
					delete ixCond[ci].options.after;
					delete ixCond[ci].options.aftertime;
				}
			}

			/* Remove condition from parent. */
			var grp = ixCond[ grpId ];
			grp.conditions.splice( ixCond[ condId ].__index, 1 );
			delete ixCond[ condId ];

			/* Remove the condition row from display, reindex parent. */
			row.remove();
			reindexConditions( grp );

			el.closest( 'div.cond-group-container' ).addClass( 'tbmodified' );
			configModified = true;
			updateControls();
		}

		/**
		 * Receive a node at the end of a drag/drop (list-to-list move).
		 */
		function handleNodeReceive( ev, ui ) {
			var $el = jQuery( ui.item );
			var $target = jQuery( ev.target ); /* receiving .cond-list */
			var $from = jQuery( ui.sender );
			var ixCond = getConditionIndex();

			/* Now, disconnect the data object from its current parent */
			var obj = ixCond[ $el.attr( 'id' ) ];
			obj.__parent.conditions.splice( obj.__index, 1 );
			reindexConditions( obj.__parent );

			/* Attach it to new parent. */
			var prid = $target.closest( 'div.cond-group-container' ).attr( 'id' );
			var pr = ixCond[prid];
			pr.conditions.push( obj ); /* doesn't matter where we put it */
			obj.__parent = pr;
			/* Don't get fancy, just reindex as it now appears. */
			reindexConditions( pr );

			$el.addClass( 'tbmodified' ); /* ??? Is this really what we want to flag? */
			configModified = true;
			updateControls();
		}

		function handleNodeUpdate( ev, ui ) {
			var $el = jQuery( ui.item );
			var $target = jQuery( ev.target ); /* receiving .cond-list */
			var $from = jQuery( ui.sender );
			var ixCond = getConditionIndex();

			/* UI is handled, so just reindex parent */
			var prid = $target.closest( 'div.cond-group-container' ).attr( 'id' );
			var pr = ixCond[prid];
			reindexConditions( pr );

			$el.addClass( 'tbmodified' ); /* ??? Is this really what we want to flag? */
			configModified = true;
			updateControls();
		}

		/**
		 * Handle click on group controls (NOT/AND/OR/XOR/NUL)
		 */
		function handleGroupControlClick( ev ) {
			var $el = jQuery( ev.target );
			var action = $el.attr( 'id' );
			var grpid = $el.closest( 'div.cond-group-container' ).attr( 'id' );
			var grp = getConditionIndex()[ grpid ];

			if ( $el.closest( '.btn-group' ).hasClass( 'tb-btn-radio' ) ) {
				$el.closest( '.btn-group' ).find( '.checked' ).removeClass( 'checked' );
				$el.addClass( 'checked' );
			} else {
				if ( $el.hasClass( "checked" ) ) {
					$el.removeClass( "checked" );
				} else {
					$el.addClass( "checked" );
				}
			}

			switch (action) {
				case 'not':
					grp.invert = $el.hasClass( "checked" );
					break;

				case 'and':
					grp.operator = "and";
					break;

				case 'or':
					grp.operator = "or";
					break;

				case 'xor':
					grp.operator = "xor";
					break;

				case 'nul':
					grp.operator = "nul";
					break;

				case 'disable':
					grp.disabled = $el.hasClass( 'checked' );
					break;

				default:
					/* nada */
			}

			$el.closest( 'div.cond-group-container' ).addClass( 'tbmodified' );
			configModified = true;
			updateControls();
		}

		/**
		 * Create an empty condition row. Only type selector is pre-populated.
		 */
		function getConditionTemplate( id ) {
			var el = jQuery( '\
<div class="cond-container"> \
  <div class="pull-right cond-actions"> \
	  <i id="condmore" class="material-icons md-btn" title="Show condition options">expand_more</i> \
	  <i class="material-icons md-btn draghandle" title="Move condition (drag)">reorder</i> \
	  <i id="delcond" class="material-icons md-btn" title="Delete condition">clear</i> \
  </div> \
  <div class="cond-body form-inline"> \
	<div class="cond-type"> \
	  <select id="condtype" class="form-control form-control-sm"><option value="">--choose--</option></select> \
	</div> \
	<div class="params" /> \
  </div> \
</div>' );

			[ "comment", "service", "grpstate", "housemode", "sun", "weekday", "trange", "interval", "ishome", "reload" ].forEach( function( k ) {
				if ( ! ( isOpenLuup && k == "ishome" ) ) {
					jQuery( "select#condtype", el ).append( jQuery( "<option/>" ).val( k ).text( condTypeName[k] ) );
				}
			});

			el.attr( 'id', id );
			jQuery('select#condtype', el).on( 'change.reactor', handleTypeChange );
			jQuery('i#delcond', el).on( 'click.reactor', handleConditionDelete );
			jQuery("i#condmore", el).on( 'click.reactor', handleExpandOptionsClick );
			return el;
		}

		function getGroupTemplate( grpid ) {
			var el = jQuery( '\
<div class="cond-group-container"> \
  <div class="cond-group-header"> \
	<div class="pull-right"> \
	  <i id="sortdrag" class="material-icons md-btn draghandle noroot" title="Move group (drag)">reorder</i> \
	  <i id="delgroup" class="material-icons md-btn noroot" title="Delete group">clear</i> \
	</div> \
	<div class="cond-group-conditions"> \
	  <div class="btn-group cond-group-control tb-tbn-check"> \
		<button id="not" class="btn btn-xs btn-primary" title="Invert the result of the AND/OR/XOR"> NOT </button> \
	  </div> \
	  <div class="btn-group cond-group-control tb-btn-radio"> \
		<button id="and" class="btn btn-xs btn-primary checked" title="AND means group is true only if all conditions/subgroups are true"> AND </button> \
		<button id="or" class="btn btn-xs btn-primary" title="OR means group is true if any child condition/subgroup is true"> OR </button> \
		<button id="xor" class="btn btn-xs btn-primary" title="XOR (exclusive or) means group is true if one and only one condition/subgroup is true"> XOR </button> \
		<button id="nul" class="btn btn-xs btn-primary" title="NUL means group does not affect logic state of parent group"> NUL </button> \
	  </div> \
	  <div class="btn-group cond-group-control tb-btn-check"> \
		<button id="disable" class="btn btn-xs btn-primary tb-disable" title="Disabled groups are ignored, as if they did not exist (conditions don\'t run)"> DISABLE </button> \
	  </div> \
	  <div class="cond-group-title"> \
		<span id="titletext" /> \
		<i id="edittitle" class="material-icons md-btn" title="Edit group name">edit</i> \
		<i id="collapse" class="material-icons md-btn noroot" title="Collapse group">expand_less</i> \
		<span id="titlemessage" /> \
	  </div> \
	</div> \
  </div> \
  <div class="error-container"></div> \
  <div class="cond-group-body"> \
	<div class="cond-list"></div> \
	<div class="cond-group-actions"> \
	  <i id="addcond" class="material-icons md-btn" title="Add condition to this group">playlist_add</i> \
	  <i id="addgroup" class="material-icons md-btn" title="Add subgroup to this group">library_add</i> \
	</div> \
  </div> \
</div>' );
			el.attr('id', grpid);
			jQuery( 'span#titletext', el ).text( grpid );
			jQuery( 'div.cond-group-conditions input[type="radio"]', el ).attr('name', grpid);
			if ( 'root' === grpid ) {
				/* Can't delete root group, but use the space for Save and Revert */
				jQuery( 'i#delgroup', el ).replaceWith(
					jQuery( '<button id="saveconf" class="btn btn-xs btn-success"> Save </button> <button id="revertconf" class="btn btn-xs btn-danger"> Revert </button>' )
				);

				/* For root group, remove all elements with class noroot */
				jQuery( '.noroot', el ).remove();
			}
			jQuery( 'i#addcond', el ).on( 'click.reactor', handleAddConditionClick );
			jQuery( 'i#addgroup', el ).on( 'click.reactor', handleAddGroupClick );
			jQuery( 'i#delgroup', el ).on( 'click.reactor', handleDeleteGroupClick );
			jQuery( 'span#titletext,i#edittitle', el ).on( 'click.reactor', handleTitleClick );
			jQuery( 'i#collapse', el ).on( 'click.reactor', handleGroupExpandClick );
			jQuery( '.cond-group-control > button', el ).on( 'click.reactor', handleGroupControlClick );
			jQuery( '.cond-list', el ).addClass("tb-sortable").sortable({
				helper: 'clone',
				handle: '.draghandle',
				items: '> *:not([id="root"])',
				// containment: 'div.cond-list.tb-sortable',
				connectWith: 'div.cond-list.tb-sortable',
				/* https://stackoverflow.com/questions/15724617/jquery-dragmove-but-leave-the-original-if-ctrl-key-is-pressed
				start: function( ev, ui ) {
					if ( ev.ctrlKey ) {
						$clone = ui.item.clone().insertBefore( ui.item );
						$clone.css({position:"static"});
					}
				},
				*/
				receive: handleNodeReceive, /* between cond-lists */
				update: handleNodeUpdate    /* within one cond-list */
			});
			return el;
		}

		function redrawGroup( myid, grp, container, depth ) {
			container = container || jQuery( 'div#conditions' );
			depth = depth || 0;

			var ixCond = getConditionIndex( myid );

			var el = getGroupTemplate( grp.id );
			container.append( el );

			el.addClass( 'level' + depth ).addClass( 'levelmod' + (depth % 4) );
			jQuery( 'span#titletext', el ).text( grp.name || grp.id ).attr( 'title', msgGroupIdChange );
			jQuery( 'div.cond-group-conditions .tb-btn-radio button', el ).removeClass( "checked" );
			jQuery( 'div.cond-group-conditions .tb-btn-radio button#' + ( grp.operator || "and" ), el ).addClass( "checked" );
			if ( grp.invert ) {
				jQuery( 'div.cond-group-conditions button#not', el ).addClass( "checked" );
			}
			if ( grp.disabled ) {
				jQuery( 'div.cond-group-conditions button#disable', el ).addClass( "checked" );
			}

			container = jQuery( 'div.cond-list', el );

			for ( var ix=0; ix<(grp.conditions || []).length; ix++ ) {
				var cond = grp.conditions[ix];
				if ( "group" !== ( cond.type || "group" ) ) {
					var row = getConditionTemplate( cond.id );
					container.append( row );

					var sel = jQuery('select#condtype', row);
					if ( jQuery('option[value="' + cond.type + '"]', sel).length === 0 ) {
						/* Condition type not on menu, probably a deprecated form. Insert it. */
						sel.append('<option value="' + cond.type + '">' +
							(condTypeName[cond.type] === undefined ? cond.type + ' (deprecated)' : condTypeName[cond.type] ) +
							'</option>');
					}
					jQuery('select#condtype', row).val( cond.type );
					setConditionForType( cond, row );
				} else {
					/* Group! */
					redrawGroup( myid, cond, container, depth + 1 );
				}
			}
		}

		/**
		 * Redraw the conditions from the current cdata
		*/
		function redrawConditions( myid ) {
			var container = jQuery("div#conditions");
			container.empty();

			var cdata = getConfiguration( myid );
			redrawGroup( myid, cdata.conditions.root );

			jQuery("button#saveconf").on( 'click.reactor', handleSaveClick );
			jQuery("button#revertconf").on( 'click.reactor', handleRevertClick );

			updateControls();

			/* Clear unused state variables here so that we catch ReactorGroup
			 * service, for which the function requires ixCond. */
			clearUnusedStateVariables( myid, cdata );
		}

		/* Public interface */
		console.log("Initializing ConditionBuilder module");
		myModule = {
			init: function( dev ) {
				return initModule( dev );
			},
			start: redrawConditions,
			redraw: redrawConditions,
			makeVariableMenu: makeVariableMenu
		};
		return myModule;

	})( api, jQuery );

	function doConditions()
	{
		console.log("doConditions()");
		try {
			if ( configModified && confirm( msgUnsavedChanges) ) {
				handleSaveClick( undefined );
			}

			var myid = api.getCpanelDeviceId();

			if ( ! CondBuilder.init( myid ) ) {
				return;
			}

			header();

			/* Our styles. */
			var html = "<style>";
			html += 'div#tab-conds.reactortab div#conditions { width: 100%; }';
			html += 'div#tab-conds.reactortab .cond-group-container { position: relative; margin: 4px 0; border-radius: 4px; padding: 5px; border: 1px solid #EEE; background: rgba(255, 255, 255, 0.9); }';
			html += 'div#tab-conds.reactortab .cond-group-container { padding: 10px; padding-bottom: 6px; border: 1px solid #0c6099; background: #bce8f1; }';
			html += 'div#tab-conds.reactortab .cond-group-container.levelmod1 { background-color: #faebcc; }';
			html += 'div#tab-conds.reactortab .cond-group-container.levelmod2 { background-color: #d6e9c6; }';
			html += 'div#tab-conds.reactortab .cond-group-container.levelmod3 { background-color: #ebccd1; }';
			html += 'div#tab-conds.reactortab .cond-container { position: relative; margin: 4px 0; border-radius: 4px; padding: 5px; border: 1px solid #0c6099; background: #fff; }';
			html += 'div#tab-conds.reactortab .cond-group-header { margin-bottom: 10px; }';
			html += 'div#tab-conds.reactortab .cond-group-actions { margin-left: 15px; margin-bottom: 8px; }';
			html += 'div#tab-conds.reactortab .cond-list { list-style: none; padding: 0 0 0 15px; margin: 0; min-height: 24px; }';
			html += 'div#tab-conds.reactortab .error-container { display: none; cursor: help; color: #F00; }';
			html += '.cond-list > *:not(.ui-draggable-dragging)::before, .cond-list > *:not(.ui-draggable-dragging)::after { content: "";  position: absolute; left: -12px; width: 12px; height: calc(50% + 4px); border-color: #333333; border-style: solid; }';
			html += '.cond-list > *:not(.ui-draggable-dragging)::before { top: -4px; border-width: 0 0 2px 2px; }';
			html += '.cond-list > *:not(.ui-draggable-dragging)::after { top: 50%; border-width: 0 0 0 2px; }';
			html += '.cond-list > *:not(.ui-draggable-dragging):first-child::before { top: -12px; height: calc(50% + 14px); }';
			html += '.cond-list > *:not(.ui-draggable-dragging):last-child::before {  border-radius: 0 0 0 4px; }';
			html += '.cond-list > *:not(.ui-draggable-dragging):last-child::after { display: none; }';
			html += 'div#tab-conds.reactortab .cond-group-title { display: inline-block; }';
			html += 'div#tab-conds.reactortab .cond-group-title span#titletext { padding: 0 4px; font-size: 16px; font-weight: bold; color: #036; }';
			html += 'div#tab-conds.reactortab .btn.checked { background-color: #5cb85c; }';
			html += 'div#tab-conds.reactortab .btn.tb-disable.checked { background-color: #d9534f; }';

			html += 'div#tab-conds.reactortab div.cond-group-container.tbmodified:not(.tberror) { }';
			html += 'div#tab-conds.reactortab div.cond-group-container.tberror { border-left: 4px solid red; }';
			html += 'div#tab-conds.reactortab div.cond-container.tbmodified:not(.tberror) { }';
			html += 'div#tab-conds.reactortab div.cond-container.tberror { border-left: 4px solid red; }';
			html += 'div#tab-conds.reactortab div.condopts { padding-left: 32px; }';
			html += 'div#tab-conds.reactortab div.cond-type { display: inline-block; vertical-align: top; }';
			html += 'div#tab-conds.reactortab div.params { display: inline-block; clear: right; }';
			html += 'div#tab-conds.reactortab div.params > fieldset { display: inline-block; border: none; margin: 0 4px; padding: 0 0; }';

			html += 'div#tab-conds.reactortab div#currval { font-family: "Courier New", Courier, monospace; font-size: 0.9em; margin: 8px 0px; display: block; }';
			html += 'div#tab-conds.reactortab div.warning { color: red; }';
			html += 'div#tab-conds.reactortab i.md-btn.attn { background-color: #ffff80; }';
			html += 'div#tab-conds.reactortab i.md-btn.draghandle { cursor: grab; }';
			html += 'div#tab-conds.reactortab fieldset.condfields { display: inline-block; }';
			html += 'div#tab-conds.reactortab input.titleedit { font-size: 12px; height: 24px; }';
			html += "</style>";
			jQuery("head").append( html );

			/* Body content */
			html = '<div id="tab-conds" class="reactortab">';
			html += '<div class="row"><div class="col-xs-12 col-sm-12"><h3>Conditions</h3></div></div>';

			var rr = api.getDeviceState( myid, serviceId, "Retrigger" ) || "0";
			if ( rr !== "0" ) {
				html += '<div class="row"><div class="warning col-xs-12 col-sm-12">WARNING! Retrigger is on! You should avoid using time-related conditions in this ReactorSensor, as they may cause retriggers frequent retriggers!</div></div>';
			}

			html += '<div id="conditions"/>';

			html += '</div>'; /* #tab-conds */

			html += footer();

			api.setCpanelContent(html);

			/* Set up a data list with our variables */
			var cd = getConfiguration( myid );
			var dl = jQuery('<datalist id="reactorvarlist"></datalist>');
			if ( cd.variables ) {
				for ( var vname in cd.variables ) {
					if ( cd.variables.hasOwnProperty( vname ) ) {
						var opt = jQuery( '<option/>' ).val( '{'+vname+'}' ).text( '{'+vname+'}' );
						dl.append( opt );
					}
				}
			}
			jQuery( 'div#tab-conds.reactortab' ).append( dl );

			CondBuilder.start( myid );
		}
		catch (e)
		{
			console.log( 'Error in ReactorSensor.doConditions(): ' + String( e ) );
			alert( e.stack );
		}
	}

/** ***************************************************************************
 *
 * E X P R E S S I O N S
 *
 ** **************************************************************************/

	function updateVariableControls() {
		var container = jQuery('div#reactorvars');
		var errors = jQuery('.tberror', container);
		jQuery("button#saveconf", container).prop('disabled', ! ( configModified && errors.length === 0 ) );
		jQuery("button#revertconf", container).prop('disabled', !configModified);
	}

	function handleVariableChange( ev ) {
		var container = jQuery('div#reactorvars');
		var cd = getConfiguration();

		jQuery('.tberror', container).removeClass( 'tberror' );
		jQuery('div.varexp', container).each( function( ix, obj ) {
			var row = jQuery(obj);
			var vname = row.attr("id");
			if ( undefined === vname ) return;
			var expr = ( jQuery('textarea.expr', row).val() || "" ).trim();
			expr = expr.replace( /^=+\s*/, "" ); /* Remove leading =, this isn't Excel people */
			jQuery( 'textarea.expr', row ).val( expr );
			if ( cd.variables[vname] === undefined ) {
				cd.variables[vname] = { name: vname, expression: expr, index: ix };
				configModified = true;
			} else {
				if ( cd.variables[vname].expression !== expr ) {
					cd.variables[vname].expression = expr;
					configModified = true;
				}
				if ( cd.variables[vname].index !== ix ) {
					cd.variables[vname].index = ix;
					configModified = true;
				}
			}
		});

		updateVariableControls();
	}

	function handleTryExprClick( ev ) {
		var row = jQuery( ev.currentTarget ).closest( "div.varexp" );
		jQuery.ajax({
			url: api.getDataRequestURL(),
			data: {
				id: "lr_Reactor",
				action: "tryexpression",
				device: api.getCpanelDeviceId(),
				expr: jQuery( 'textarea.expr', row ).val() || "?"
			},
			dataType: "json",
			timeout: 5000
		}).done( function( data, statusText, jqXHR ) {
			var msg;
			if ( data.err ) {
				msg = 'There is an error in the expression';
				if ( data.err.location ) {
					jQuery('textarea.expr', row).focus().prop('selectionStart', data.err.location);
					msg += ' at ' + String( data.err.location );
				}
				msg += ': ' + data.err.message;
			} else {
				msg = "The expression result is: " + String( data.resultValue ) + ' (' + typeof( data.resultValue ) + ')';
			}
			alert( msg );
		}).fail( function( jqXHR ) {
			alert( "There was an error making the request. Vera may be busy; try again in a moment." );
		});
	}

	function handleDeleteVariableClick( ev ) {
		var row = jQuery( ev.currentTarget ).closest( 'div.varexp' );
		var vname = row.attr('id');
		if ( confirm( 'Deleting "' + vname + '" will break conditions, actions, or other expressions that use it.' ) ) {
			var cdata = getConfiguration();
			delete cdata.variables[vname];
			row.remove();
			configModified = true;
			updateVariableControls();
		}
	}

	function clearGetStateOptions() {
		var container = jQuery('div#reactorvars');
		var row = jQuery( 'div#opt-state', container );
		row.remove();
		jQuery( 'button#addvar', container ).prop( 'disabled', false );
		jQuery( 'textarea.expr,i.md-btn', container ).attr( 'disabled', false );
	}

	function handleGetStateClear( ev ) {
		clearGetStateOptions();
	}

	function handleGetStateInsert( ev ) {
		var row = jQuery( ev.currentTarget ).closest( 'div.row' );

		var device = jQuery( 'select#gsdev', row ).val() || 0;
		var service = jQuery( 'select#gsvar', row ).val() || "";
		var variable = service.replace( /^[^\/]+\//, "" );
		service = service.replace( /\/.*$/, "" );
		if ( jQuery( 'input#usename', row ).prop( 'checked' ) ) {
			device = '"' + jQuery( 'select#gsdev option:selected' ).text().replace( / +\(#\d+\)$/, "" ) + '"';
		}
		var str = ' getstate( ' + device + ', "' + service + '", "' + variable + '" ) ';

		var varrow = row.prev();
		var f = jQuery( 'textarea.expr', varrow );
		var expr = f.val() || "";
		var p = f.get(0).selectionEnd || -1;
		if ( p >= 0 ) {
			expr = expr.substring(0, p) + str + expr.substring(p);
		} else {
			expr = str + expr;
		}
		expr = expr.trim();
		f.val( expr );
		f.removeClass( 'tberror' );
		var vname = varrow.attr("id");
		var cd = getConfiguration();
		if ( cd.variables[vname] === undefined ) {
			cd.variables[vname] = { name: vname, expression: expr };
		} else {
			cd.variables[vname].expression = expr;
		}
		configModified = true;

		clearGetStateOptions();
		updateVariableControls();
	}

	function handleGetStateOptionChange( ev ) {
		var row = jQuery( ev.currentTarget ).closest( 'div.row' );
		var f = jQuery( ev.currentTarget );
		if ( f.attr( 'id' ) == "gsdev" ) {
			var device = parseInt( f.val() || "" );
			var s = CondBuilder.makeVariableMenu( device, "", "" ).attr( 'id', 'gsvar' );
			jQuery( 'select#gsvar', row ).replaceWith( s );
			/* Switch to new varmenu */
			f = jQuery( 'select#gsvar', row );
			f.on( 'change.reactor', handleGetStateOptionChange );
		}
		jQuery( 'button#getstateinsert', row ).prop( 'disabled', "" === f.val() );
	}

	function handleGetStateClick( ev ) {
		var row = jQuery( ev.currentTarget ).closest( 'div.varexp' );
		var container = jQuery('div#reactorvars');

		jQuery( 'button#addvar', container ).prop( 'disabled', true );
		jQuery( 'i.md-btn', container ).attr( 'disabled', true );
		jQuery( 'textarea.expr', row ).attr( 'disabled', false );

		var el = jQuery( '<div class="col-xs-12 col-md-9 col-md-offset-2 form-inline" />' );
		el.append( makeDeviceMenu( "", "" ).attr( 'id', 'gsdev' ) );
		el.append( CondBuilder.makeVariableMenu( parseInt( jQuery( 'select#gsdev', el ).val() ), "", "" )
			.attr( 'id', 'gsvar' ) );
		el.append(' ');
		el.append( '<label class="checkbox-inline" for="usename"><input id="usename" type="checkbox">&nbsp;Use&nbsp;Name</label>' );
		el.append(' ');
		el.append( jQuery( '<button/>' ).attr( 'id', 'getstateinsert' )
			.addClass( "btn btn-xs btn-success" )
			.text( 'Insert' ) );
		el.append( jQuery( '<button/>' ).attr( 'id', 'getstatecancel' )
			.addClass( "btn btn-xs btn-default" )
			.text( 'Cancel' ) );
		jQuery( '<div id="opt-state" class="row" />' ).append( el ).insertAfter( row );

		jQuery( 'select.devicemenu', el ).on( 'change.reactor', handleGetStateOptionChange );
		jQuery( 'button#getstateinsert', el ).prop( 'disabled', true )
			.on( 'click.reactor', handleGetStateInsert );
		jQuery( 'button#getstatecancel', el ).on( 'click.reactor', handleGetStateClear );
		jQuery( 'button#saveconf' ).prop( 'disabled', true );
	}

	function getVariableRow() {
		var el = jQuery('<div class="row varexp"></div>');
		el.append( '<div id="varname" class="col-xs-12 col-sm-12 col-md-2"></div>' );
		el.append( '<div class="col-xs-12 col-sm-9 col-md-8"><textarea class="expr form-control form-control-sm" autocorrect="off" autocapitalize="off" autocomplete="off" spellcheck="off"/><div id="currval" /></div>' );
		// ??? devices_other is an alternate for insert state variable
		el.append( '<div class="col-xs-12 col-sm-3 col-md-2 text-right"><i class="material-icons md-btn draghandle" title="Change order (drag)">reorder</i><i id="tryexpr" class="material-icons md-btn" title="Try this expression">directions_run</i><i id="getstate" class="material-icons md-btn" title="Insert device state variable value">memory</i><i id="deletevar" class="material-icons md-btn" title="Delete this variable">clear</i></div>' );
		jQuery( 'textarea.expr', el ).on( 'change.reactor', handleVariableChange );
		jQuery( 'i#tryexpr', el ).attr('disabled', true).on('click.reactor', handleTryExprClick);
		jQuery( 'i#getstate', el ).attr('disabled', true).on('click.reactor', handleGetStateClick);
		jQuery( 'i#deletevar', el ).attr('disabled', true).on('click.reactor', handleDeleteVariableClick);
		return el;
	}

	function handleAddVariableClick() {
		var container = jQuery('div#reactorvars');

		jQuery( 'button#addvar', container ).prop( 'disabled', true );
		jQuery( 'div.varexp textarea.expr,i.md-btn', container ).attr( 'disabled', true );

		var editrow = getVariableRow();
		jQuery( 'div#varname', editrow ).empty().append( '<input class="form-control form-control-sm" title="Enter a variable name and then TAB out of the field.">' );
		jQuery( 'div#varname input', editrow ).on('change.reactor', function( ev ) {
			/* Convert to regular row */
			var f = jQuery( ev.currentTarget );
			var row = f.closest( 'div.varexp' );
			var vname = (f.val() || "").trim();
			if ( vname === "" || jQuery( 'div.varexp#' + idSelector( vname ) ).length > 0 || !vname.match( /^[A-Z][A-Z0-9_]*$/i ) ) {
				row.addClass( 'tberror' );
				f.addClass('tberror');
				f.focus();
			} else {
				row.attr('id', vname).removeClass('editrow').removeClass('tberror');
				jQuery( '.tberror', row ).removeClass('tberror');
				/* Remove the name input field and swap in the name (text) */
				f.parent().empty().text(vname);
				/* Re-enable fields and add button */
				jQuery( 'div.varexp textarea.expr,i.md-btn', container ).attr('disabled', false);
				jQuery( 'button#addvar', container ).prop( 'disabled', false );
				jQuery( 'textarea.expr', row ).focus();
				/* Do the regular stuff */
				handleVariableChange( null );
			}
		});
		editrow.insertBefore( jQuery( '.buttonrow', container ) );
		jQuery( 'div#varname input', editrow ).focus();
	}

	/**
	 * Redraw variables and expressions.
	*/
	function redrawVariables() {
		var container = jQuery('div#tab-vars.reactortab div#reactorvars');
		container.empty();
		var gel = jQuery('<div class="vargroup"></div>');
		gel.append('<div class="row"><div class="tblisttitle col-xs-6 col-sm-6"><span class="titletext">Defined Variables</span></div><div class="tblisttitle col-xs-6 col-sm-6 text-right"><button id="saveconf" class="btn btn-xs btn-success">Save</button> <button id="revertconf" class="btn btn-xs btn-danger">Revert</button></div></div>');

		var list = jQuery( '<div class="varlist tb-sortable" />' );
		gel.append( list );

		var myid = api.getCpanelDeviceId();
		var cdata = getConfiguration( myid );

		var s = api.getDeviceState( myid, serviceId, "cstate" ) || "";
		var cstate = {};
		if ( ! isEmpty( s ) ) {
			try {
				cstate = JSON.parse( s );
			} catch (e) {
				console.log("cstate cannot be parsed: " + String(e));
			}
		} else {
			console.log("cstate unavailable");
		}
		var csvars = cstate.vars || {};

		/* Create a list of variables by index, sorted. cdata.variables is a map/hash,
		   not an array */
		var vix = [];
		for ( var vn in ( cdata.variables || {} ) ) {
			if ( cdata.variables.hasOwnProperty( vn ) ) {
				var v = cdata.variables[vn];
				vix.push( v );
			}
		}
		vix.sort( function( a, b ) {
			var i1 = a.index || -1;
			var i2 = b.index || -1;
			if ( i1 === i2 ) return 0;
			return ( i1 < i2 ) ? -1 : 1;
		});
		for ( var ix=0; ix<vix.length; ix++ ) {
			var vd = vix[ix];
			var el = getVariableRow();
			el.attr( 'id', vd.name );
			jQuery( 'div#varname', el).text( vd.name );
			jQuery( 'textarea.expr', el ).val( vd.expression );
			jQuery( 'i.md-btn', el ).attr( 'disabled', false );
			var blk = jQuery( 'div#currval', el ).empty();
			if ( csvars[ vd.name ] && undefined !== csvars[ vd.name ].lastvalue ) {
				var vs = csvars[ vd.name ];
				if ( null === vs.lastvalue ) {
					blk.text( 'Last result: (null)' ).attr( 'title', 'This variable has an empty/null value' );
				} else {
					var val = JSON.stringify( vs.lastvalue );
					var abbrev = val.length > 64 ? val.substring(0,61) + '...' : val;
					blk.text( 'Last result: ' + abbrev ).attr( 'title', ""===val ? "(empty string)" : val );
				}
			} else {
				blk.text( '(expression has not yet been evaluated or caused an error)' ).attr( 'title', "" );
			}
			list.append( el );
		}

		/* Add "Add" button */
		gel.append('<div class="row buttonrow">' +
			'<div class="col-xs-12 col-sm-12"><button id="addvar" class="btn btn-sm btn-success">Add Variable/Expression</button> Need help? Check out the <a href="https://github.com/toggledbits/Reactor/wiki/Expressions-&-Variables" target="_blank">documentation</a> or ask in the <a href="http://forum.micasaverde.com/index.php/board,93.0.html" target="_blank">Vera forums</a>.</div>' +
			'</div>');

		/* Append the group */
		container.append(gel);

		list.sortable({
			vertical: true,
			containment: 'div.varlist',
			placeholder: 'tb-placeholder',
			handle: ".draghandle",
			update: handleVariableChange
		});


		jQuery("button#addvar", container).on( 'click.reactor', handleAddVariableClick );
		jQuery("button#saveconf", container).on( 'click.reactor', handleSaveClick );
		jQuery("button#revertconf", container).on( 'click.reactor', handleRevertClick );

		updateVariableControls();
	}

	function doVariables()
	{
		console.log("doVariables()");
		try {
			/* Make sure changes are saved. */
			if ( configModified && confirm( msgUnsavedChanges ) ) {
				handleSaveClick( undefined );
			}

			if ( ! initModule() ) {
				return;
			}

			header();

			/* Our styles. */
			var html = "<style>";
			html += "div#tab-vars.reactortab .color-green { color: #006040; }";
			html += 'div#tab-vars.reactortab i.md-btn.draghandle { cursor: grab; }';
			html += 'div#tab-vars.reactortab div.tblisttitle { background-color: #444444; color: #fff; padding: 8px; min-height: 42px; }';
			html += 'div#tab-vars.reactortab div.tblisttitle span.titletext { font-size: 16px; font-weight: bold; margin-right: 4em; }';
			html += 'div#tab-vars.reactortab div.vargroup { border-radius: 8px; border: 2px solid #444444; margin-bottom: 8px; }';
			html += 'div#tab-vars.reactortab div.vargroup .row { margin-right: 0px; margin-left: 0px; }';
			html += 'div#tab-vars.reactortab div.vargroup div.var:nth-child(odd) { background-color: #efefef; }';
			html += 'div#tab-vars.reactortab div.varexp,div.buttonrow { padding: 8px; }';
			html += 'div#tab-vars.reactortab div.varexp.tbmodified:not(.tberror) { border-left: 4px solid green; }';
			html += 'div#tab-vars.reactortab div.varexp.tberror { border-left: 4px solid red; }';
			html += 'div#tab-vars.reactortab textarea.expr { font-family: monospace; resize: vertical; width: 100% !important; }';
			html += 'div#tab-vars.reactortab div.varexp { cursor: default; }';
			html += 'div#tab-vars.reactortab div#varname:after { content: " ="; }';
			html += 'div#tab-vars.reactortab .tb-placeholder { min-height: 8px; background-color: #f0f0f0; }';
			html += 'div#tab-vars.reactortab div#currval { font-family: "Courier New", Courier, monospace; font-size: 0.9em; }';
			html += "</style>";
			jQuery("head").append( html );

			/* Body content */
			html = '<div id="tab-vars" class="reactortab">';
			html += '<div class="row"><div class="col-xs-12 col-sm-12"><h3>Expressions/Variables</h3></div></div>';
			html += '<div class="row"><div class="col-xs-12 col-sm-12">Expressions allow you to do complex arithmetic, string, and other operations that otherwise cannot be done in the Conditions editor. When you create an expression, you specify a variable name into which its result is stored. You can then use that variable name in your conditions and activities.</div></div>';

			html += '<div id="reactorvars"/>';

			html += '</div>'; //.reactortab

			html += footer();

			api.setCpanelContent(html);

			redrawVariables();
		}
		catch (e)
		{
			console.log( 'Error in ReactorSensor.doVariables(): ' + String( e ) );
			alert( e.stack );
		}
	}


 /** ***************************************************************************
 *
 * A C T I V I T I E S
 *
 ** **************************************************************************/

	function testLua( lua, el, row ) {
		$.ajax({
			url: api.getDataRequestURL(),
			method: 'POST', /* data could be long */
			data: {
				id: "lr_Reactor",
				action: "testlua",
				lua: lua
			},
			cache: false,
			dataType: 'json',
			timeout: 5000
		}).done( function( data, statusText, jqXHR ) {
			if ( data.status ) {
				/* Good Lua */
				return;
			} else if ( data.status === false ) { /* specific false, not undefined */
				el.addClass( "tberror" );
				jQuery( 'div.actiondata' , row ).prepend( '<div class="tberrmsg"/>' );
				jQuery( 'div.tberrmsg', row ).text( data.message || "Error in Lua" );
			}
		}).fail( function( stat ) {
			console.log("Failed to check Lua: " + stat);
		});
	}

	function makeSceneMenu() {
		var ud = api.getUserData();
		var scenes = api.cloneObject( ud.scenes || [] );
		var menu = jQuery( '<select class="form-control form-control-sm" />' );
		/* If lots of scenes, sort by room; otherwise, use straight as-is */
		var i;
		if ( true || scenes.length > 10 ) {
			var rooms = api.cloneObject( ud.rooms );
			var rid = {};
			for ( i=0; i<rooms.length; ++i ) {
				rid[rooms[i].id] = rooms[i];
			}
			rid[0] = { id: 0, name: "(no room)" };
			scenes.sort( function( a, b ) {
				var ra = ( rid[a.room || 0] || {} ).name || "";
				var rb = ( rid[b.room || 0] || {} ).name || "";
				if ( ra.toLowerCase() == rb.toLowerCase() ) {
					return (a.name || "").toLowerCase() < (b.name || "").toLowerCase() ? -1 : 1;
				}
				return ra.toLowerCase() < rb.toLowerCase() ? -1 : 1;
			});
			var lastRoom = -1;
			var el;
			for ( i=0; i<scenes.length; i++ ) {
				if ( scenes[i].notification_only || scenes[i].hidden ) {
					continue;
				}
				var r = scenes[i].room;
				if ( r != lastRoom ) {
					if ( undefined !== r && undefined !== rid[r] ) {
						menu.append('<option value="" class="optheading" disabled>' + "--" + String(rid[r].name) + "--</option>");
						lastRoom = scenes[i].room;
					} else {
						console.log( "*** Scene " + String(scenes[i].id) + ": room " + String(scenes[i].room) + " assigned, but non-existent. Scene data follows:" );
						for ( var k in scenes[i] ) {
							if ( scenes[i].hasOwnProperty( k ) ) {
								console.log( "    " + String(k) + " (" + typeof(scenes[i][k]) + ")=" + scenes[i][k] );
							}
						}
					}
				}
				el = jQuery( '<option/>' );
				el.val( scenes[i].id );
				el.text( String(scenes[i].name) + ' (#' + String(scenes[i].id) + ')' );
				menu.append( el );
			}
		} else {
			/* Simple alpha list */
			scenes.sort( function(a, b) { return ( a.name || "" ).toLowerCase() < ( b.name || "" ).toLowerCase() ? -1 : 1; } );
			for ( i=0; i<scenes.length; i++ ) {
				if ( scenes[i].notification_only || scenes[i].hidden ) {
					continue;
				}
				var opt = jQuery('<option value="' + scenes[i].id + '"></option>');
				opt.text( scenes[i].name || ( "#" + scenes[i].id ) );
				menu.append( opt );
			}
		}
		return menu;
	}

	function validateActionRow( row ) {
		var actionType = jQuery('select#actiontype', row).val();
		jQuery('.tberror', row).removeClass( 'tberror' );
		jQuery('.tbwarn', row).removeClass( 'tbwarn' );
		row.removeClass( 'tberror' );
		jQuery( 'div.tberrmsg', row ).remove();

		switch ( actionType ) {
			case "comment":
				break;

			case "delay":
				var delay = jQuery( 'input#delay', row ).val() || "";
				if ( delay.match( varRefPattern ) ) {
					// Variable reference. ??? check it?
				} else if ( delay.match( /^([0-9][0-9]?)(:[0-9][0-9]?){1,2}$/ ) ) {
					// MM:SS or HH:MM:SS
				} else {
					var n = parseInt( delay );
					if ( isNaN( n ) || n < 1 ) {
						jQuery( 'input#delay', row ).addClass( "tberror" );
					}
				}
				break;

			case "device":
				var dev = jQuery( 'select.devicemenu', row ).val();
				if ( isEmpty( dev ) ) {
					jQuery( 'select.devicemenu', row ).addClass( 'tberror' );
				} else {
					var devnum = parseInt( dev );
					var sact = jQuery('select#actionmenu', row).val();
					if ( isEmpty( sact ) ) {
						jQuery( 'select#actionmenu', row ).addClass( "tberror" );
					} else {
						// check parameters, with value/type check when available?
						// type, valueSet/value list, min/max
						var ai = actions[ sact ];
						if ( ai && ai.deviceOverride && ai.deviceOverride[devnum] ) {
							console.log('validateActionRow: applying device ' + devnum + ' override for ' + sact);
							ai = ai.deviceOverride[devnum];
						}
						if ( ! ai ) {
							console.log('validateActionRow: no info for ' + sact + ' for device ' + devnum);
							return; /* If we don't know, we don't check */
						}
						for ( var k=0; k < (ai.parameters || [] ).length; k++ ) {
							var p = ai.parameters[k];
							if ( undefined === p.value ) { /* ignore fixed value */
								/* Fetch value */
								var field = jQuery( '#' + idSelector( p.name ), row );
								if ( field.length != 1 ) {
									console.log("validateActionRow: field " + p.name + " expected 1 found " +
										field.length );
									continue; /* don't validate to avoid user jail */
								}
								var v = field.val() || "";
								v = v.replace( /^\s+/, "" ).replace( /\s+$/, "" );
								field.val( v ); /* replace with trimmed value */
								/* Ignore default here, it's assumed to be valid when needed */
								/* Blank and optional OK? Move on. */
								if ( "" === v ) {
									if ( p.optional ) {
										continue;
									}
									/* Not optional, flag error. */
									field.addClass( 'tbwarn' );
								} else if ( v.match( varRefPattern ) ) {
									/* Variable reference, do nothing, can't check */
								} else {
									// check value type, range?
									// ??? subtypes? like RGB; validation pattern(s) from data?
									var typ = p.type || p.dataType || "string";
									if ( "int" === typ || typ.match( /^u?i[124]$/i ) ) {
										/* Integer. Watch for RGB spec of form #xxx or #xxxxxx */
										v = v.replace( /^#([0-9a-f])([0-9a-f])([0-9a-f])$/i, "0x\\1\\1\\2\\2\\3\\3" );
										v = v.replace( /^#[0-9a-f]{6,8}$/, "0x" );
										v = parseInt( v );
										if ( undefined === inttypes[typ] ) {
											console.log( "validateActionRow: no type data for " + typ );
										} else if ( isNaN(v) || ( v < inttypes[typ].min ) || ( v > inttypes[typ].max ) ||
											( undefined !== p.min && v < p.min ) || ( undefined != p.max && v > p.max ) ) {
											field.addClass( 'tbwarn' ); // ???explain why?
										}
									} else if ( typ.match( /(r4|r8|float|number)/i ) ) {
										/* Float */
										v = parseFloat( v );
										if ( isNaN( v ) || ( undefined !== p.min && v < p.min ) || ( undefined !== p.max && v > p.max ) ) {
											field.addClass( 'tbwarn' );
										}
									} else if ( "boolean" === typ ) {
										if ( ! v.match( /^(0|1|true|false|yes|no)$/i ) ) {
											field.addClass( 'tbwarn' );
										}
									} else if ( "string" !== typ ) {
										/* Known unsupported/TBD: date/dateTime/dateTime.tz/time/time.tz (ISO8601), bin.base64, bin.hex, uri, uuid, char, fixed.lll.rrr */
										console.log("validateActionRow: no validation for type " + String(typ));
									}
								}
							}
						}
					}
				}
				break;

			case "housemode":
				break;

			case "runscene":
				var sc = jQuery( 'select#scene', row ).val();
				if ( isEmpty( sc ) ) {
					jQuery( 'select#scene', row ).addClass( "tberror" );
				}
				break;

			case "runlua":
				var lua = jQuery( 'textarea.luacode', row ).val() || "";
				// check Lua?
				if ( lua.match( /^[\r\n\s]*$/ ) ) {
					jQuery( 'textarea.luacode', row ).addClass( "tberror" );
				} else {
					testLua( lua, jQuery( 'textarea.luacode', row ), row );
				}
				break;

			default:
				row.addClass( "tberror" );
		}

		row.has('.tberror').addClass('tberror');
	}

	function buildActionList( root ) {
		if ( jQuery('.tberror', root ).length > 0 ) {
			return false;
		}
		/* Set up scene framework and first group with no delay */
		var id = root.attr( 'id' );
		var scene = { isReactorScene: 1, id: id, name: id, groups: [] };
		var group = { groupid: "grp0", actions: [] };
		scene.groups.push( group );
		var firstScene = true;
		jQuery( 'div.actionrow', root ).each( function( ix ) {
			var row = jQuery( this );
			var actionType = jQuery( 'select#actiontype', row ).val();
			var action = { type: actionType, index: ix+1 };
			var k, pt, t;

			switch ( actionType ) {
				case "comment":
					action.comment = jQuery( 'input.argument', row ).val() || "";
					break;

				case "delay":
					t = jQuery( 'input#delay', row ).val() || "0";
					if ( t.match( varRefPattern ) ) {
						/* Variable reference is OK as is. */
					} else {
						if ( t.indexOf( ':' ) >= 0 ) {
							pt = t.split( /:/ );
							t = 0;
							for ( var i=0; i<pt.length; i++ ) {
								t = t * 60 + parseInt( pt[i] );
							}
						} else {
							t = parseInt( t );
						}
						if ( isNaN( t ) ) {
							scene = false;
							return false;
						}
					}
					/* Create a new group, marked with the delay, for all subsequent actions */
					if ( group.actions.length > 0 ) {
						group = { actions: [], delay: t, delaytype: jQuery( 'select#delaytype', row ).val() || "inline" };
						scene.groups.push( group );
					} else {
						/* There are no actions in the current group; just modify the delay in this group. */
						group.delay = t;
						group.delaytype = jQuery( 'select#delaytype', row ).val() || "inline";
					}
					/* We've set up a new group, not an action, so take an early exit
					   from this each() */
					return true;

				case "device":
					action.device = parseInt( jQuery( 'select.devicemenu', row ).val() );
					var dobj = api.getDeviceObject( action.device );
					action.deviceName = dobj ? dobj.name : '#' + String( action.device ) + '?';
					t = jQuery( 'select#actionmenu', row ).val() || "";
					pt = t.split( /\//, 2 );
					action.service = pt[0]; action.action = pt[1];
					var ai = actions[ t ];
					if ( ai && ai.deviceOverride && ai.deviceOverride[action.device] ) {
						ai = ai.deviceOverride[action.device];
					}
					action.parameters = [];
					if ( ai ) {
						for ( k=0; k < (ai.parameters || [] ).length; k++ ) {
							pt = { name: ai.parameters[k].name };
							if ( undefined !== ai.parameters[k].value ) {
								/* Fixed value */
								pt.value = ai.parameters[k].value;
							} else {
								/* Ignore default here, it's assumed to be valid when needed */
								t = jQuery( '#' + idSelector( ai.parameters[k].name ), row ).val() || "";
								if ( isEmpty( t ) ) {
									if ( ai.parameters[k].optional ) {
										continue; /* skip it, not even put on the list */
									}
									console.log("buildActionList: " + action.service + "/" +
										action.action + " required parameter " +
										ai.parameters[k].name + " has no value");
									/* fall through and accept empty */
								}
								pt.value = t;
							}
							action.parameters.push( pt );
						}
					} else {
						/* No action info; build using fields directly */
						console.log( "Can't find actioninfo for " + t );
						jQuery( '.argument', row ).each( function() {
							var val = jQuery( this ).val();
							if ( ! isEmpty( val ) ) {
								action.parameters.push( { name: jQuery( this ).attr('id'), value: val } );
							}
						});
					}
					break;

				case "housemode":
					action.housemode = jQuery( 'select#housemode', row ).val() || "1";
					break;

				case "runscene":
					action.scene = parseInt( jQuery( "select#scene", row ).val() || "0" );
					if ( isNaN( action.scene ) || 0 === action.scene ) {
						console.log("buildActionList: invalid scene selected");
						scene = false;
						return false;
					}
					// action.sceneName = sceneByNumber[ action.scene ].name
					jQuery.ajax({
						url: api.getDataRequestURL(),
						data: {
							id: "lr_Reactor",
							action: "preloadscene",
							device: api.getCpanelDeviceId(),
							scene: action.scene,
							flush: firstScene ? 0 : 1
						},
						dataType: "json",
						timeout: 5000
					}).done( function( data, statusText, jqXHR ) {
					}).fail( function( jqXHR ) {
					});
					firstScene = false;
					break;

				case "runlua":
					var lua = jQuery( 'textarea.luacode', row ).val() || "";
					lua = lua.replace( /\r\n/g, "\n" );
					lua = lua.replace( /\r/, "\n" );
					lua = lua.replace( /\s+\n/g, "\n" );
					lua = lua.replace( /[\r\n\s]+$/m, "" ); // rtrim
					lua = unescape( encodeURIComponent( lua ) ); // Fanciness to keep UTF-8 chars well
					if ( "" === lua ) {
						delete action.encoded_lua;
						action.lua = "";
					} else {
						action.encoded_lua = 1;
						action.lua = btoa( lua );
					}
					break;

				default:
					console.log("buildActionList: " + actionType + " action unknown");
					scene = false;
					return false;
			}

			/* Append action to current group */
			group.actions.push( action );
		});
		return scene;
	}

	function handleActionsSaveClick( ev ) {
		var cd = getConfiguration();
		var errors = false;
		jQuery( 'div.actionlist' ).each( function() {
			var id = jQuery( this ).attr( 'id' );
			var scene = buildActionList( jQuery( this ) );
			if ( scene ) {
				if ( (scene.groups || []).length == 0 || ( scene.groups.length == 1 && ( scene.groups[0].actions || []).length == 0 ) ) {
					delete cd.activities[id];
				} else {
					cd.activities[id] = scene;
				}
			} else {
				errors = true;
				return false; /* break */
			}
		});

		if ( ! errors ) {
			/* Save has async action, so use callback to complete. */
			handleSaveClick( ev, function() {
				if ( !configModified ) { /* successful save? */
					jQuery( 'div.actionlist.tbmodified' ).removeClass( "tbmodified" );
					jQuery( 'div.actionlist .tbmodified' ).removeClass( "tbmodified" );
				}
			}, [] ); /* pass up */
			return;
		}
		alert( "Configuration not saved. Please correct the indicated errors, then try again." );
	}

	function updateActionControls() {
		jQuery( 'div.actionlist' ).each( function( ix ) {
			var section = jQuery( this );
			jQuery('div.controls i#action-up', section).attr('disabled', false);
			jQuery('div.actionrow:first div.controls i#action-up', section).attr('disabled', true);
			jQuery('div.controls i#action-down', section).attr('disabled', false);
			jQuery('div.actionrow:last div.controls i#action-down', section).attr('disabled', true);
		});

		/* Save and revert buttons */
		updateSaveControls();
	}

	/**
	 * Given a section, update cdata to match.
	 */
	function updateActionList( section ) {
		var sn = section.attr( 'id' );
		if ( !isEmpty( sn ) ) {
			var scene = buildActionList( section );
			if ( scene ) {
				var cd = getConfiguration();
				cd.activities[sn] = scene;
				configModified = true;
			}
		}
	}

	function changeActionRow( row ) {
		configModified = true;
		row.addClass( "tbmodified" );
		jQuery( 'div.actionlist' ).addClass( "tbmodified" ); // all lists, because save saves all.
		validateActionRow( row );
		var section = row.closest( 'div.actionlist' );
		updateActionList( section );
		updateActionControls();
	}

	function handleActionValueChange( ev ) {
		var row = jQuery( ev.currentTarget ).closest( 'div.actionrow' );
		changeActionRow( row );
	}

	function appendVariables( menu ) {
		var cd = getConfiguration();
		var first = true;
		for ( var vname in ( cd.variables || {} ) ) {
			if ( cd.variables.hasOwnProperty( vname ) ) {
				if ( first ) {
					menu.append( '<option class="menuspacer" disabled/>' ).append( '<option id="variables" class="optheading" disabled>--Variables--</option>' );
					first = false;
				}
				menu.append(
					jQuery( '<option/>' ).val( '{' + vname + '}' ).text( '{' + vname + '}' )
				);
			}
		}
	}

	function changeActionAction( row, newVal ) {
		var ct = jQuery( 'div.actiondata', row );
		jQuery( 'label,.argument', ct ).remove();
		if ( isEmpty( newVal ) ) {
			return;
		}
		var action = actions[newVal];
		/* Check for device override to service/action */
		var devNum = parseInt( jQuery( 'select.devicemenu', ct ).val() );
		if ( !isNaN(devNum) && action && action.deviceOverride && action.deviceOverride[devNum] ) {
			console.log("changeActionAction: using device override for " + String(devNum));
			action = action.deviceOverride[devNum];
			if ( undefined != action && undefined == action.name ) {
				/* exceptions use different key ??? should fix this in data! */
				action.name = action.action;
			}
		}
		if ( undefined !== action ) {
			/* Info assist from our enhancement data */
			for ( var k=0; k<( action.parameters || [] ).length; ++k ) {
				var opt, j, z;
				var parm = action.parameters[k];
				if ( ( parm.direction || "in" ) == "out" ) continue; /* Don't display output params */
				if ( parm.hidden ) continue; /* or hidden parameters */
				if ( undefined !== parm.value ) continue; /* fixed value */
				var inp;
				if ( parm.valueSet && deviceInfo.valuesets[parm.valueSet] ) {
					parm.values = deviceInfo.valuesets[parm.valueSet];
				}
				if ( undefined !== parm.values && Array.isArray( parm.values ) ) {
					/* Menu, can be array of strings or objects */
					if ( undefined !== window.HTMLDataListElement ) {
						/* Use datalist when supported (allows more flexible entry) */
						var dlid = ("data-" + action.service + '-' + action.name + '-' + parm.name).replace( /[^a-z0-9-]/ig, "-" );
						if ( 0 == jQuery( 'datalist#' + idSelector( dlid ) ).length ) {
							/* Datalist doesn't exist yet, create it */
							inp = jQuery('<datalist class="argdata" id="' + dlid + '"/>');
							for ( j=0; j<parm.values.length; j++ ) {
								opt = jQuery( '<option/>' );
								if ( "object" === typeof(parm.values[j]) ) {
									for ( z in parm.values[j] ) {
										if ( parm.values[j].hasOwnProperty( z ) ) {
											opt.val( String(z) );
											opt.text( String( parm.values[j][z] ) );
										}
									}
								} else {
									opt.val( String( parm.values[j] ) );
									opt.text( String( parm.values[j] ) );
								}
								inp.append( opt );
							}
							/* Add variables and append to tab (datalists are global to tab) */
							appendVariables( inp );
							jQuery( 'div#tab-actions.reactortab' ).append( inp );
						}
						/* Now pass on the input field */
						inp = jQuery( '<input class="argument form-control form-control-sm" list="' + dlid + '">' );
						if ( undefined !== parm.default ) {
							inp.val( parm.default );
						}
					} else {
						/* Standard select menu */
						inp = jQuery( '<select class="argument form-control form-control-sm"/>' );
						if ( parm.optional ) {
							inp.append( '<option value="">(unspecified)</option>' );
						}
						for ( j=0; j<parm.values.length; j++ ) {
							opt = jQuery( '<option/>' );
							if ( "object" === typeof(parm.values[j]) ) {
								for ( z in parm.values[j] ) {
									if ( parm.values[j].hasOwnProperty( z ) ) {
										opt.val( String(z) );
										opt.text( String( parm.values[j][z] ) );
									}
								}
							} else {
								opt.val( String( parm.values[j] ) );
								opt.text( String( parm.values[j] ) );
							}
							inp.append( opt );
						}
						/* Add variables */
						appendVariables( inp );
						/* As a default, just choose the first option, unless specified */
						if ( undefined !== parm.default ) {
							inp.val( parm.default );
						} else {
							jQuery( 'option:first' ).prop( 'selected', true );
						}
					}
				} else if ( parm.type == "scene" ) {
					inp = makeSceneMenu();
					if ( parm.optional ) {
						inp.append( '<option value="" selected>(unspecified)</option>' );
					} else {
						inp.append( '<option value="" selected>--choose--</option>' );
					}
					if ( undefined !== parm.extraValues ) {
						if ( Array.isArray( parm.extraValues ) ) {
							for ( j=0; j<parm.extraValues.length; j++ ) {
								opt = jQuery( '<option/>' ).val( parm.extraValues[j] ).text( parm.extraValues[j] );
								//inp.append( opt );
								opt.insertAfter( jQuery( 'option[value=""]:first', inp ) );
							}
						} else {
							for ( var key in parm.extraValues ) {
								if ( parm.extraValues.hasOwnProperty( key ) ) {
									opt = jQuery( '<option/>' ).val( key ).text( parm.extraValues[key] );
									opt.insertAfter( jQuery( 'option[value=""]:first', inp ) );
									//inp.append( opt );
								}
							}
						}
					}
					/* Add variables */
					appendVariables( inp );
				} else if ( parm.type == "boolean" ) {
					/* Menu */
					inp = jQuery('<select class="argument form-control form-control-sm"/>');
					if ( parm.optional ) {
						inp.prepend( '<option value="">not specified</option>' );
					}
					inp.append('<option value="0">0/off/false</option>');
					inp.append('<option value="1">1/on/true</option>');
					/* Add variables */
					appendVariables( inp );
					/* Don't set default, let default default -- WHY???? */
					if ( parm.default ) {
						inp.val( parm.default );
					}
				} else if ( false && parm.type == "ui1" && parm.min !== undefined && parm.max !== undefined ) {
					inp = jQuery('<div class="argument tbslider"/>');
					inp.slider({
						min: parm.min, max: parm.max, step: parm.step || 1,
						range: "min",
						stop: function ( ev, ui ) {
							// DeusExMachinaII.changeDimmerSlider( jQuery(this), ui.value );
						},
						slide: function( ev, ui ) {
							jQuery( 'a.ui-slider-handle', jQuery( this ) ).text( ui.value );
						},
						change: function( ev, ui ) {
							jQuery( 'a.ui-slider-handle', jQuery( this ) ).text( ui.value );
						}
					});
					inp.slider("option", "disabled", false);
					inp.slider("option", "value", undefined === parm.default ? parm.min : parm.default ); //??? fixme: clobbered later
				} else if ( (parm.type || "").match(/^(r|u?i)[124]$/i ) ) {
					inp = jQuery( '<input class="argument narrow form-control form-control-sm" list="reactorvarlist">' );
					inp.attr( 'placeholder', action.parameters[k].name );
					inp.val( undefined==parm.default ? (undefined==parm.min ? (undefined==parm.optional ? 0 : "") : parm.min ) : parm.default );
				} else {
					console.log("J_ReactorSensor_UI7.js: using default field presentation for type " + String(parm.type));
					inp = jQuery( '<input class="argument form-control form-control-sm" list="reactorvarlist">' );
					inp.attr( 'placeholder', action.parameters[k].name );
					inp.val( undefined===parm.default ? "" : parm.default );
				}
				inp.attr('id', parm.name );
				inp.on( 'change.reactor', handleActionValueChange );
				/* If there are more than one parameters, wrap each in a label. */
				if ( action.parameters.length > 1 ) {
					var label = jQuery("<label/>");
					label.attr("for", parm.name );
					label.text( ( parm.label || parm.name ) + ": " );
					label.append( inp );
					if ( parm.optional ) inp.addClass("optarg");
					ct.append(" ");
					ct.append( label );
				} else {
					/* No label */
					ct.append( inp );
				}
			}
		}
		return;
	}

	function handleActionActionChange( ev ) {
		configModified = true;
		var el = jQuery( ev.currentTarget );
		var newVal = el.val() || "";
		var row = el.closest( 'div.actionrow' );
		changeActionAction( row, newVal );
		changeActionRow( row );
	}

	function deepcopy(obj) {
		if ( null == obj || typeof(obj) != "object" ) return obj;
		var ret = obj.constructor();
		for (var k in obj) {
			if (obj.hasOwnProperty(k)) ret[k]=deepcopy(obj[k]);
		}
		return ret;
	}

	/* Perform numeric comparison for device override */
	function doNumericComparison( str1, op, str2 ) {
		var v1 = parseInt( str1 );
		var v2 = parseInt( str2 );
		if ( isNaN( v1 ) || isNaN( v2 ) ) {
			return false;
		}
		if ( op == "<" ) return v1 < v2;
		if ( op == "<=" ) return v1 <= v2;
		if ( op == ">" ) return v1 > v2;
		if ( op == ">=" ) return v1 >= v2;
		if ( op == "=" || op == "==" ) return v1 == v2;
		if ( op == "!=" || op == "~=" ) return v1 != v2;
		return false;
	}

	/* Find an override for a device. */
	function getDeviceOverride( devnum ) {
		var devobj = api.getDeviceObject( devnum );
		if ( devobj ) {
			var mytype = devobj.device_type || "?";
			var base = deviceInfo.devices[mytype] || deviceInfo.devices[ 'type:' + mytype ];
			if ( undefined !== base ) {
				if ( Array.isArray( base ) ) {
					/* Early syntax without match conditions. Just return array */
					return base;
				}
				/* Attempt to find a match condition */
				for ( var im=0; im<(base.match || []).length; im++ ) {
					/* Conditions separated by ";", all must be met. for match to succeed */
					var cond = (base.match[im].condition || "").split( /;/ );
					var match = true;
					for ( var ic=0; ic<cond.length; ++ic ) {
						/* Each condition uses simple RPN script */
						var pt = cond[ic].split( /,/ );
						var stack = []; /* Start off */
						var refdev = devnum;
						var v;
						while ( pt.length > 0 ) {
							var seg = decodeURIComponent( pt.shift() || "" ).trim();
							if ( "openluup" === seg ) {
								/* Fail immediately if not running on openLuup */
								if ( ! isOpenLuup ) {
									stack.push( false );
									break;
								}
							} else if ( "vera" === seg ) {
								/* Fail immediately if not running on genuine Vera */
								if ( isOpenLuup ) {
									stack.push( false );
									break;
								}
							} else if ( "parent" === seg ) {
								/* Does not change stack, but switches reference device to parent */
								if ( 0 !== devobj.id_parent ) {
									refdev = devobj.id_parent;
									devobj = api.getDeviceObject( refdev );
									if ( !devobj ) { /* no device, immediate failure */
										match = false;
										break;
									}
								}
							} else if ( "var" === seg ) {
								var vname = stack.pop() || "";
								var vserv = stack.pop() || "";
								v = api.getDeviceStateVariable( refdev, vserv, vname ) || null;
								stack.push( v );
							} else if ( "attr" === seg ) {
								var aname = stack.pop() || "";
								v = api.getDeviceAttribute( refdev, aname ) || null;
								stack.push( v );
							} else if ( "and" === seg ) {
								var op2 = stack.pop() || false;
								var op1 = stack.pop() || false;
								stack.push( op1 && op2 );
							} else if ( "or" === seg ) {
								var op2 = stack.pop() || false;
								var op1 = stack.pop() || false;
								stack.push( op1 || op2 );
							} else if ( "not" === seg ) {
								v = stack.pop();
								if ( typeof(v) == "boolean" ) {
									stack.push( !v );
								} else {
									console.log("getDeviceOverride: not operand invalid type: (" + typeof(v) +
										")" + String(v));
									stack.push( false );
								}
							} else if ( "isnull" === seg ) {
								v = stack.pop() || null;
								stack.push( v === null );
							} else if ( "dup" === seg ) {
								v = stack.pop() || null; /* sloppy peek??? */
								stack.push( v );
								stack.push( v );
							} else if ( seg.match( /^(<|<=|>|>=|=|==|!=|~=)$/ ) ) {
								/* Binary op, takes two values */
								var op = seg;
								var oper2 = stack.pop();
								var oper1 = stack.pop();
								var res;
								if ( op == "==" || op == "=" ) {
									res = oper1 == oper2;
								} else if ( op == "!=" || op == "~=" ) {
									res = oper1 != oper2;
								} else {
									res = doNumericComparison( oper1, op, oper2 );
								}
								stack.push( res );
							} else if ( seg.match( /^\// ) ) {
								/* Regular expression match */
								var re = new RegExp( seg );
								v = stack.pop();
								stack.push( v.match( re ) );
							} else if ( seg.match( /^["']/ ) ) {
								v = seg.substring( 1, seg.length-1 );
								stack.push( v );
							} else if ( ! isNaN( seg ) ) {
								stack.push( parseInt( seg ) );
							} else {
								console.log("getDeviceOverride: unrecognized op in " + cond[ic] + ": '" + seg + "'");
							}
						}
						/* Done. Test succeeds iff stack has true */
						if ( stack.length != 1 ) {
							console.log("getDeviceOverride: eval of " + cond[ic] + " for " + devobj.device_type +
								" end of conditions stack len expected 1 got " + stack.length );
						}
						var result = stack.pop() || null;
						console.log("getDeviceOverride: eval of " + cond[ic] + " yields (" +
							typeof(result) + ")" + String(result));
						if ( ! ( typeof(result)==="boolean" && result ) ) {
							match = false;
							break; /* stop testing conds */
						}
						if ( match ) {
							console.log("getDeviceOverride: match condition " + cond[ic] +
								" succeeded for " + devnum + " (" + devobj.name + ") type " +
								devobj.device_type);
							return base.match[im].actions || [];
						}
					}
				}
				/* Return default actions for type */
				return deviceInfo.devices[ 'type:' + mytype ].actions || [];
			}
		}
		return false;
	}

	function changeActionDevice( row, newVal, fnext, fargs, retries ) {
		var ct = jQuery( 'div.actiondata', row );
		var actionMenu = jQuery( 'select#actionmenu', ct );

		// Clear the action menu and remove all arguments.
		actionMenu.empty().prop( 'disabled', true )
			.append( jQuery( '<option/>' ).val("").text( '(loading...)' ) );
		jQuery('label,.argument', ct).remove();
		if ( newVal == "" ) { return; }

		/* Use actions/lu_actions to get list of services/actions for this device. We could
		   also use lu_device and fetch/parse /luvd/S_...xml to get even more data,
		   but let's see how this goes for now. */
		jQuery.ajax({
			url: api.getDataRequestURL(),
			data: {
				id: "actions",
				DeviceNum: newVal,
				output_format: "json"
			},
			dataType: "json",
			timeout: 15000
		}).done( function( data, statusText, jqXHR ) {
			actionMenu.empty();
			var hasAction = false;
			var i, j, key;
			for ( i=0; i<(data.serviceList || []).length; i++ ) {
				var section = jQuery( "<select/>" );
				var service = data.serviceList[i];
				var opt;
				for ( j=0; j<(service.actionList || []).length; j++ ) {
					var nodata = false;
					var actname = service.actionList[j].name;
					var ai;
					if ( deviceInfo.services[service.serviceId] && (deviceInfo.services[service.serviceId].actions || {})[actname] ) {
						/* Have extended data */
						ai = deviceInfo.services[service.serviceId].actions[actname];
					} else {
						/* No extended data; copy what we got from lu_actions */
						nodata = true;
						ai = { service: service.serviceId, action: actname, parameters: service.actionList[j].arguments };
						for ( var ip=0; ip < (service.actionList[j].arguments || []).length; ++ip ) {
							var p = service.actionList[j].arguments[ip];
							p.type = p.dataType || "string";
							if ( ! p.defaultValue ) {
								p.optional = 1;
							} else {
								p.default = p.defaultValue;
							}
						}
					}
					key = service.serviceId + "/" + actname;
					if ( actions[key] === undefined ) {
						// Save action data as we use it.
						ai.deviceOverride = {};
						ai.service = service.serviceId;
						actions[key] = ai;
					}
					if ( ai.hidden ) {
						continue;
					}

					opt = jQuery( '<option/>' ).val( key ).text( actname + ( nodata ? "??(E)" : "") );
					if ( nodata ) opt.addClass( "nodata" );
					section.append( opt.clone() );

					hasAction = true;
				}
				if ( jQuery("option", section).length > 0 ) {
					opt = jQuery("<option/>").val("").text( "---Service " + service.serviceId.replace(/^([^:]+:)+/, "") + "---" );
					opt.prop( 'disabled', true );
					opt.addClass("optheading");
					section.prepend( opt );
					actionMenu.append( section.children() );
				}
			}
			var over = getDeviceOverride( newVal );
			if ( over ) {
				var known = jQuery("<select/>");
				known.append( "<option class='optheading' value='' disabled><b>---Common Actions---</b></option>" );
				for ( j=0; j<over.length; j++ ) {
					var devact = over[j];
					var fake = false;
					if ( undefined === deviceInfo.services[devact.service] || undefined == deviceInfo.services[devact.service].actions[devact.action] ) {
						/* Service/action in device exception not "real". Fake it real good. */
						deviceInfo.services[devact.service] = deviceInfo.services[devact.service] || { actions: {} };
						deviceInfo.services[devact.service].actions[devact.action] = { name: devact.action, deviceOverride: {} };
						fake = true;
					}
					/* There's a well-known service/action, so copy it, and apply overrides */
					var act = deepcopy( deviceInfo.services[devact.service].actions[devact.action] );
					for ( var k in devact ) {
						if ( devact.hasOwnProperty(k) ) {
							act[k] = devact[k];
						}
					}
					if ( act.hidden ) continue;
					key = act.service + "/" + act.action;
					known.append( jQuery('<option/>').val( key ).text( ( act.description || act.action ) +
						( fake ? "??(O)" : "" ) ) );
					hasAction = true;
					if ( undefined === actions[key] ) {
						actions[key] = deviceInfo.services[devact.service].actions[devact.action];
						actions[key].deviceOverride = {};
					}
					actions[key].deviceOverride[newVal] = act;
				}
				known.append("<option disabled/>");
				actionMenu.prepend( known.children() );
			}
			var lopt = jQuery( '<option selected/>' ).val( "" ).text( hasAction ? "--choose action--" : "(invalid device--no actions)" );
			actionMenu.prepend( lopt );
			actionMenu.prop( 'disabled', false );
			jQuery( 'option:first', actionMenu ).prop( 'selected' );
			if ( undefined !== fnext ) {
				fnext.apply( null, fargs );
			}
		}).fail( function( jqXHR, textStatus, errorThrown ) {
			/* Bummer. And deviceinfo as a fallback isn't really appropriate here (only lists exceptions) */
			console.log("changeActionDevice: failed to load service data: " + textStatus + "; " + String(errorThrown));
			console.log(jqXHR.responseText);
			retries = ( undefined === retries ? 0 : retries ) + 1;
			if ( retries > 10 ) {
				alert("Unable to load service data for this device. If you are on a remote connection, the connection to your Vera may have been lost.");
				actionMenu.empty().append( '<option value="">[ERROR--failed to get actions from Vera]</option>' );
				actionMenu.prop( 'disabled', false );
				actionMenu.val("");
				if ( undefined !== fnext ) {
					fnext.apply( null, fargs );
				}
				return;
			}
			/* Set up a retry */
			setTimeout( function() {
				return changeActionDevice( row, newVal, fnext, fargs, retries );
			}, 3000 );
		});
	}

	function handleActionDeviceChange( ev ) {
		configModified = true;
		var el = jQuery( ev.currentTarget );
		var newVal = el.val() || "";
		var row = el.closest( 'div.actionrow' );
		changeActionDevice( row, newVal, changeActionRow, [ row ] );
	}

	/* Convert plain textarea to ACE. Keep the textarea as shadow field for content
	 * that's synced with ACE content--it's easier to read from that (and consistent) */
	function doEditor( field ) {
		var ediv = jQuery( '<div class="editor"/>' );
		ediv.insertAfter( field );
		var editor = ace.edit( ediv.get(0), {
			minLines: 8,
			maxLines: 32,
			theme: "ace/theme/xcode",
			mode: "ace/mode/lua",
			fontSize: "16px",
			tabSize: 4
		});
		/* Apply options from state if set */
		var myid = api.getCpanelDeviceId();
		var exopts = api.getDeviceState( myid, serviceId, "AceOptions" ) || "";
		if ( isEmpty( exopts ) ) {
			exopts = getParentState( "AceOptions" ) || "";
		}
		if ( ! isEmpty( exopts ) ) {
			try {
				var opts = JSON.parse( exopts );
				if ( opts !== undefined ) {
					editor.setOptions( opts );
				}
			} catch( e ) {
				alert("Can't apply your custom AceOptions: " + String(e));
			}
		}
		var session = editor.session;
		session.setValue( field.val() || "" );
		editor.on( 'change', function( delta ) { field.val( session.getValue() ); } );
		editor.on( 'blur', handleActionValueChange );
			/* Finally, hide our field, remove any change action, and add a custom action
		   to reload ACE from the field. */
		field.off( 'change.reactor' ).hide();
		field.on( 'reactorinit', function() { session.setValue( field.val() || "" ); } );
	}

	function changeActionType( row, newVal ) {
		var ct = jQuery('div.actiondata', row);
		var m;
		ct.empty();
		jQuery( 'i#action-try,i#action-import', row ).hide();

		switch ( newVal ) {
			case "comment":
				ct.append('<input type="text" id="comment" class="argument form-control form-control-sm" placeholder="Enter comment text" autocomplete="off">');
				jQuery( 'input', ct ).on( 'change.reactor', handleActionValueChange );
				break;

			case "device":
				ct.append( makeDeviceMenu( "", "" ) );
				ct.append('<select id="actionmenu" class="form-control form-control-sm"></select>');
				jQuery( 'select.devicemenu', ct ).on( 'change.reactor', handleActionDeviceChange );
				jQuery( 'select#actionmenu', ct ).on( 'change.reactor', handleActionActionChange );
				jQuery( 'i#action-try', row ).show();
				break;

			case "housemode":
				m = jQuery( '<select id="housemode" class="form-control form-control-sm">')
					.append( '<option value="1">Home</option>' ).append( '<option value="2">Away</option>' )
					.append( '<option value="3">Night</option>' ).append( '<option value="4">Vacation</option>' );
				m.on( 'change.reactor', handleActionValueChange );
				ct.append( m );
				break;

			case "delay":
				ct.append('<label for="delay">for <input type="text" id="delay" class="argument narrow form-control form-control-sm" title="Enter delay time as seconds, MM:SS, or HH:MM:SS" placeholder="delay time" list="reactorvarlist"></label>');
				ct.append('<select id="delaytype" class="form-control form-control-sm"><option value="inline">from this point</option><option value="start">from start of actions</option></select>');
				jQuery( 'input', ct ).on( 'change.reactor', handleActionValueChange );
				jQuery( 'select', ct ).on( 'change.reactor', handleActionValueChange );
				break;

			case "runscene":
				m = makeSceneMenu();
				m.prepend('<option value="" selected>--choose--</option>').val("").attr('id', 'scene');
				m.on( 'change.reactor', handleActionValueChange );
				ct.append( m );
				jQuery( 'i#action-import', row ).show();
				break;

			case "runlua":
				/* Handle upgrade to ACE separately */
				ct.append( '<textarea id="lua" wrap="off" autocorrect="off" autocomplete="off" autocapitalize="off" spellcheck="off" class="luacode form-control form-control-sm" rows="6"/>' );
				if ( window.ace ) {
					doEditor( jQuery( 'textarea.luacode', ct ) );
				} else {
					jQuery( 'textarea.luacode', ct ).on( 'change.reactor', handleActionValueChange );
				}
				ct.append('<div class="tbhint">If your Lua code returns boolean <em>false</em>, scene execution will stop and the remaining actions that follow will not be run (this is a feature). It is also recommended that the first line of your Lua be a comment with text to help you identify the code--if there\'s an error logged, the first line of the script is almost always shown. Also, you can use the <tt>print()</tt> function to write to Reactor\'s event log, which is shown in the Logic Summary and easier/quicker to get at than the Vera log file.</div>');
				break;

			default:
				ct.append('<div class="tberror">Type ' + newVal + '?</div>');
		}
	}

	function handleActionChange( ev ) {
		configModified = true;
		var row = jQuery( ev.currentTarget ).closest( '.actionrow' );
		var newVal = jQuery( 'select#actiontype', row ).val();
		changeActionType( row, newVal );
		changeActionRow( row );
	}

	function handleActionControlClick( ev ) {
		var el = ev.currentTarget;
		if ( jQuery( el ).prop('disabled') ) {
			return;
		}
		var row = jQuery(el).closest('div.actionrow');
		var op = jQuery( el ).attr('id');
		switch ( op ) {
			case "action-up":
				/* Move up in display */
				var prior = row.prev( 'div.actionrow' ); /* find prior row */
				if ( prior.length > 0 ) {
					row.detach();
					row.insertBefore( prior );
					changeActionRow( row ); /* pass it on */
				}
				break;

			case "action-down":
				/* Move down in display */
				var next = row.next( 'div.actionrow' );
				if ( next.length > 0 ) {
					row.detach();
					row.insertAfter( next );
					changeActionRow( row );
				}
				break;

			case "action-delete":
				var list = row.closest( 'div.actionlist' );
				row.remove();
				jQuery( 'div.actionlist' ).addClass( "tbmodified" ); // all lists, because save saves all.
				updateActionList( list );
				updateActionControls(); /* handles save controls too */
				break;

			case "action-try":
				if ( jQuery( '.tberror', row ).length > 0 ) {
					alert( 'Please fix the errors before attempting to run this action.' );
					return;
				}
				var typ = jQuery( 'select#actiontype', row ).val() || "comment";
				if ( "device" === typ ) {
					var d = parseInt( jQuery( 'select.devicemenu', row ).val() );
					var s = jQuery( 'select#actionmenu', row ).val() || "";
					var pt = s.split( /\//, 2 );
					var act = (deviceInfo.services[pt[0]] || { actions: {} }).actions[pt[1]];
					if ( act && act.deviceOverride[d] ) {
						act = act.deviceOverride[d];
					}
					var param = {};
					var actionText = s + "(";
					if ( act ) {
						for ( var k=0; k<(act.parameters || []).length; ++k ) {
							var p = act.parameters[k];
							if ( undefined !== p.value ) {
								/* Fixed value */
								param[p.name] = p.value;
								actionText += "{" + p.name + "=" + String(p.value) + "}, ";
							} else {
								var v = (jQuery( '#' + idSelector( p.name ), row ).val() || "").trim();
								var vn = v.match( varRefPattern );
								if ( vn && vn.length == 2 ) {
									/* Variable reference, get current value. */
									v = api.getDeviceState( api.getCpanelDeviceId(), "urn:toggledbits-com:serviceId:ReactorValues", vn[1] ) || "";
								}
								if ( "" === v && undefined !== p.default ) v = p.default;
								if ( "" === v && p.optional ) continue;
								param[p.name] = v;
								actionText += p.name + "=" + quot(v) + ", ";
							}
						}
					} else {
						/* No action info whatsoever, build from fields */
						jQuery( '.argument', row ).each( function() {
							var val = jQuery( this ).val();
							var vname = jQuery( this ).attr('id');
							param[ vname ] = val;
							actionText += vname + "=" + quot(val) + ", ";
						});
					}
					actionText += '): ';

					api.performActionOnDevice( d, pt[0], pt[1], {
						actionArguments: param,
						onSuccess: function( xhr ) {
							console.log(actionText + "performActionOnDevice.onSuccess: " + String(xhr));
							if (typeof(xhr)==="object") {
								for ( var k in xhr ) {
									if ( xhr.hasOwnProperty(k) )
										console.log("xhr." + k + "=" + String(xhr[k]));
								}
							}
							if ( "object" === typeof( xhr ) ) {
								if ( xhr.responseText && xhr.responseText.match( /ERROR:/ ) ) {
									alert( actionText + xhr.responseText );
								} else {
									alert( actionText + xhr.responseText );
								}
							}
							// alert( "The action completed successfully!" );
						},
						onFailure: function( xhr ) {
							//??? are there undocumented parameters here?
							if (typeof(xhr)==="object") {
								for ( var k in xhr ) {
									if ( xhr.hasOwnProperty(k) )
										console.log("xhr." + k + "=" + String(xhr[k]));
								}
							}
							alert( "An error occurred. Try again in a moment; Vera may be busy." );
						}
					} );
				} else {
					alert( "Can't perform selected action. You should not be seeing this message." );
				}
				break;

			case "action-import":
				if ( "runscene" !== jQuery( 'select#actiontype', row ).val() ) {
					return;
				}
				if ( jQuery( '.tberror', row ).length > 0 ) {
					return;
				}
				var scene = parseInt( jQuery( 'select#scene', row ).val() );
				if ( !isNaN( scene ) ) {
					jQuery.ajax({
						url: api.getDataRequestURL(),
						data: {
							id: "scene",
							action: "list",
							scene: scene,
							output_format: "json"
						},
						dataType: "json",
						timeout: 5000
					}).done( function( data, statusText, jqXHR ) {
						var pred = row;
						var newRow;
						if ( ! isEmpty( data.lua ) ) {
							/* Insert Lua */
							var lua = (data.encoded_lua || 0) != 0 ? atob(data.lua) : data.lua;
							newRow = getActionRow();
							jQuery( "select#actiontype", newRow).val( "runlua" );
							changeActionType( newRow, "runlua" );
							jQuery( "textarea.luacode", newRow ).val( lua ).trigger( "reactorinit" );
							pred = newRow.addClass( "tbmodified" ).insertAfter( pred );
						}
						/* Sort groups by delay ascending */
						data.groups = data.groups || [];
						data.groups.sort( function( a, b ) { return (a.delay||0) - (b.delay||0); });
						for ( var ig=0; ig<(data.groups || []).length; ig++ ) {
							var gr = data.groups[ig];
							if ( 0 != (gr.delay || 0) ) {
								/* Delayed group -- insert delay action */
								newRow = getActionRow();
								jQuery( "select#actiontype", newRow).val( "delay" );
								changeActionType( newRow, "delay" );
								jQuery( "input#delay", newRow ).val( gr.delay );
								jQuery( "select#delaytype", newRow ).val( "start" );
								pred = newRow.addClass( "tbmodified" ).insertAfter( pred );
							}
							for ( var k=0; k < (gr.actions || []).length; k++ ) {
								var act = gr.actions[k];
								newRow = getActionRow();
								jQuery( 'select#actiontype', newRow).val( "device" );
								changeActionType( newRow, "device" );
								if ( 0 == jQuery( 'select.devicemenu option[value="' + act.device + '"]', newRow ).length ) {
									var opt = jQuery( '<option/>' ).val( act.device ).text( '#' + act.device + ' ' + ( act.deviceName || 'name?' ) + ' (missing)' );
									// opt.insertAfter( jQuery( 'select.devicemenu option[value=""]:first', newRow ) );
									jQuery( 'select.devicemenu', newRow ).prepend( opt ).addClass( "tberror" );
								}
								jQuery( 'select.devicemenu', newRow ).val( act.device );
								pred = newRow.addClass( "tbmodified" ).insertAfter( pred );
								changeActionDevice( newRow, act.device || "", function( row, action ) {
									var key = action.service + "/" + action.action;
									if ( 0 == jQuery( 'select#actionmenu option[value="' + key + '"]', row ).length ) {
										var opt = jQuery( '<option/>' ).val( key ).text( key );
										jQuery( 'select#actionmenu', row ).prepend( opt );
									}
									jQuery( 'select#actionmenu', row ).val( key );
									changeActionAction( row, key );
									for ( var j=0; j<(action.arguments || []).length; j++ ) {
										var a = action.arguments[j];
										if ( 0 === jQuery( '#' + idSelector( a.name ), row ).length ) {
											var inp = jQuery( '<input class="argument form-control form-control-sm">' ).attr('id', a.name);
											var lbl = jQuery( '<label/>' ).attr('for', a.name).text(a.name).addClass('tbrequired').append(inp);
											jQuery( 'div.actiondata', row ).append( lbl );
										}
										jQuery( '#' + idSelector( a.name ), row ).val( a.value || "" );
									}
								}, [ newRow, act ]);
							}
						}

						/* All actions inserted. Remove original row. */
						row.remove();
						configModified = true;
						changeActionRow( row );
					}).fail( function( jqXHR, textStatus, errorThrown ) {
						// Bummer.
						console.log("Failed to load scene data: " + textStatus + " " + String(errorThrown));
						console.log(jqXHR.responseText);
						alert( "Unable to load scene data. Luup may be reloading; try again in a moment." );
					});
				}
				break;

			default:
				/* nada */
		}
	}

	function getActionRow() {
		var row = jQuery( '<div class="row actionrow"></div>' );
		row.append( '<div class="col-xs-12 col-sm-12 col-md-4 col-lg-2"><select id="actiontype" class="form-control form-control-sm">' +
			'<option value="comment">Comment</option>' +
			'<option value="device">Device Action</option>' +
			'<option value="housemode">Change House Mode</option>' +
			'<option value="delay">Delay</option>' +
			'<option value="runlua">Run Lua</option>' +
			'<option value="runscene">Run Scene</option>' +
			'</select></div>' );
		row.append('<div class="actiondata col-xs-12 col-sm-12 col-md-6 col-lg-8 form-inline"></div>');
		var controls = jQuery('<div class="controls col-xs-12 col-sm-12 col-md-2 col-lg-2 text-right"></div>');
		controls.append( '<i id="action-try" class="material-icons md-btn" title="Try this action">directions_run</i>' );
		controls.append( '<i id="action-import" class="material-icons md-btn" title="Import scene to actions">save_alt</i>' );
		controls.append( '<i id="action-up" class="material-icons md-btn" title="Move up">arrow_upward</i>' );
		controls.append( '<i id="action-down" class="material-icons md-btn" title="Move down">arrow_downward</i>' );
		controls.append( '<i id="action-delete" class="material-icons md-btn" title="Remove action">clear</i>' );
		jQuery( 'i.md-btn', controls ).on( 'click.reactor', handleActionControlClick );
		jQuery( 'i#action-try,i#action-import', controls ).hide();
		row.append( controls );
		jQuery( 'select#actiontype', row ).val( 'comment' ).on( 'change.reactor', handleActionChange );
		changeActionType( row, "comment" );
		return row;
	}

	function handleAddActionClick( ev ) {
		var btn = jQuery( ev.currentTarget );
		var container = btn.closest( 'div.actionlist' );
		var newRow = getActionRow();
		newRow.insertBefore( jQuery( '.buttonrow', container ) );
	}

	function loadActions( section, scene ) {
		var insertionPoint = jQuery( 'div.buttonrow', section );
		var newRow;
		for ( var i=0; i < (scene.groups || []).length; i++ ) {
			var gr = scene.groups[i];
			if ( 0 !== (gr.delay || 0) ) {
				newRow = getActionRow();
				jQuery( "select#actiontype", newRow ).val( "delay" );
				changeActionType( newRow, "delay" );
				jQuery( "input#delay", newRow ).val( gr.delay );
				jQuery( "select#delaytype", newRow ).val( gr.delaytype || "inline" );
				newRow.insertBefore( insertionPoint );
			}
			for ( var k=0; k < (gr.actions || []).length; k++ ) {
				var act = gr.actions[k];
				newRow = getActionRow();
				jQuery( 'select#actiontype', newRow).val( act.type || "comment" );
				changeActionType( newRow, act.type || "comment" );
				switch ( act.type ) {
					case "comment":
						jQuery( 'input', newRow ).val( act.comment || "" );
						break;

					case "device":
						if ( 0 == jQuery( 'select.devicemenu option[value="' + act.device + '"]', newRow ).length ) {
							var opt = jQuery( '<option/>' ).val( act.device ).text( '#' + act.device + ' ' + ( act.deviceName || 'name?' ) + ' (missing)' );
							// opt.insertAfter( jQuery( 'select.devicemenu option[value=""]:first', newRow ) );
							jQuery( 'select.devicemenu', newRow ).prepend( opt ).addClass( "tberror" );
						}
						jQuery( 'select.devicemenu', newRow ).val( act.device );
						changeActionDevice( newRow, act.device || "", function( row, action ) {
							var key = action.service + "/" + action.action;
							if ( 0 == jQuery( 'select#actionmenu option[value="' + key + '"]', row ).length ) {
								var opt = jQuery( '<option/>' ).val( key ).text( key );
								jQuery( 'select#actionmenu', row ).prepend( opt );
							}
							jQuery( 'select#actionmenu', row ).val( key );
							changeActionAction( row, key );
							for ( var j=0; j<(action.parameters || []).length; j++ ) {
								if ( false && 0 === jQuery( '#' + idSelector( action.parameters[j].name ), row ).length ) {
									var inp = jQuery( '<input class="argument form-control form-control-sm">' ).attr('id', action.parameters[j].name);
									var lbl = jQuery( '<label/>' ).attr('for', action.parameters[j].name).text(action.parameters[j].name).addClass('tbrequired').append(inp);
									jQuery( 'div.actiondata', row ).append( lbl );
								}
								jQuery( '#' + idSelector( action.parameters[j].name ), row ).val( action.parameters[j].value || "" );
							}
						}, [ newRow, act ]);
						break;

					case "runscene":
						if ( 0 === jQuery( 'select#scene option[value="' + act.scene + '"]', newRow ).length ) {
							/* Insert missing value (ref to non-existent scene) */
							var el = jQuery( '<option/>' ).val( act.scene ).text( ( act.sceneName || "name?" ) + ' (#' + act.scene + ') (missing)' );
							jQuery( 'select#scene', newRow ).prepend( el ).addClass( "tberror" );
						}
						jQuery( 'select#scene', newRow).val( act.scene );
						break;

					case "housemode":
						jQuery( 'select#housemode', newRow ).val( act.housemode || 1 );
						break;

					case "runlua":
						var lua = "";
						if ( act.lua ) {
							lua = (act.encoded_lua || 0) != 0 ? atob( act.lua ) : act.lua;
						}
						jQuery( 'textarea.luacode', newRow ).val( lua ).trigger( 'reactorinit' );
						break;

					default:
						console.log("loadActions: what's a " + act.type + "? Skipping it!");
						alert( "Action type " + act.type + " unknown, skipping. Did you downgrade from a higher version of Reactor?" );
						continue;
				}

				newRow.insertBefore( insertionPoint );
			}
		}
	}

	function handleActionCopyClick( ev ) {
		var $el = jQuery( ev.currentTarget );
		var source = $el.attr( 'id' ) || "";
		if ( "" === source ) return; /* clicked a non-clickable */

		var $target = $el.closest( 'div.actionlist' );

		/* Pass clone of actions so adding to ourselves isn't infinite loop */
		var cdata = getConfiguration();
		loadActions( $target, api.cloneObject( cdata.activities[source] || {} ) );
		updateActionList( $target );
		updateActionControls();
	}

	/**
	 * Handle click on activity expand/collapse.
	 */
	function handleActivityCollapseClick( ev ) {
		var $el = jQuery( ev.currentTarget );
		var $p = $el.closest( 'div.actionlist' );
		var $g = jQuery( 'div.activity-group', $p );
		if ( "collapse" === $el.attr( 'id' ) ) {
			$g.slideUp();
			$el.attr( 'id', 'expand' ).text( 'expand_more' ).attr( 'title', 'Expand action' );
			try {
				var n = jQuery( 'div.actionrow', $g ).length;
				jQuery( 'span#titlemessage', $p ).text( " (" + n +
					" action" + ( 1 !== n ? "s" : "" ) + " collapsed)" );
			} catch( e ) {
				jQuery( 'span#titlemessage', $p ).text( " (actions collapsed)" );
			}
		} else {
			$g.slideDown();
			$el.attr( 'id', 'collapse' ).text( 'expand_less' ).attr( 'title', 'Collapse action' );
			jQuery( 'span#titlemessage', $p ).text( "" );
		}
	}

	/* */
	function getActionListContainer() {
		var el = jQuery( "<div/>" ).addClass( "actionlist" );
		var row = jQuery( '<div class="row"/>' );
		row.append( '\
<div class="tblisttitle col-xs-9 col-sm-9 col-lg-10"> \
  <span class="titletext">?title?</span> \
  <i id="collapse" class="material-icons md-btn" title="Collapse action">expand_less</i> \
  <span id="titlemessage" /> \
</div> \
<div class="tblisttitle col-xs-3 col-sm-3 col-lg-2 text-right"> \
  <div class="btn-group"> \
	<button id="saveconf" class="btn btn-xs btn-success">Save</button> \
	<button id="revertconf" class="btn btn-xs btn-danger">Revert</button> \
  </div> \
</div>' );
		el.append( row );
		/* activity-group is container for actionrows and buttonrow */
		var g = jQuery( '<div class="activity-group" />' );
		row = jQuery( '<div class="row buttonrow"/>' );
		row.append( '\
<div class="col-xs-12 col-sm-12"> \
  <div class="btn-group"> \
	<button class="addaction btn btn-sm btn-success">Add Action</button> \
	<div class="btn-group"> \
	  <button id="global-import" class="btn btn-sm btn-default dropdown-toggle" data-toggle="dropdown" aria-haspopup="true" aria-expanded="false" title="Import activity or scene to this activity"> \
		Copy From <span class="caret"></span> \
	  </button> \
	  <ul id="activities" class="dropdown-menu"></ul> \
	</div> \
  </div> \
</div>' );
		g.append( row );
		el.append( g );
		return el;
	}

	function isEmptyActivity( act ) {
		return !act ||
			(act.groups || []).length == 0 ||
			(act.groups.length == 1 && (act.groups[0].actions || []).length == 0);
	}

	/* Handle change of activity visibility */
	function handleActivityVisChange( ev ) {
		var el = jQuery( ev.currentTarget );
		vis = el.val() || "";
		setParentState( "showactivities", vis );
		var cd = getConfiguration();
		var ac = cd.activities || {};
		var decide = function( id ) {
			if ( "inuse" === vis && isEmptyActivity( ac[id] ) ) {
				jQuery( 'div#' + idSelector( id ) + ".actionlist" ).slideUp();
			} else {
				jQuery( 'div#' + idSelector( id ) + ".actionlist" ).slideDown();
			}
		};
		var scanActivities = function( grp ) {
			decide( grp.id + ".true" );
			decide( grp.id + ".false" );
			for ( var ix=0; ix<(grp.conditions || []).length; ix++ ) {
				if ( "group" === ( grp.conditions[ix].type || "group" ) ) {
					scanActivities( grp.conditions[ix] );
				}
			}
		};
		scanActivities( cd.conditions.root );
	}

	/* Redraw the activities lists within the existing tab structure. */
	function redrawActivities() {
		var myid = api.getCpanelDeviceId();
		var devobj = api.getDeviceObject( myid );
		var cd = getConfiguration( myid );
		var container = jQuery( 'div#activities' ).empty();

		var el = jQuery( '<div class="form-inline" />' )
			.append( jQuery( "<label>" ).text( "Show Activities: " )
				.append( jQuery( '<select id="whatshow" class="form-control form-control-sm" />' )
					.append( jQuery( '<option value="">All</option>' ) )
					.append( jQuery( '<option value="inuse">In Use</option>' ) )
				)
			);
		container.append( el );
		var showWhich = getParentState( "showactivities", myid ) || "";
		jQuery( 'select#whatshow', container ).on( 'change.reactor', handleActivityVisChange )
			.val( showWhich );

		var ul = jQuery( '<ul />' );
		var orderly = function( gr ) {
			ul.append( jQuery( '<li />' ).attr( 'id', gr.id + ".true" ).text( ( gr.name || gr.id ) + " True" ) );
			ul.append( jQuery( '<li />' ).attr( 'id', gr.id + ".false" ).text( ( gr.name || gr.id ) + " False" ) );
			var scene = gr.id + '.true';
			el = getActionListContainer();
			el.attr( 'id', scene );
			jQuery( 'span.titletext', el ).text( 'When ' +
				( gr.name || gr.id ) + ' is TRUE' );
			container.append( el );
			loadActions( el, cd.activities[scene] || {} );
			if ( "inuse" === showWhich && isEmptyActivity( cd.activities[scene] ) ) {
				el.hide();
			}

			scene = gr.id + '.false';
			el = getActionListContainer();
			el.attr( 'id', scene );
			jQuery( 'span.titletext', el ).text( 'When ' +
				( gr.name || gr.id ) + ' is FALSE' );
			container.append( el );
			loadActions( el, cd.activities[scene] || {} );
			if ( "inuse" === showWhich && isEmptyActivity( cd.activities[scene] ) ) {
				el.hide();
			}

			/* Handle children of this group */
			for ( var ix=0; ix<(gr.conditions || []).length; ix++ ) {
				var cond = gr.conditions[ix];
				if ( "group" === ( cond.type || "group" ) ) {
					orderly( cond );
				}
			}
		};
		orderly( ( cd.conditions || {} ).root || [ { id: "root" } ] );

		if ( "" !== showWhich ) {
			container.append( jQuery( '<div>' )
				.text( 'Not all possible activities are being shown. Choose "All" from the "Show Activities" menu at top to see everything.' ) );
		}

		jQuery("div#tab-actions.reactortab i#collapse").on( 'click.reactor', handleActivityCollapseClick );
		jQuery("div#tab-actions.reactortab button.addaction").on( 'click.reactor', handleAddActionClick );
		jQuery("div#tab-actions.reactortab ul#activities").empty().append( ul.children() );
		jQuery("div#tab-actions.reactortab ul#activities li").on( 'click.reactor', handleActionCopyClick );
		jQuery("div#tab-actions.reactortab button#saveconf").on( 'click.reactor', handleActionsSaveClick )
			.prop( "disabled", !configModified );
		jQuery("div#tab-actions.reactortab button#revertconf").on( 'click.reactor', handleRevertClick )
			.prop( "disabled", !configModified );

		updateActionControls();
	}

	/* Set up the Activities tab */
	function doActivities()
	{
		console.log("doActivities()");

		var myid = api.getCpanelDeviceId();

		try {
			jQuery( 'div#tbcopyright' ).append('<span> Reactor device info ver ' + String(deviceInfo.serial) + '</span>');
		}
		catch (e) {}

		try {
			var cd = getConfiguration( myid );

			/* Set up a data list with our variables */
			var dl = jQuery( '<datalist id="reactorvarlist" />' );
			if ( cd.variables ) {
				for ( var vname in cd.variables ) {
					if ( cd.variables.hasOwnProperty( vname ) ) {
						var opt = jQuery( '<option/>' ).val( '{'+vname+'}' ).text( '{'+vname+'}' );
						dl.append( opt );
					}
				}
			}
			jQuery( 'div#tab-actions.reactortab' ).append( dl );

			redrawActivities();

			if ( undefined !== deviceInfo ) {
				var uc = jQuery( '<div id="di-ver-check"/>' );
				uc.insertBefore( jQuery( 'div#tripactions' ) );
				jQuery.ajax({
					url: "https://www.toggledbits.com/deviceinfo/checkupdate.php",
					data: {
						"v": deviceInfo.serial,
						"fw": ""
					},
					dataType: "jsonp",
					jsonp: "callback",
					crossDomain: true,
					timeout: 10000
				}).done( function( respData, statusText, jqXHR ) {
					console.log("Response from server is " + JSON.stringify(respData));
					if ( undefined !== respData.serial && respData.serial > deviceInfo.serial ) {
						jQuery( 'div#di-ver-check' ).empty().append( "<p>A newer version of the device information database is available. Please use the update function on the Tools tab to get it. This process is quick and does not require a Luup reload or browser refresh--you can immediately come back here and go right back to work! The new version is " +
							String(respData.serial) + ", and you are currently using " + String(deviceInfo.serial) + ".</p>" );
					}
				}).fail( function( jqXHR, textStatus, errorThrown ) {
					console.log( "deviceInfo version check failed: " + String(errorThrown) );
				});
			}
		}
		catch (e)
		{
			console.log( 'Error in ReactorSensor.doActivities(): ' + String( e ) );
			alert( e.stack );
		}
	}

	function preloadActivities() {
		if ( configModified && confirm( msgUnsavedChanges) ) {
			handleSaveClick( undefined );
		}

		if ( ! initModule() ) {
			return;
		}

		header();

		/* Our styles. */
		var html = "<style>";
		html += "div#tab-actions.reactortab datalist { display: none; }";
		html += "div#tab-actions.reactortab div#di-ver-check p { margin: 8px 8px 8px 8px; padding: 8px 8px 8px 8px; border: 2px solid yellow; }";
		html += "div#tab-actions.reactortab .color-green { color: #428BCA; }";
		html += 'div#tab-actions.reactortab .tberrmsg { padding: 8px 8px 8px 8px; color: red; }';
		html += 'div#tab-actions.reactortab div.actionlist { border-radius: 8px; border: 2px solid #428BCA; margin-bottom: 16px; }';
		html += 'div#tab-actions.reactortab div.actionlist .row { margin-right: 0px; margin-left: 0px; }';
		html += 'div#tab-actions.reactortab div.tblisttitle { background-color: #428BCA; color: #fff; padding: 4px 8px; min-height: 45px; }';
		html += 'div#tab-actions.reactortab div.tblisttitle span.titletext { font-size: 16px; font-weight: bold; margin-right: 1em; }';
		html += 'div#tab-actions.reactortab div.actionlist label:not(.required) { font-weight: normal; }';
		html += 'div#tab-actions.reactortab div.actionlist label.required { font-weight: bold; }';
		html += 'div#tab-actions.reactortab div.actionlist.tbmodified div.tblisttitle span.titletext:after { content: " (unsaved)" }';
		html += 'div#tab-actions.reactortab div.actionrow,div.buttonrow { padding: 8px; }';
		html += 'div#tab-actions.reactortab div.actionlist div.actionrow:nth-child(odd) { background-color: #EFF6FF; }';
		html += 'div#tab-actions.reactortab div.actionrow.tbmodified:not(.tberror) { border-left: 4px solid green; }';
		html += 'div#tab-actions.reactortab div.actionrow.tberror { border-left: 4px solid red; }';
		html += 'div#tab-actions.reactortab input#comment { width: 100% !important; }';
		html += 'div#tab-actions.reactortab textarea.luacode { font-family: monospace; resize: vertical; width: 100% !important; }';
		html += 'div#tab-actions.reactortab div.editor { width: 100%; min-height: 240px; }';
		html += 'div#tab-actions.reactortab div.tbhint { font-size: 90%; font-weight: normal; }';
		html += 'div#tab-actions.reactortab div.warning { color: red; }';
		html += 'div#tab-actions.reactortab option.optheading { font-weight: bold; }';
		html += 'div#tab-actions.reactortab option.nodata { font-style: italic; }';
		html += 'div#tab-actions.reactortab option.nodata:after { content: "[1] see footer"; }';
		html += 'div#tab-actions.reactortab .tbslider { display: inline-block; width: 200px; height: 1em; border-radius: 8px; }';
		html += 'div#tab-actions.reactortab .tbslider .ui-slider-handle { background: url("/cmh/skins/default/img/other/slider_horizontal_cursor_24.png?") no-repeat scroll left center rgba(0,0,0,0); cursor: pointer !important; height: 24px !important; width: 24px !important; margin-top: 6px; font-size: 12px; text-align: center; padding-top: 4px; text-decoration: none; }';
		html += 'div#tab-actions.reactortab .tbslider .ui-slider-range-min { background-color: #12805b !important; }';
		html += 'div#tab-actions.reactortab ul.dropdown-menu { color: #333; background-color: white; border: 1px solid #333; text-align: initial; padding: 4px 4px; width: 320px; max-height: 320px; overflow: auto; }';
		html += 'div#tab-actions.reactortab ul.dropdown-menu li:hover { color: white; background-color: #333; }';
		html += "</style>";
		jQuery("head").append( html );

		api.setCpanelContent( '<div id="loading">Please wait... loading device and activity data, which may take a few seconds.</div>' );

		/* Load the device data */
		var start = Date.now();
		var urlbase = api.getDataRequestURL();
		console.log("Base URL: " + urlbase);
		urlbase = urlbase.replace( /data_request.*$/i, "" );
		console.log("Fetching " + urlbase + "D_ReactorDeviceInfo.json");
		jQuery.ajax({
			url: urlbase + "D_ReactorDeviceInfo.json",
			dataType: "json",
			timeout: 15000
		}).done( function( data, statusText, jqXHR ) {
			console.log("D_ReactorDeviceInfo loaded (" + String(Date.now()-start) +
				"ms), timestamp=" + String(data.timestamp) + ", serial=" +
				String(data.serial));
			if ( (data.serial || 0) < DEVINFO_MINSERIAL ) {
				jQuery("div#loading").empty().append( '<h3>Update Required</h3>Your device information database file needs to be at least serial ' + String(DEVINFO_MINSERIAL) + ' to run with this version of Reactor. Please go to the Tools tab to update it, then come back here.' );
				return;
			}

			deviceInfo = data;

			/* Body content */
			html += '<div id="tab-actions" class="reactortab">';

			html += '<div class="row"><div class="col-xs-12 col-sm-12"><h3>Activities</h3></div></div>';

			html += '<div id="activities"/>';

			html += '</div>'; // tab-actions

			html += footer();

			jQuery('div#loading').replaceWith( html );

			doActivities();
		}).fail( function( jqXHR, textStatus, errorThrown ) {
			// Bummer.
			console.log("Failed to load D_ReactorDeviceInfo.json: " + textStatus + " " + String(errorThrown));
			console.log(jqXHR.responseText);
			deviceInfo = { services: {}, devices: {} };
			if ( jqXHR.status == 500 ) {
				jQuery('div#loading').html("<b>Sorry, not able to load data at this moment!</b> Vera may be busy or reloading. Don't panic! Wait a moment, switch to the Status tab, and then back here to retry loading.");
			} else {
				jQuery('div#loading').html('<h1>Hmmm...</h1>Well, that didn\'t go well. Try waiting a few moments, and then switching back to the Control tab and then back to this tab. If that doesn\'t work, please <a href="mailto:reactor@toggledbits.com?subject=Reactor+Activities+Load+Problem">send email to reactor@toggledbits.com</a> with the following text: <pre id="diag"></pre>');
				var str = String(errorThrown) + "\n" + String(textStatus);
				for ( var k in jqXHR ) {
					if ( jqXHR.hasOwnProperty(k) && typeof(jqXHR[k]) != "function" ) {
						str += "\n" + k + '=' + String(jqXHR[k]);
					}
				}
				jQuery('#diag').text( str );
			}
		});
	}

 /** ***************************************************************************
 *
 * T O O L S
 *
 ** **************************************************************************/

	function grabLog( ev ) {
		jQuery( 'div#logdata' ).empty();
		var url = api.getDataRequestURL();
		url = url.replace( /(:3480|\/port_3480).*/, "" );
		url = url + "/cgi-bin/cmh/log.sh?Device=LuaUPnP";
		jQuery( 'div#logdata' ).append( jQuery( '<p/>' ).text( 'Fetching ' + url ) );
		$.ajax({
			url: url,
			data: {},
			cache: false,
			dataType: 'text',
			timeout: 15000
		}).done( function( data, statusText, jqXHR ) {
			var keypat = new RegExp( "Reactor\\(debug\\): startSensor\\(" + api.getCpanelDeviceId() + "," );
			var pos = data.search( keypat );
			if ( pos < 0 ) {
				jQuery( 'div#logdata' ).append( '<b>SUBJECT DATA NOT FOUND. RESTART THIS REACTOR SENSOR AFTER ENABLING DEBUG.</b>' );
				return;
			}
			while ( pos >= 0 ) {
				data = data.substring( pos+16 );
				pos = data.search( keypat );
			}
			jQuery( 'div#logdata' ).empty().append( '<pre/>' );
			var lines = data.split( /\r?\n/ );
			var k = 0, n = 0;
			while ( n < 500 && k<lines.length ) {
				var l = lines[k].replace( /<span\s+[^>]*>/i, "" ).replace( /<\/span>/i, "" );
				if ( ! l.match( /^(06)/ ) ) {
					jQuery( 'div#logdata pre' ).append( l + "\n" );
					n++;
				}
				k++;
			}
		}).fail( function() {
			jQuery( 'div#logdata' ).empty().append("<b>Hmm, that didn't go well. Try again in a few moments.</b>");
		});
	}

	function handleTestChange( ev ) {
		var container = jQuery('div#reactortools.reactortab');
		var el = jQuery('input#testdateenable', container);
		var vv = "";
		if ( el.prop('checked') ) {
			jQuery('select,input#testtime', el.closest('div.row')).prop('disabled', false);
			var t = new Date();
			t.setFullYear( jQuery('select#testyear', container).val() );
			t.setMonth( parseInt( jQuery('select#testmonth', container).val() ) - 1 );
			t.setDate( jQuery('select#testday', container).val() );
			t.setSeconds( 0 );
			var s = jQuery('input#testtime', container).val();
			var p = ( s || "0:00" ).match( /^(\d+):(\d+)(:(\d+))?$/ );
			if ( p !== null ) {
				t.setHours( p[1] );
				t.setMinutes( p[2] );
				if ( p.length >= 5 && p[5] !== undefined ) {
					t.setSeconds( p[4] );
				}
			}
			t.setMilliseconds( 0 );
			vv = Math.floor( t.getTime() / 1000 );
			if ( isNaN(vv) ) {
				vv = "";
			}
		} else {
			jQuery('select,input#testtime', el.closest('div.row')).prop('disabled', true);
		}
		api.setDeviceStateVariablePersistent( api.getCpanelDeviceId(), serviceId, "TestTime", vv );

		el = jQuery('input#testhousemode', container);
		if ( el.prop('checked') ) {
			jQuery('select#mode', container).prop('disabled', false);
			vv = jQuery('select#mode').val();
		} else {
			jQuery('select#mode', container).prop('disabled', true);
			vv = "";
		}
		api.setDeviceStateVariablePersistent( api.getCpanelDeviceId(), serviceId, "TestHouseMode", vv );
	}

	function processServiceFile( dd, serviceId, scpdurl ) {
		var jqXHR = jQuery.ajax({
			url: scpdurl,
			dataType: "xml",
			timeout: 15000
		});

		jqXHR.done( function( serviceData, statusText ) {
			console.log("Got service data for " + serviceId);
			var sd = { service: serviceId, stateVariables: {}, actions: {} };
			var svs = $(serviceData).find( 'stateVariable' );
			svs.each( function() {
				var name = $('name', this).text();
				var type = $('dataType', this).text();
				sd.stateVariables[name] = { name: name, type: type };
				if ( $('defaultValue', this).length > 0 ) sd.stateVariables[name].default = $('defaultValue', this).text();
				if ( $('shortCode', this).length > 0 ) sd.stateVariables[name].shortcode = $('shortCode', this).text();
				if ( $('Optional', this).length > 0 ) sd.stateVariables[name].optional = true;
				if ( $(this).attr('sendEvents') === "yes" ) sd.stateVariables[name].events = true;
				if ( $('sendEventsAttribute', this).text() === "yes" ) sd.stateVariables[name].events = true;
				if ( $('allowedValueRange', this).length > 0 ) {
					var min = $(this).find('minimum').text();
					var max = $(this).find('maximum').text();
					sd.stateVariables[name].min = min;
					sd.stateVariables[name].max = max;
				}
				var vals = $(this).find( 'allowedValue' );
				if ( vals.length ) {
					sd.stateVariables[name].values = [];
					vals.each( function() {
						sd.stateVariables[name].values.push( $(this).text() );
					});
				}
			});
			svs = $(serviceData).find( 'action' );
			svs.each( function() {
				var actname = $(this).children('name').text();
				sd.actions[actname] = { name: actname };
				var args = $(this).find( 'argument' );
				if ( args.length > 0 ) {
					sd.actions[actname].parameters = [];
					args.each( function() {
						var name = $('name', this).text();
						var dir = $('direction', this).text() || "?";
						var po = { name: name, direction: dir };
						if ( $('relatedStateVariable', this).length == 0 ) {
							po.type = "string";
						} else {
							var rel = $('relatedStateVariable', this).text();
							po.related = rel;
							po.type = (sd.stateVariables[rel] || {}).type || "string";
						}
						if ( $('retval', this).length > 0 ) po.retval = true;
						sd.actions[actname].parameters.push( po );
					});
				}
			});
			dd.services[ sd.service ] = sd;
		});

		jqXHR.fail( function( jqXHR, textStatus, err ) {
			console.log(String(err));
		});

		return jqXHR.promise();
	}

	function sendDeviceData( device ) {
		/* Fetch the device file */
		jQuery.ajax({
			url: api.getDataRequestURL(),
			data: {
				id: "lu_device",
				output_format: "xml"
			},
			dataType: "xml",
			timeout: 15000
		}).done( function( data, statusText, jqXHR ) {
			var devs = jQuery( data ).find( "device" );
			devs.each( function() {
				var devid = $(this).children('Device_Num').text();
				if ( devid == device ) {

					// https://stackoverflow.com/questions/13651243/how-do-i-chain-a-sequence-of-deferred-functions-in-jquery-1-8-x#24041521
					var copy = function(a) { return Array.prototype.slice.call(a); };
					$.sequence = function( chain, continueOnFailure ) {
						var handleStep, handleResult,
							steps = copy(chain),
							def = new $.Deferred(),
							defs = [],
							results = [];
						handleStep = function () {
							if (!steps.length) {
								def.resolveWith(defs, [ results ]);
								return;
							}
							var step = steps.shift(),
								result = step();
							handleResult(
								$.when(result).always(function () {
									defs.push(this);
								}).done(function () {
									results.push({ resolved: copy(arguments) });
								}).fail(function () {
									results.push({ rejected: copy(arguments) });
								})
							);
						};
						handleResult = continueOnFailure ?
							function (result) {
								result.always(function () {
									handleStep();
								});
							} :
							function (result) {
								result.done(handleStep)
									.fail(function () {
										def.rejectWith(defs, [ results ]);
									});
							};
						handleStep();
						return def.promise();
					};

					var typ = $('deviceType', this).first().text();
					var chain = [];

					/* Send device data */
					var dd = { version: 1, timestamp: Date.now(), devicetype: typ, services: {} };
					dd.manufacturer = $( 'manufacturer', this ).text();
					dd.modelname = $( 'modelName', this ).text();
					dd.modelnum = $( 'modelNumber', this ).text();
					dd.modeldesc = $( 'modelDescription', this ).text();
					dd.category = $( 'Category_Num', this).text();
					dd.subcat = $( 'Subcategory_Num', this).text();

					/* Handle services */
					var rp = api.getDataRequestURL().replace( /\/data_request.*$/i, "" );
					var sl = $(this).find('serviceList');
					var services = sl.find('service');
					services.each( function() {
						console.log( $('serviceId',this).text() + " at " + $("SCPDURL",this).text() );
						var serviceId = $('serviceId', this).text();
						var scpdurl = $("SCPDURL", this).text();
						chain.push( function() { return processServiceFile( dd, serviceId, rp + scpdurl ); } );
					});

					chain.push( function() {
						var jd = JSON.stringify( dd );
						console.log("Sending " + jd);
						return jQuery.ajax({
							type: "POST",
							url: api.getDataRequestURL(),
							data: {
								id: "lr_Reactor",
								action: "submitdevice",
								data: jd
							},
							dataType: 'json',
							timeout: 15000
						}).promise();
					});

					$.sequence( chain ).done( function() {
						alert("Thank you! Your data has been submitted.");
					}).fail( function() {
						alert("Something went wrong and the data could not be submitted.");
					});
				}
			});
		}).fail( function( jqXHR, textStatus, errorThrown ) {
			// Bummer.
			alert("Unable to request data from Vera. Try again in a moment; it may be reloading or busy.");
			console.log("Failed to load lu_device data: " + textStatus + " " + String(errorThrown));
			console.log(jqXHR.responseText);
		});
	}

	function handleSendDeviceDataClick( ev ) {
		var ct = jQuery( ev.currentTarget ).closest( 'div' );
		var device = jQuery( 'select#devices', ct ).val();
		if ( isEmpty( device ) ) {
			alert("Please select a device first.");
			return;
		}
		sendDeviceData( device );
		/* If device has a parent, or has children, send them as well */
		var dobj = api.getDeviceObject( device );
		if ( dobj && dobj.id_parent != 0 ) {
			sendDeviceData( dobj.id_parent ); /* parent */
		}
		var typs = {};
		/* ??? only one level deep */
		var ud = api.getUserData();
		for ( var ix=0; ix<ud.devices.length; ix++ ) {
			if ( ud.devices[ix].id_parent == device && undefined === typs[ ud.devices[ix].device_type ] ) {
				sendDeviceData( ud.devices[ix].id );
				typs[ ud.devices[ix].device_type ] = true;
			}
		}
	}

	function updateToolsVersionDisplay() {
		jQuery.ajax({
			url: "https://www.toggledbits.com/deviceinfo/checkupdate.php",
			data: {
				"v": ( deviceInfo || {}).serial || "",
				"fw": ""
			},
			dataType: "jsonp",
			jsonp: "callback",
			crossDomain: true,
			timeout: 10000
		}).done( function( respData, statusText, jqXHR ) {
			// console.log("Response from server is " + JSON.stringify(respData));
			if ( undefined !== respData.serial ) {
				var msg = "The latest version is " + String( respData.serial ) + ".";
				if ( undefined !== ( deviceInfo || {}).serial ) {
					msg += " You are currently using " + String(deviceInfo.serial) + ".";
					if ( respData.serial > deviceInfo.serial ) {
						msg = "<b>" + msg + " You should update now.</b>";
					} else {
						msg += " No update is needed.";
					}
				} else {
					msg += " Information about the version you are using has not yet been loaded (that is normal if you haven't yet been on the Activites tab). If you go to the Activities tab, the database will be loaded, and if an update is available, an alert will show.";
				}
				jQuery( 'span#di-ver-info' ).html( msg );
			}
		}).fail( function( jqXHR, textStatus, errorThrown ) {
			jQuery( 'span#di-ver-info' ).text( "Information about the current version is not available." );
			console.log( "deviceInfo version check failed: " + String(errorThrown) );
		});
	}

	function doTools()
	{
		console.log("doTools()");

		if ( configModified && confirm( msgUnsavedChanges ) ) {
			handleSaveClick( undefined );
		}

		if ( ! initModule() ) {
			return;
		}

		header();

		html = '<div id="reactortools" class="reactortab">';
		html += '<h3>Test Tools</h3>';

		html += '<div class="row">';
		html += '<div class="col-sm-2 col-md-4 col-lg-3 col-xl-2"><label for="testdateenable" class="checkbox-inline"><input type="checkbox" value="1" id="testdateenable">&nbsp;Test&nbsp;Date:</label></div>';
		html += '<div class="col-sm-10 col-md-8 col-lg-9 col-xl-10 form-inline"><select id="testyear" class="form-control form-control-sm"></select><select id="testmonth" class="form-control form-control-sm"></select><select class="form-control form-control-sm" id="testday"></select><input class="narrow form-control form-control-sm" id="testtime"></div>';
		html += '</div>'; /* row */

		html += '<div class="row">';
		html += '<div class="col-sm-2 col-md-4 col-lg-3 col-xl-2"><label for="testhousemode" class="checkbox-inline"><input type="checkbox" value="1" id="testhousemode">&nbsp;Test&nbsp;House&nbsp;Mode</label></div>';
		html += '<div class="col-sm-10 col-md-8 col-lg-9 col-xl-10 form-inline"><select class="form-control form-control-sm" id="mode"><option value="1">Home</option><option value="2">Away</option><option value="3">Night</option><option value="4">Vacation</option></select></div>';
		html += '</div>'; /* row */

		html += '<div class="row">';
		html += '<div class="col-sm-12 col-md-12">' +
			'These settings do not change system configuration.' +
			' They override the system values when your ReactorSensor requests them, allowing you to more easily test your conditions.' +
			' For example, turn on the "Test Date" checkbox above' +
			' and use the controls to set a date, then go back to the "Control" tab and press the "Restart" button to force a re-evaluation of the sensor state' +
			' using your selected date/time. <b>Remember to turn these settings off when you have finished testing!</b></div>';
		html += '</div>'; /* row */

		html += '</div>'; /* .reactortab */

		html += '<div><h3>Update Device Information Database</h3>The device information database contains information to help smooth out the user interface for device actions. The "Activities" tab will notify you when an update is available. You may update by clicking the button below; this process does not require a Luup restart or browser refresh. The updates are shared by all ReactorSensors, so updating any one of them updates all of them. This process sends information about the versions of your Vera firmware, this plugin, and the current database, but no personally-identifying information. This information is used to select the correct database for your configuration; it is not used for tracking you. <span id="di-ver-info"/><p><button id="updateinfo" class="btn btn-sm btn-success">Update Device Info</button> <span id="status"/></p>';

		/* This feature doesn't work on openLuup -- old form of lu_device request isn't implemented */
		if ( !isOpenLuup ) {
			html += '<div id="enhancement" class="form-inline"><h3>Submit Device Data</h3>If you have a device that is missing "Common Actions" or warns you about missing enhancement data in the Activities tab (actions in <i>italics</i>), you can submit the device data to rigpapa for evaluation. This process sends the relevant data about the device. It does not send any identifying information about you or your Vera, and the data is used only for enhancement of the device information database. <p><select id="devices"></select> <button id="submitdata" class="btn btn-sm btn-info">Submit Device Data</button></p></div>';
		}

		html += '<div id="troubleshooting"><h3>Troubleshooting &amp; Support</h3>If you are having trouble working out your condition logic, or you think you have found a bug, here are some steps and tools you can use:';
		html += '<ul><li>Check the documentation in the <a href="https://github.com/toggledbits/Reactor/wiki" target="_blank">Reactor Wiki</a>.</li><li>The <a href="https://community.getvera.com/c/plugins-amp-plugin-development/reactor" target="_blank">Reactor Board</a> in the Vera Community Forums is a great way to get support for questions, how-to\'s, etc.</li><li>Generate and examine a <a href="' +
			api.getDataRequestURL() + '?id=lr_Reactor&action=summary&device=' + api.getCpanelDeviceId() + '" target="_blank">Logic&nbsp;Summary</a> report. This text-based report shows your ReactorSensor\'s current state, and its event list, which may tell you a lot about what led up to that state.</li>' +
			'<li>If the logic summary is not helping you, please post it in its entirety, together with a description of what you are trying to accomplish and/or the problem you are having, to a new thread on the Reactor Board (linked above). <strong>Please do not post screenshots</strong> unless you are reporting a UI/appearance bug. Generally speaking, the logic summary is far more useful (and easier to make and post, by design).</li>';
		if ( ! isOpenLuup ) {
			html += '<li>If you are asked for a "debug log snippet", use this procedure (unless given other instructions in the request):<ol><li>Turn on debug by clicking this link: <a href="' +
			api.getDataRequestURL() + '?id=lr_Reactor&action=debug&debug=1" target="_blank">Turn debug ON</a></li><li>Restart this sensor to force a re-evaluation of all conditions: <a href="' +
			api.getDataRequestURL() + '?id=action&output_format=xml&DeviceNum=' + api.getCpanelDeviceId() + '&serviceId=' +
			encodeURIComponent( serviceId ) + '&action=Restart" target="_blank">Restart this ReactorSensor</a></li><li><strong>Wait at least 60 seconds, not less.</strong> This is very important&mdash;proceeding too soon may result in incomplete log data. During this period, you should also provide any "stimulus" needed to demonstrate the issue (e.g. turn devices on/off).</li><li>Click this link to <a href="javascript:void();" id="grablog">generate the log snippet</a> (the relevant part the log file). It should magically appear at the bottom of this page&mdash;scroll down!</li><li>Post the log snippet to the forum thread, or email it <em>together with your logic summary report and your forum username</em> to <a href="mailto:reactor-logs@toggledbits.com" target="_blank">reactor-logs@toggledbits.com</a>. Note: this email address is for receiving logs only; do not submit questions or other requests to this address.</li></ol>';
		}
		html += '</ul></div>';

		html += footer();

		api.setCpanelContent( html );

		var container = jQuery('div#reactortools.reactortab');
		var el = jQuery('select#testyear', container);
		var i, vv;
		var now = new Date();
		vv = now.getFullYear() - 2;
		for ( i=0; i<12; i++, vv++ ) {
			el.append('<option value="' + vv + '">' + vv + '</option>');
		}
		el = jQuery('select#testmonth', container);
		for ( i=1; i<=12; i++) {
			el.append('<option value="' + i + '">' + monthName[ i ] + '</option>');
		}
		el = jQuery('select#testday', container);
		for ( i=1; i<=31; i++) {
			el.append('<option value="' + i + '">' + i + '</option>');
		}

		/* Restore test date */
		var s = api.getDeviceState( api.getCpanelDeviceId(), serviceId, "TestTime" ) || "0";
		jQuery('input#testdateenable', container).prop('checked', false);
		jQuery('select#testyear,select#testmonth,select#testday,input#testtime', container).prop('disabled', true);
		s = parseInt( s );
		if ( ! isNaN( s ) && 0 !== s ) {
			/* Test time spec overrides now */
			now = new Date( s * 1000 );
			jQuery('input#testdateenable', container).prop('checked', true);
			jQuery('select#testyear,select#testmonth,select#testday,input#testtime', container).prop('disabled', false);
		}
		jQuery('select#testyear', container).on( 'change.reactor', handleTestChange ).val( now.getFullYear() );
		jQuery('select#testmonth', container).on( 'change.reactor', handleTestChange ).val( now.getMonth() + 1 );
		jQuery('select#testday', container).on( 'change.reactor', handleTestChange ).val( now.getDate() );
		var mm = now.getMinutes();
		jQuery('input#testtime', container).on( 'change.reactor', handleTestChange ).val( now.getHours() + ":" + ( mm < 10 ? '0' + mm : mm ) );
		jQuery('input#testdateenable', container).on( 'click.reactor', handleTestChange );

		/* Restore test house mode */
		var mode = api.getDeviceState( api.getCpanelDeviceId(), serviceId, "TestHouseMode" ) || "";
		jQuery('input#testhousemode', container).prop('checked', false);
		jQuery('select#mode', container).prop('disabled', true);
		if ( ! isEmpty( mode ) ) {
			mode = parseInt( mode );
			if ( ! isNaN( mode ) ) {
				jQuery('input#testhousemode', container).prop('checked', true);
				jQuery('select#mode', container).prop('disabled', false).val( mode );
			}
		}
		jQuery('input#testhousemode,select#mode', container).on( 'change.reactor', handleTestChange );

		var deviceMenu = makeDeviceMenu( "", "" );
		deviceMenu.attr('id', 'devices');
		jQuery( 'div#enhancement select#devices' ).replaceWith( deviceMenu );
		jQuery( 'div#enhancement button#submitdata' ).on( 'click.reactor', handleSendDeviceDataClick );

		jQuery( 'button#updateinfo' ).on( 'click.reactor', function( ) {
			var msg = jQuery( 'button#updateinfo' ).parent().find('span#status');
			msg.text("Please wait, downloading update...");
			$.ajax({
				url: api.getDataRequestURL(),
				data: {
					id: "lr_Reactor",
					action: "infoupdate",
					infov: deviceInfo.serial || 0
				},
				dataType: 'json',
				timeout: 30000
			}).done( function( respData, respText, jqXHR ) {
				msg.text( "Update successful! The changes take effect immediately; no restart necessary." );
				// don't call updateToolsVersionDisplay() again because we'd need to reload devinfo to
				// get the right message.
				jQuery( 'span#di-ver-info' ).html( "Your database is up to date!" );
			}).fail( function( x, y, z ) {
				msg.text( "The update failed; Vera busy/restarting. Try again in a moment." );
			});
		});

		/* Tools get log fetcher */
		if ( ! isOpenLuup ) {
			jQuery( '<div id="logdata"/>' ).insertAfter( 'div#tbcopyright' );
			jQuery( 'a#grablog' ).on( 'click', grabLog );
		}

		updateToolsVersionDisplay();
	}

/** ***************************************************************************
 *
 * C L O S I N G
 *
 ** **************************************************************************/

	console.log("Initializing ReactorSensor (UI7) module");

	myModule = {
		uuid: uuid,
		onBeforeCpanelClose: onBeforeCpanelClose,
		onUIDeviceStatusChanged: onUIDeviceStatusChanged,
		doTools: doTools,
		doActivities: preloadActivities,
		doConditions: doConditions,
		doVariables: doVariables,
		doStatusPanel: doStatusPanel
	};
	return myModule;
})(api, $ || jQuery);<|MERGE_RESOLUTION|>--- conflicted
+++ resolved
@@ -14,101 +14,10 @@
 
 var ReactorSensor = (function(api, $) {
 
-<<<<<<< HEAD
-    /* unique identifier for this plugin... */
-    var uuid = '21b5725a-6dcd-11e8-8342-74d4351650de';
-
-    var pluginVersion = '3.0beta-19093';
-
-    var DEVINFO_MINSERIAL = 71.222;
-
-    var UI_VERSION = 19093;     /* must coincide with Lua core */
-
-    var CDATA_VERSION = 19082;  /* must coincide with Lua core */
-
-    var myModule = {};
-
-    var serviceId = "urn:toggledbits-com:serviceId:ReactorSensor";
-    // var deviceType = "urn:schemas-toggledbits-com:device:ReactorSensor:1";
-
-    var iData = [];
-    var roomsByName = [];
-    var actions = {};
-    var deviceInfo = {};
-    var userIx = {};
-    var configModified = false;
-    var inStatusPanel = false;
-    var isOpenLuup = false;
-    // unused: isALTUI = undefined !== MultiBox;
-    var lastx = 0;
-    var condTypeName = {
-        "comment": "Comment",
-        "service": "Device State",
-        "housemode": "House Mode",
-        "weekday": "Weekday",
-        "sun": "Sunrise/Sunset",
-        "trange": "Date/Time",
-        "interval": "Interval",
-        "ishome": "Geofence",
-        "reload": "Luup Reloaded",
-        "grpstate": "Group State"
-    };
-    var condOptions = {
-        "service": { sequence: true, duration: true, repeat: true, latch: true, hold: true },
-        "housemode": { sequence: true, duration: true, latch: true, hold: true },
-        "weekday": { latch: true },
-        "sun": { sequence: true, latch: true },
-        "trange": { latch: true },
-        "interval": { latch: true, hold: true },
-        "ishome": { sequence: true, duration: true, latch: true, hold: true },
-        "reload": { latch: true, hold: true },
-        "grpstate": { sequence: true, duration: true, repeat:true, latch: true, hold: true }
-    };
-    var weekDayName = [ '?', 'Sun', 'Mon', 'Tue', 'Wed', 'Thu', 'Fri', 'Sat' ];
-    var monthName = [ '?', 'Jan', 'Feb', 'Mar', 'Apr', 'May', 'Jun', 'Jul', 'Aug', 'Sep', 'Oct', 'Nov', 'Dec' ];
-    var opName = { "bet": "between", "nob": "not between", "after": "after", "before": "before" };
-    var houseModeName = [ '?', 'Home', 'Away', 'Night', 'Vacation' ];
-    var inttypes = {
-        "ui1": { min: 0, max: 255 }, "i1": { min: -128, max: 127 },
-        "ui2": { min: 0, max: 65535 }, "i2": { min: -32768, max: 32767 },
-        "ui4": { min: 0, max: 4294967295 }, "i4": { min: -2147483648, max: 2147483647 },
-        "int": { min: -2147483648, max: 2147483647 }
-    };
-    var serviceOps = [ { op: '=', desc: 'equals', args: 1 }, { op: '<>', desc: 'not equals', args: 1 },
-        { op: '<', desc: '<', args: 1, numeric: 1 }, { op: '<=', desc: '<=', args: 1, numeric: 1 },
-        { op: '>', desc: '>', args: 1, numeric: 1 }, { op: '>=', desc: '>=', args: 1, numeric: 1 },
-        { op: 'starts', desc: 'starts with', args: 1 }, { op: 'notstarts', desc: 'does not start with', args: 1 },
-        { op: 'ends', desc: 'ends with', args: 1 }, { op: 'notends', desc: 'does not end with', args: 1 },
-        { op: 'contains', desc: 'contains', args: 1 }, { op: 'notcontains', desc: 'does not contain', args: 1 },
-        { op: 'in', desc: 'in', args: 1 }, { op: 'notin', desc: 'not in', args: 1 },
-        { op: 'istrue', desc: 'is TRUE', args: 0 }, { op: 'isfalse', desc: 'is FALSE', args: 0 },
-        { op: 'change', desc: 'changes', args: 2 }
-    ];
-    var noCaseOptPattern = /(=|<>|contains|notcontains|starts|notstarts|ends|notends|in|notin|change)/i;
-    var serviceOpsIndex = {};
-
-    var varRefPattern = /^\{[^}]+\}\s*$/;
-
-    var msgUnsavedChanges = "You have unsaved changes! Press OK to save them, or Cancel to discard them.";
-    var msgGroupNormal = "Normal; click for inverted (false when all conditions are met)";
-    var msgGroupInvert = "Inverted; click for normal (true when all conditions are met)";
-    var msgGroupIdChange = "Click to change group name";
-    var msgOptionsShow = "Show condition options";
-    var msgOptionsHide = "Hide condition options";
-
-    function TBD( ev ) { alert( String(ev) ); } /* receiver for handlers yet to be written ??? */
-
-    /* Insert the header items */
-    function header() {
-        var $head = jQuery( 'head' );
-        /* Load material design icons */
-        $head.append('<link href="https://fonts.googleapis.com/icon?family=Material+Icons" rel="stylesheet">');
-        $head.append( '\
-=======
 	/* unique identifier for this plugin... */
 	var uuid = '21b5725a-6dcd-11e8-8342-74d4351650de';
 
-	var pluginVersion = '3.0dev-19095';
+	var pluginVersion = '3.0beta-19097';
 
 	var DEVINFO_MINSERIAL = 71.222;
 
@@ -194,7 +103,6 @@
 		/* Load material design icons */
 		$head.append('<link href="https://fonts.googleapis.com/icon?family=Material+Icons" rel="stylesheet">');
 		$head.append( '\
->>>>>>> 6a6f0ddc
 <style>\
 	div.reactortab input.narrow { max-width: 6em; } \
 	div.reactortab input.tiny { max-width: 4em; text-align: center; } \
