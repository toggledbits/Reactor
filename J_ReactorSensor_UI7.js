--- conflicted
+++ resolved
@@ -974,1708 +974,6 @@
  *
  ** **************************************************************************/
 
-<<<<<<< HEAD
-     /**
-     * Create a device menu from available devices, sorted alpha with room
-     * names sorted alpha.
-     */
-    function makeDeviceMenu( val, name ) {
-        val = val || "";
-        var el = jQuery('<select class="devicemenu form-control form-control-sm"></select>');
-        roomsByName.forEach( function( roomObj ) {
-            var first = true; /* per-room first */
-            for ( var j=0; j<roomObj.devices.length; j++ ) {
-                var devid = roomObj.devices[j];
-                if ( first ) {
-                    el.append( jQuery( '<option class="optheading" disabled/>' ).val("").text( "--" + roomObj.name + "--" ) );
-                    first = false;
-                }
-                var fn = getDeviceFriendlyName( devid );
-                if ( !fn ) console.log( "makeDeviceMenu() friendly name for (" + typeof(devid) + ")" + String(devid) + "=" + String(fn));
-                el.append( jQuery( '<option/>' ).val( devid ).text( fn ? fn : '#' + String(devid) + '?' ) );
-            }
-        });
-
-        if ( false && jQuery( 'option[value="0"]', el).length == 0 ) {
-            el.prepend( jQuery( '<option/>' ).val( "0" ).text( "Gateway/Controller" ) );
-        }
-
-        el.prepend( jQuery( '<option/>' ).val( "" ).text( "--choose device--" ) );
-
-        if ( val !== "" ) {
-            var opt = jQuery( 'option[value="' + val + '"]', el );
-            if ( 0 === opt.length ) {
-                el.append( jQuery( '<option/>' ).val( val ).text( "(missing) #" + val + " " + name ) );
-            }
-            el.val( val );
-        } else {
-            jQuery( 'option:first', el ).prop('selected', true);
-        }
-        return el;
-    }
-
-    /**
-     * Make a service/variable menu of all state defined for the device. Be
-     * brief, using only the variable name in the menu, unless that name is
-     * used by multiple services, in which case the last component of the
-     * serviceId is added parenthetically to draw the distinction.
-     */
-    function makeVariableMenu( device, service, variable ) {
-        var el = jQuery('<select class="varmenu form-control form-control-sm"></select>');
-        var myid = api.getCpanelDeviceId();
-        var devobj = api.getDeviceObject( device );
-        if ( devobj ) {
-            var mm = {}, ms = [];
-            for ( var k=0; k<( devobj.states || []).length; ++k ) {
-                var st = devobj.states[k];
-                if ( undefined === st.variable || undefined === st.service ) continue;
-                /* For self-reference, only allow variables created from configured expressions */
-                if ( device == myid && st.service != "urn:toggledbits-com:serviceId:ReactorValues" ) continue;
-                var vnm = st.variable.toLowerCase();
-                if ( undefined === mm[vnm] ) {
-                    /* Just use variable name as menu text, unless multiple with same name (collision) */
-                    mm[vnm] = ms.length;
-                    ms.push( { text: st.variable, service: st.service,
-                        variable: st.variable } );
-                } else {
-                    /* Collision. Modify existing element to include service name. */
-                    var n = mm[vnm];
-                    ms[n].text = ms[n].variable + ' (' + ms[n].service.replace(/^([^:]+:)+/, "") + ')';
-                    /* Append new entry (text includes service name) */
-                    ms.push( { text: st.variable + ' (' +
-                        st.service.replace(/^([^:]+:)+/, "") + ')',
-                        service: st.service,
-                        variable: st.variable
-                    } );
-                }
-            }
-            var r = ms.sort( function( a, b ) {
-                if ( a.text.toLowerCase() === b.text.toLowerCase() ) return 0;
-                return a.text.toLowerCase() < b.text.toLowerCase() ? -1 : 1;
-            });
-            r.forEach( function( sv ) {
-                el.append( '<option value="' + sv.service + '/' + sv.variable + '">' + sv.text + '</option>' );
-            });
-            if ( 0 === r.length ) {
-                el.append( '<option value="" disabled>(no eligible variables)</option>' );
-            }
-        }
-
-        if ( ! ( isEmpty( service ) || isEmpty( variable ) ) ) {
-            var opt = jQuery( 'option[value="' + service + '/' + variable + '"]', el );
-            if ( opt.length === 0 ) {
-                el.append( '<option value="' + service + '/' + variable + '" selected>' + service + '/' + variable + ' *</option>' );
-            } else {
-                el.val( service + '/' + variable );
-            }
-        }
-        return el;
-    }
-
-    function makeServiceOpMenu( cond ) {
-        var el = jQuery('<select class="opmenu form-control form-control-sm"></select>');
-        for ( var ix=0; ix<serviceOps.length; ix++ ) {
-            el.append( jQuery('<option/>').val(serviceOps[ix].op).text(serviceOps[ix].desc || serviceOps[ix].op) );
-        }
-
-        if ( undefined !== cond ) {
-            if ( cond == '><' ) { cond = '<>'; configModified = true; }
-            el.val( cond );
-        }
-        return el;
-    }
-
-    function makeDateTimeOpMenu( cond ) {
-        var el = jQuery('<select class="opmenu form-control form-control-sm pull-left"></select>');
-        el.append( '<option value="bet">between</option>' );
-        el.append( '<option value="nob">not between</option>' );
-
-        if ( undefined !== cond ) {
-            el.val( cond );
-        }
-        return el;
-    }
-
-     /**
-     * Update controls for current conditions.
-     */
-    function updateControls() {
-        /* Disable all "Add Condition" buttons if any condition type menu
-           has no selection. */
-        var nset = jQuery('div.condtype select option[value=""]:selected').length !== 0;
-        jQuery('button.addcond').prop('disabled', nset );
-
-        /* Disable "Add Group" button with same conditions. */
-        jQuery('button#addgroup').prop('disabled', nset );
-
-        /* Up/down tools for conditions enabled except up for first and down
-           for last in each group. */
-        jQuery('div.condcontrols i.action-up').attr('disabled', false);
-        jQuery('div.condcontrols i.action-down').attr('disabled', false);
-        jQuery('div.conditiongroup').each( function( ix, grpEl ) {
-            jQuery( 'div.conditionrow:first div.condcontrols i.action-up', grpEl ).attr('disabled', true);
-            jQuery( 'div.conditionrow:last div.condcontrols i.action-down', grpEl ).attr('disabled', true);
-
-            /* Delete on condition if more than 1 in group */
-            var count = jQuery( 'div.conditionrow', grpEl ).length;
-            jQuery( 'div.condcontrols i.action-delete', grpEl ).attr( 'disabled', count <= 1 );
-        });
-
-        updateSaveControls();
-    }
-
-    /**
-     * Update row structure from current display data.
-     */
-    function updateConditionRow( row, target ) {
-        var condId = row.attr("id");
-        var cond = iData[api.getCpanelDeviceId()].ixCond[ condId ];
-        var typ = jQuery("div.condtype select", row).val() || "";
-        cond.type = typ;
-        jQuery('.tberror', row).removeClass('tberror');
-        row.removeClass('tberror');
-        var val, res;
-        switch (typ) {
-            case 'comment':
-                removeConditionProperties( cond, "comment" );
-                cond.comment = jQuery("div.params input", row).val();
-                break;
-
-            case 'service':
-                removeConditionProperties( cond, "device,devicename,service,variable,operator,value,nocase" );
-                cond.device = parseInt( jQuery("div.params select.devicemenu", row).val() );
-                cond.service = jQuery("div.params select.varmenu", row).val() || "";
-                cond.variable = cond.service.replace( /^[^\/]+\//, "" );
-                cond.service = cond.service.replace( /\/.*$/, "" );
-                cond.operator = jQuery("div.params select.opmenu", row).val() || "=";
-                if ( cond.operator.match( noCaseOptPattern ) ) {
-                    /* Case-insensitive (nocase==1) is the default */
-                    n = ( jQuery( 'input#nocase', row ).prop( 'checked' ) || false ) ? 1 : 0;
-                    if ( n !== cond.nocase ) {
-                        cond.nocase = ( 0 === n ) ? 0 : undefined;
-                        configModified = true;
-                    }
-                } else if ( undefined !== cond.nocase ) {
-                    delete cond.nocase;
-                    configModified = true;
-                }
-                var op = serviceOpsIndex[cond.operator || ""];
-                jQuery( "input#value", row ).css( "visibility", ( undefined !== op && 0 === op.args ) ? "hidden" : "visible" );
-                // use op.args???
-                if ( "change" == cond.operator ) {
-                    // Join simple two value list, but don't save "," on its own.
-                    cond.value = jQuery( 'input#val1', row ).val() || "";
-                    val = jQuery( 'input#val2', row ).val();
-                    if ( ! isEmpty( val ) ) {
-                        cond.value += "," + val;
-                    }
-                } else {
-                    cond.value = jQuery("input#value", row).val() || "";
-                }
-                /* For numeric op, check that value is parseable as a number (unless var ref) */
-                if ( op && op.numeric && ! cond.value.match( varRefPattern ) ) {
-                    var n = parseFloat( cond.value );
-                    if ( isNaN( n ) ) {
-                        jQuery( 'input#value', row ).addClass( 'tberror' );
-                    }
-                }
-                break;
-
-            case 'weekday':
-                removeConditionProperties( cond, "operator,value" );
-                cond.operator = jQuery("div.params select.wdcond", row).val() || "";
-                res = [];
-                jQuery("input#opts:checked", row).each( function( ix, control ) {
-                    res.push( control.value /* DOM element */ );
-                });
-                cond.value = res.join( ',' );
-                break;
-
-            case 'housemode':
-                removeConditionProperties( cond, "operator,value" );
-                cond.operator = jQuery("div.params select.opmenu", row).val() || "is";
-                if ( "change" === cond.operator ) {
-                    // Join simple two value list, but don't save "," on its own.
-                    cond.value = jQuery( 'select#frommode', row ).val() || "";
-                    val = jQuery( 'select#tomode', row ).val();
-                    if ( ! isEmpty( val ) ) {
-                        cond.value += "," + val;
-                    }
-                } else {
-                    res = [];
-                    jQuery("input#opts:checked", row).each( function( ix, control ) {
-                        res.push( control.value /* DOM element */ );
-                    });
-                    cond.value = res.join( ',' );
-                }
-                break;
-
-            case 'trange':
-                cond.operator = jQuery("div.params select.opmenu", row).val() || "bet";
-                var between = "bet" === cond.operator || "nob" == cond.operator;
-                if ( target !== undefined && target.hasClass('year') ) {
-                    var pdiv = target.closest('div');
-                    var newval = target.val().trim();
-                    /* Vera's a 32-bit system, so date range is bound to MAXINT32 (2038-Jan-19 03:14:07 aka Y2K38) */
-                    if ( newval != "" && ( (!newval.match( /^[0-9]+$/ )) || newval < 1970 || newval > 2037 ) ) {
-                        target.addClass( 'tberror' );
-                    } else {
-                        var losOtros;
-                        if ( pdiv.hasClass('start') ) {
-                            losOtros = jQuery('div.end input.year', row);
-                        } else {
-                            losOtros = jQuery('div.start input.year', row);
-                        }
-                        if ( newval === "" && losOtros.val() !== "" ) {
-                            losOtros.val("");
-                        } else if ( newval !== "" && losOtros.val() === "" ) {
-                            losOtros.val(newval);
-                        }
-                    }
-                }
-                var mon = jQuery("div.start select.monthmenu", row).val() || "";
-                if ( isEmpty( mon ) ) {
-                    /* No/any month. Disable years. */
-                    jQuery( '.datespec', row ).val( "" ).prop( 'disabled', true );
-                    /* Ending month must also be blank */
-                    jQuery( 'div.end select.monthmenu', row ).val( "" );
-                } else {
-                    /* Month specified, year becomes optional, but either both
-                       years must be specified or neither for between/not. */
-                    jQuery( '.datespec', row ).prop( 'disabled', false );
-                    jQuery( 'div.start select.daymenu:has(option[value=""]:selected)', row ).addClass( 'tberror' );
-                    if ( between ) {
-                        jQuery( 'div.end select.daymenu:has(option[value=""]:selected)', row ).addClass( 'tberror' );
-                        var y1 = jQuery( 'div.start input.year', row ).val() || "";
-                        var y2 = jQuery( 'div.end input.year', row ).val() || "";
-                        if ( isEmpty( y1 ) !== isEmpty( y2 ) ) {
-                            jQuery( '.datespec', row ).addClass( 'tberror' );
-                        }
-                        var m2 = jQuery( 'div.end select.monthmenu', row ).val() || "";
-                        if ( isEmpty( m2 ) ) {
-                            /* Ending month may not be blank--flag both start/end */
-                            jQuery( 'select.monthmenu', row ).addClass( 'tberror' );
-                        }
-                    }
-                }
-                var dom = jQuery( 'div.start select.daymenu', row ).val() || "";
-                if ( isEmpty( dom ) ) {
-                    /* Start day is blank. So must be end day */
-                    jQuery( 'div.end select.daymenu', row ).val( "" );
-                } else if ( between ) {
-                    /* Between with start day, end day must also be specified. */
-                    jQuery( 'div.end select.daymenu:has(option[value=""]:selected)', row ).addClass( 'tberror' );
-                }
-
-                /* Fetch and load */
-                res = [];
-                res.push( isEmpty( mon ) ? "" : jQuery("div.start input.year", row).val() || "" );
-                res.push( mon );
-                res.push( jQuery("div.start select.daymenu", row).val() || "" );
-                res.push( jQuery("div.start select.hourmenu", row).val() || "0" );
-                res.push( jQuery("div.start select.minmenu", row).val() || "0" );
-                if ( ! between ) {
-                    Array.prototype.push.apply( res, ["","","","",""] );
-                    jQuery('div.end', row).hide();
-                } else {
-                    jQuery('div.end', row).show();
-                    res.push( isEmpty( mon ) ? "" : jQuery("div.end input.year", row).val() || "" );
-                    res.push( isEmpty( mon ) ? "" : jQuery("div.end select.monthmenu", row).val() || "" );
-                    res.push( jQuery("div.end select.daymenu", row).val() || "" );
-                    res.push( jQuery("div.end select.hourmenu", row).val() || "0" );
-                    res.push( jQuery("div.end select.minmenu", row).val() || "0" );
-                }
-                cond.value = res.join(',');
-                break;
-
-            case 'sun':
-                removeConditionProperties( cond, "operator,value" );
-                cond.operator = jQuery('div.params select.opmenu', row).val() || "after";
-                res = [];
-                var whence = jQuery('div.params select#sunstart', row).val() || "sunrise";
-                var offset = getInteger( jQuery('div.params input#startoffset', row).val() || "0" );
-                if ( isNaN( offset ) ) {
-                    /* Validation error, flag and treat as 0 */
-                    offset = 0;
-                    jQuery('div.params input#startoffset', row).addClass('tberror');
-                }
-                res.push( whence + ( offset < 0 ? '' : '+' ) + String(offset) );
-                if ( cond.operator == "bet" || cond.operator == "nob" ) {
-                    jQuery( 'div.end', row ).show();
-                    whence = jQuery('select#sunend', row).val() || "sunset";
-                    offset = getInteger( jQuery('input#endoffset', row).val() || "0" );
-                    if ( isNaN( offset ) ) {
-                        offset = 0;
-                        jQuery('div.params input#endoffset', row).addClass('tberror');
-                    }
-                    res.push( whence + ( offset < 0 ? '' : '+' ) + String(offset) );
-                } else {
-                    jQuery( 'div.end', row ).hide();
-                    res.push("");
-                }
-                cond.value = res.join(',');
-                break;
-
-            case 'interval':
-                removeConditionProperties( cond, "days,hours,mins,basetime" );
-                var nmin = 0;
-                var v = jQuery('div.params #days', row).val() || "0";
-                if ( v.match( varRefPattern ) ) {
-                    cond.days = v;
-                    nmin = 1440;
-                } else {
-                    v = getOptionalInteger( v, 0 );
-                    if ( isNaN(v) || v < 0 ) {
-                        jQuery( 'div.params #days', row ).addClass( 'tberror' );
-                    } else {
-                        cond.days = v;
-                        nmin = nmin + 1440 * v;
-                    }
-                }
-                v = jQuery('div.params #hours', row).val() || "0";
-                if ( v.match( varRefPattern ) ) {
-                    cond.hours = v;
-                    nmin = 60;
-                } else {
-                    v = getOptionalInteger( v, 0 );
-                    if ( isNaN(v) || v < 0 ) {
-                        jQuery( 'div.params #hours', row ).addClass( 'tberror' );
-                    } else {
-                        cond.hours = v;
-                        nmin = nmin + 60 * v;
-                    }
-                }
-                v = jQuery('div.params #mins', row).val() || "0";
-                if ( v.match( varRefPattern ) ) {
-                    cond.mins = v;
-                    nmin = 1;
-                } else {
-                    v = getOptionalInteger( v, 0 );
-                    if ( isNaN(v) || v < 0 ) {
-                        jQuery( 'div.params #mins', row ).addClass( 'tberror' );
-                    } else {
-                        cond.mins = v;
-                        nmin = nmin + v;
-                    }
-                }
-                if ( nmin <= 0 ) {
-                    jQuery( 'div.params select', row ).addClass( 'tberror' );
-                }
-                var rh = jQuery( 'div.params select#relhour' ).val() || "00";
-                var rm = jQuery( 'div.params select#relmin' ).val() || "00";
-                if ( rh == "00" && rm == "00" ) {
-                    delete cond.basetime;
-                } else {
-                    cond.basetime = rh + "," + rm;
-                }
-                break;
-
-            case 'ishome':
-                removeConditionProperties( cond, "operator,value" );
-                cond.operator = jQuery("div.params select.geofencecond", row).val() || "is";
-                res = [];
-                if ( "at" === cond.operator || "notat" === cond.operator ) {
-                    res[0] = jQuery( 'select#userid', row ).val() || "";
-                    res[1] = jQuery( 'select#location', row ).val() || "";
-                    if ( isEmpty( res[0] ) ) {
-                        jQuery( 'select#userid', row ).addClass( 'tberror' );
-                    }
-                    if ( isEmpty( res[1] ) ) {
-                        jQuery( 'select#location', row ).addClass( 'tberror' );
-                    }
-                } else {
-                    jQuery("input#opts:checked", row).each( function( ix, control ) {
-                        res.push( control.value /* DOM element */ );
-                    });
-                }
-                cond.value = res.join( ',' );
-                break;
-
-            case 'reload':
-                /* No parameters */
-                removeConditionProperties( cond, "" );
-                break;
-
-            default:
-                break;
-        }
-
-        row.has('.tberror').addClass('tberror');
-
-        updateControls();
-    }
-
-    /**
-     * Handler for row change (generic)
-     */
-    function handleConditionRowChange( ev ) {
-        var el = jQuery( ev.currentTarget );
-        var row = el.closest('div.conditionrow');
-        configModified = true;
-        updateConditionRow( row, el );
-    }
-
-    /**
-     * Update current value display for service condition
-     */
-    function updateCurrentServiceValue( row ) {
-        var device = parseInt( jQuery("select.devicemenu", row).val() );
-        var service = jQuery("select.varmenu", row).val() || "";
-        var variable = service.replace( /^[^\/]+\//, "" );
-        service = service.replace( /\/.*$/, "" );
-        var blk = jQuery( 'div#currval', row );
-        if ( ! ( isNaN(device) || isEmpty( service ) || isEmpty( variable ) ) ) {
-            var val = api.getDeviceState( device, service, variable );
-            if ( undefined === val || false === val ) {
-                blk.text( 'Current value: (not set)' ).attr( 'title', "This variable is not present in the device state." );
-            } else {
-                var abbrev = val.length > 64 ? val.substring(0,61) + '...' : val;
-                blk.text( 'Current value: ' + abbrev ).attr( 'title', val.length==0 ? "The string is blank/empty." : val );
-            }
-        } else {
-            blk.empty().attr( 'title', "" );
-        }
-    }
-
-    /**
-     * Handler for variable change.
-     */
-    function handleConditionVarChange( ev ) {
-        var el = jQuery( ev.currentTarget );
-        var row = el.closest('div.conditionrow');
-
-        updateCurrentServiceValue( row );
-
-        /* Same closing as handleConditionRowChange() */
-        configModified = true;
-        updateConditionRow( row, el );
-    }
-
-    /**
-     * Handler for operator change
-     */
-    function handleConditionOperatorChange( ev ) {
-        var el = jQuery( ev.currentTarget );
-        var row = el.closest('div.conditionrow');
-        var cond = iData[api.getCpanelDeviceId()].ixCond[ row.attr( 'id' || "" ) ];
-        var val = el.val() || "";
-        var op = serviceOpsIndex[val];
-
-        if ( "housemode" === cond.type ) {
-            if ( val == "change" ) {
-                jQuery( 'fieldset#housemodechecks', row ).hide();
-                jQuery( 'fieldset#housemodeselects', row ).show();
-            } else {
-                jQuery( 'fieldset#housemodechecks', row ).show();
-                jQuery( 'fieldset#housemodeselects', row ).hide();
-            }
-        } else if ( "service" === cond.type ) {
-            var inp = jQuery( 'input#value', row );
-            if ( val == "change" ) {
-                if ( inp.length > 0 ) {
-                    // Change single input field to double fields.
-                    inp.show();
-                    var lab = jQuery( '<label class="tbsecondaryinput"> to </label>' );
-                    lab.append( inp.clone().attr('id', 'val2').val( '' )
-                        .attr( 'placeholder', 'blank=any value' )
-                        .off( 'change.reactor' ).on( 'change.reactor', handleConditionRowChange ) );
-                    lab.insertAfter( inp );
-                    inp.attr( 'id', 'val1' ).attr( 'placeholder', 'blank=any value' );
-                }
-            } else {
-                if ( inp.length == 0 ) {
-                    inp = jQuery( 'input#val1', row );
-                    jQuery( 'label.tbsecondaryinput', row ).remove();
-                    inp.attr('id', 'value').attr('placeholder', '');
-                }
-                inp.css( "visibility", ( undefined !== op && 0 === op.args ) ? "hidden" : "visible" );
-            }
-            var opt = jQuery( '#nocaseopt', row );
-            if ( val.match( noCaseOptPattern ) ) {
-                opt.show();
-                jQuery( 'input#nocase', opt ).prop( 'checked', coalesce( cond.nocase, 1 ) !== 0 );
-            } else {
-                opt.hide();
-            }
-        } else {
-            console.log( "Invalid row type in handleConditionOperatorChange(): " + String( cond.type ) );
-            return;
-        }
-
-        configModified = true;
-        updateConditionRow( row, el );
-    }
-
-    /**
-     * Handler for device change
-     */
-    function handleDeviceChange( ev ) {
-        var el = jQuery( ev.currentTarget );
-        var newDev = el.val();
-        var row = el.closest('div.conditionrow');
-        var condId = row.attr('id');
-        var cond = iData[api.getCpanelDeviceId()].ixCond[condId];
-        if ( undefined !== cond.device ) {
-            cond.device = parseInt(newDev);
-            var dobj = api.getDeviceObject( cond.device );
-            cond.devicename = dobj ? dobj.name : ("#"+String(cond.device)+"?");
-            configModified = true;
-        }
-
-        /* Make a new service/variable menu and replace it on the row. */
-        var newMenu = makeVariableMenu( cond.device, cond.service, cond.variable );
-        jQuery("select.varmenu", row).replaceWith( newMenu );
-        jQuery("select.varmenu", row).off( 'change.reactor' ).on( 'change.reactor', handleConditionVarChange );
-        updateCurrentServiceValue( row );
-
-        updateConditionRow( row ); /* pass it on */
-    }
-
-    function handleOptionChange( ev ) {
-        var row = jQuery( ev.currentTarget ).closest('div.conditionrow');
-        var cond = iData[api.getCpanelDeviceId()].ixCond[ row.attr("id") ];
-
-        var pred = jQuery('select#pred', row);
-        if ( "" === pred.val() ) {
-            if ( undefined !== cond.after ) {
-                delete cond.after;
-                delete cond.aftertime;
-                configModified = true;
-            }
-        } else {
-            var pt = parseInt( jQuery('input#predtime', row).val() );
-            if ( isNaN( pt ) || pt < 0 ) {
-                pt = 0;
-                jQuery('input#predtime', row).val(pt);
-            }
-            if ( cond.after !== pred.val() || cond.aftertime !== pt ) {
-                cond.after = pred.val();
-                cond.aftertime = pt;
-                configModified = true;
-            }
-        }
-
-        var rc = jQuery('input#rcount', row);
-        if ( "" === rc.val() || rc.prop('disabled') ) {
-            jQuery('input#duration', row).prop('disabled', false);
-            jQuery('select#durop', row).prop('disabled', false);
-            jQuery('input#rspan', row).val("").prop('disabled', true);
-            if ( undefined !== cond.repeatcount ) {
-                delete cond.repeatcount;
-                delete cond.repeatwithin;
-                configModified = true;
-            }
-        } else {
-            var n = getInteger( rc.val() );
-            if ( isNaN( n ) || n < 2 ) {
-                rc.addClass( 'tberror' );
-            } else if ( n > 1 ) {
-                rc.removeClass( 'tberror' );
-                if ( n != cond.repeatcount ) {
-                    cond.repeatcount = n;
-                    delete cond.duration;
-                    delete cond.duration_op;
-                    configModified = true;
-                }
-                jQuery('input#duration', row).val("").prop('disabled', true);
-                jQuery('select#durop', row).val("ge").prop('disabled', true);
-                jQuery('input#rspan', row).prop('disabled', false);
-                if ( jQuery('input#rspan', row).val() === "" ) {
-                    jQuery('input#rspan', row).val( "60" );
-                    cond.repeatwithin = 60;
-                    configModified = true;
-                }
-            }
-        }
-
-        var latchval = jQuery('input#latchcond', row).prop('checked') ? 1 : 0;
-        if ( latchval != ( cond.latch || 0 ) ) {
-            cond.latch = latchval;
-            configModified = true;
-        }
-
-        var rs = jQuery('input#rspan', row);
-        if ( ! rs.prop('disabled') ) {
-            var rspan = getInteger( rs.val() );
-            if ( isNaN( rspan ) || rspan < 1 ) {
-                rs.addClass( 'tberror' );
-            } else {
-                rs.removeClass( 'tberror' );
-                if ( rspan !== ( cond.repeatwithin || 0 ) ) {
-                    cond.repeatwithin = rspan;
-                    configModified = true;
-                }
-            }
-        }
-
-        var dd = jQuery('input#duration', row);
-        if ( "" === dd.val() || dd.prop('disabled') ) {
-            jQuery('input#rcount', row).prop('disabled', false);
-            // jQuery('input#rspan', row).prop('disabled', false);
-            if ( undefined !== cond.duration ) {
-                delete cond.duration;
-                delete cond.duration_op;
-                configModified = true;
-            }
-        } else {
-            var dur = getInteger( dd.val() );
-            if ( isNaN( dur ) || dur < 0 ) {
-                dd.addClass('tberror');
-            } else {
-                dd.removeClass('tberror');
-                jQuery('input#rcount', row).val("").prop('disabled', true);
-                // jQuery('input#rspan', row).val("").prop('disabled', true);
-                delete cond.repeatwithin;
-                delete cond.repeatcount;
-                if ( (cond.duration||0) !== dur ) {
-                    /* Changed */
-                    if ( dur === 0 ) {
-                        delete cond.duration;
-                        delete cond.duration_op;
-                        jQuery('input#rcount', row).prop('disabled', false);
-                        // jQuery('input#rspan', row).prop('disabled', false);
-                    } else {
-                        cond.duration = dur;
-                        cond.duration_op = jQuery('select#durop', row).val() || "ge";
-                    }
-                    configModified = true;
-                }
-            }
-        }
-
-        updateControls();
-    }
-
-    function handleCloseOptionsClick( ev ) {
-        var row = jQuery( ev.currentTarget ).closest('div.conditionrow');
-
-        /* Remove the options block */
-        jQuery('div.params div.condopts', row).remove();
-
-        /* Put the open tool back */
-        jQuery('div.params i#condmore').show();
-    }
-
-    function handleExpandOptionsClick( ev ) {
-        var el = jQuery( ev.currentTarget );
-        var row = el.closest('div.conditionrow');
-        var myid = api.getCpanelDeviceId();
-        var cond = iData[myid].ixCond[ row.attr("id") ];
-        var grp = iData[myid].ixGroup[ row.closest('div.conditiongroup').attr('id') ];
-
-        /* Remove the open tool */
-        el.hide();
-
-        /* Create the options container and add options */
-        var container = jQuery('<div class="condopts"></div>');
-        /* Predecessor */
-        var preds = jQuery('<select id="pred" class="form-control form-control-sm"><option value="">(any time/no sequence)</option></select>');
-        for ( var ic=0; ic<(grp.groupconditions || []).length; ic++) {
-            var gc = grp.groupconditions[ic];
-            /* Must be service, not this condition, and not the predecessor to this condition (recursive) */
-            if ( cond.id !== gc.id && "comment" !== gc.type && ( gc.after === undefined || gc.after !== cond.id ) ) {
-                var opt = jQuery('<option/>').val( gc.id );
-                var t = makeConditionDescription( gc );
-                if ( t.length > 40 ) {
-                    t = t.substring(0,37) + "...";
-                }
-                opt.text( t );
-                preds.append( opt );
-            }
-        }
-        container.append('<div id="predopt" class="form-inline"><label>Only after&nbsp;</label></div>');
-        jQuery('div#predopt label', container).append(preds);
-        jQuery('div#predopt', container).append('&nbsp;<label>within <input type="text" id="predtime" class="form-control form-control-sm narrow" autocomplete="off">&nbsp;seconds (0=no time limit)</label>');
-        jQuery('select#pred', container).val( cond.after );
-        jQuery('input#predtime', container).val( cond.aftertime || 0 );
-        /* Duration */
-        container.append('<div id="duropt" class="form-inline"><label>Condition is sustained for&nbsp;</label><select id="durop" class="form-control form-control-sm"><option value="ge">at least</option><option value="lt">less than</option></select><input type="text" id="duration" class="form-control form-control-sm narrow" autocomplete="off"><label>&nbsp;seconds</label></div>');
-        /* Repeat */
-        container.append('<div id="repopt" class="form-inline"><label>Condition repeats <input type="text" id="rcount" class="form-control form-control-sm narrow" autocomplete="off"> times within <input type="text" id="rspan" class="form-control form-control-sm narrow" autocomplete="off"> seconds</label></div>');
-        container.append('<div id="latchopt" class="form-inline"><label class="checkbox-inline"><input type="checkbox" id="latchcond" class="form-check">&nbsp;Latch (once met, condition remains true until group resets)<label></div>');
-        container.append('<i class="md-btn material-icons closeopts" title="Close Options">expand_less</i>');
-        jQuery('input,select', container).on( 'change.reactor', handleOptionChange );
-        jQuery('i.closeopts', container).on( 'click.reactor', handleCloseOptionsClick );
-        if ( ( cond.duration || 0 ) > 0 ) {
-            jQuery('input#rcount,input#rspan', container).prop('disabled', true);
-            jQuery('input#duration', container).val( cond.duration );
-            jQuery('select#durop', container).val( cond.duration_op || "ge" );
-        } else {
-            var rc = cond.repeatcount || "";
-            jQuery('input#duration', container).prop('disabled', rc != "");
-            jQuery('select#durop', container).prop('disabled', rc != "");
-            jQuery('input#rcount', container).val( rc );
-            jQuery('input#rspan', container).prop('disabled', rc=="").val( rc == "" ? "" : ( cond.repeatwithin || "60" ) );
-        }
-        jQuery('input#latchcond', container).prop('checked', ( cond.latch || 0 ) != 0 );
-
-        /* Add it to the params */
-        jQuery('div.params', row).append( container );
-    }
-
-    /**
-     *
-     */
-    function updateGeofenceLocations( row, loc ) {
-        var user = jQuery( 'select#userid', row ).val() || "";
-        var mm = jQuery( 'select#location', row );
-        mm.empty();
-        if ( "" !== user ) {
-            var ud = api.getUserData();
-            for ( var k=0; k<(ud.usergeofences || []).length; ++k ) {
-                if ( ud.usergeofences[k].iduser == user ) {
-                    mm.append( jQuery( '<option/>' ).val( "" ).text( '--choose location--' ) );
-                    jQuery.each( ud.usergeofences[k].geotags || [], function( ix, v ) {
-                        mm.append( jQuery( '<option/>' ).val( v.id ).text( v.name ) );
-                    });
-                    var el = jQuery( 'option[value="' + (loc || "") + '"]' );
-                    if ( el.length == 0 ) {
-                        mm.append( jQuery( '<option/>' ).val( loc )
-                            .text( "Deleted location " + String(loc) )
-                        );
-                    }
-                    mm.val( loc || "" );
-                    break;
-                }
-            }
-        }
-    }
-
-    /**
-     *
-     */
-    function handleGeofenceUserChange( ev ) {
-        var row = jQuery( ev.currentTarget ).closest( 'div.conditionrow' );
-        updateGeofenceLocations( row, "" );
-        handleConditionRowChange( ev );
-    }
-
-    /**
-     *
-     */
-    function handleGeofenceOperatorChange( ev ) {
-        var el = jQuery( ev.currentTarget );
-        var row = el.closest( 'div.conditionrow' );
-        var val = el.val() || "is";
-        if ( "at" === val || "notat" === val ) {
-            jQuery( 'select#userid,select#location', row ).show();
-            jQuery( 'label,input#opts', row ).hide();
-        } else {
-            jQuery( 'select#userid,select#location', row ).hide();
-            jQuery( 'label,input#opts', row ).show();
-        }
-        handleConditionRowChange( ev );
-    }
-
-    /**
-     * Set condition for type
-     */
-    function setConditionForType( cond, row ) {
-        var op, k, v, mm;
-        if ( undefined === row ) {
-            row = jQuery('div.row#' + cond.id);
-        }
-        jQuery('div.params', row).empty();
-        var container = jQuery('<div class="form-inline"></div>');
-        switch (cond.type) {
-            case "":
-                break;
-
-            case 'comment':
-                container.append('<input type="text" class="form-control form-control-sm" autocomplete="off" style="width: 100%">');
-                jQuery('input', container).on( 'change.reactor', handleConditionRowChange ).val( cond.comment || "" );
-                break;
-
-            case 'service':
-                container.append( makeDeviceMenu( cond.device, cond.devicename || "?" ) );
-                /* Fix-up: makeDeviceMenu will display current userdata name
-                           for device, but if that's changed from what we've stored,
-                           we need to update our store. */
-                var dobj = api.getDeviceObject( cond.device );
-                if ( dobj && dobj.name !== cond.devicename ) {
-                    cond.devicename = dobj.name;
-                    configModified = true;
-                }
-                container.append( makeVariableMenu( cond.device, cond.service, cond.variable ) );
-                container.append( makeServiceOpMenu( cond.operator || "=" ) );
-                container.append('<input type="text" id="value" class="form-control form-control-sm" autocomplete="off" list="reactorvarlist">');
-                container.append(' ');
-                container.append('<fieldset id="nocaseopt"><label class="checkbox-inline" for="nocase"><input id="nocase" type="checkbox" class="form-check">Ignore&nbsp;case</label></fieldset>');
-                container.append(' ');
-                container.append('<i id="condmore" class="md-btn material-icons" title="Show Options">expand_more</i>');
-                container.append('<div id="currval"/>');
-
-                op = serviceOpsIndex[cond.operator || "="];
-                jQuery( "input#value", container).val( cond.value || "" )
-                    .css( "visibility", ( undefined !== op && 0 === op.args ) ? "hidden" : "visible" )
-                    .on( 'change.reactor', handleConditionRowChange );
-                jQuery("select.varmenu", container).on( 'change.reactor', handleConditionVarChange );
-                jQuery("select.opmenu", container).on( 'change.reactor', handleConditionOperatorChange );
-                jQuery('input#nocase', container).prop( 'checked', coalesce( cond.nocase, 1 ) !== 0 )
-                    .on( 'change.reactor', handleConditionRowChange );
-                jQuery("select.devicemenu", container).on( 'change.reactor', handleDeviceChange );
-                jQuery("i#condmore", container).on( 'click.reactor', handleExpandOptionsClick );
-
-                updateCurrentServiceValue( container );
-                break;
-
-            case 'housemode':
-                if ( ( cond.operator || "" ) == "" ) { cond.operator = "is"; }
-                mm = jQuery('<select class="opmenu form-control form-control-sm"></select>');
-                mm.append( '<option value="is">is any of</option>' );
-                mm.append( '<option value="change">changes from</option>' );
-                mm.val( cond.operator || "is" );
-                mm.on( 'change.reactor', handleConditionOperatorChange );
-                container.append( mm );
-                container.append( " " );
-                // Checkboxes in their own div
-                var d = jQuery( '<fieldset id="housemodechecks" class="condfields form-inline"/>' );
-                for ( k=1; k<=4; k++ ) {
-                    mm = jQuery( '<input type="checkbox" class="form-check"/>' ).attr( 'value', k ).attr( 'id', 'opts' );
-                    v = jQuery( '<label class="checkbox-inline" />' ).text( houseModeName[k] );
-                    v.prepend( mm );
-                    d.append( v );
-                }
-                container.append( d );
-                jQuery( "input#opts", container ).on( 'change.reactor', handleConditionRowChange );
-                // Menus in a separate div
-                d = jQuery( '<fieldset id="housemodeselects" class="condfields"/>' );
-                mm = jQuery( '<select class="form-control form-control-sm"/>' );
-                mm.append( '<option value="">(any)</option>' );
-                for ( k=1; k<=4; k++ ) {
-                    mm.append( jQuery( '<option/>' ).val(k).text( houseModeName[k] ) );
-                }
-                d.append( mm.clone().attr( 'id', 'frommode' ) );
-                d.append( " to " );
-                d.append( mm.attr( 'id', 'tomode' ) );
-                container.append( d );
-                jQuery( 'select#frommode,select#tomode', container).on( 'change.reactor', handleConditionRowChange );
-                // Restore values and set up correct display.
-                v = ( cond.value || "" ).split( /,/ );
-                if ( "change" === cond.operator ) {
-                    jQuery( 'fieldset#housemodechecks', container ).hide();
-                    jQuery( 'select#frommode', container ).val( v.length > 0 && "" !== v[0] ? v[0] : "" );
-                    jQuery( 'select#tomode', container ).val( v.length > 1 && "" !== v[1] ? v[1] : "" );
-                } else {
-                    jQuery( 'fieldset#housemodeselects', container ).hide();
-                    v.forEach( function( val ) {
-                        jQuery('input#opts[value="' + val + '"]', container).prop('checked', true);
-                    });
-                }
-                break;
-
-            case 'weekday':
-                container.append(
-                    '<select class="wdcond form-control form-control-sm"><option value="">Every</option><option value="1">First</option><option value="2">2nd</option><option value="3">3rd</option><option value="4">4th</option><option value="5">5th</option><option value="last">Last</option></select> ' +
-                    '<label class="checkbox-inline"><input type="checkbox" id="opts" value="1">Sun</label>' +
-                    '<label class="checkbox-inline"><input type="checkbox" id="opts" value="2">Mon</label>' +
-                    '<label class="checkbox-inline"><input type="checkbox" id="opts" value="3">Tue</label>' +
-                    '<label class="checkbox-inline"><input type="checkbox" id="opts" value="4">Wed</label>' +
-                    '<label class="checkbox-inline"><input type="checkbox" id="opts" value="5">Thu</label>' +
-                    '<label class="checkbox-inline"><input type="checkbox" id="opts" value="6">Fri</label>' +
-                    '<label class="checkbox-inline"><input type="checkbox" id="opts" value="7">Sat</label>'
-                );
-                jQuery("input", container).on( 'change.reactor', handleConditionRowChange );
-                jQuery("select.wdcond", container).on( 'change.reactor', handleConditionRowChange ).val( cond.operator || "" );
-                (cond.value || "").split(',').forEach( function( val ) {
-                    jQuery('input#opts[value="' + val + '"]', container).prop('checked', true);
-                });
-                break;
-
-            case 'sun':
-                container.append( makeDateTimeOpMenu( cond.operator ) );
-                jQuery("select.opmenu", container).append('<option value="before">before</option>');
-                jQuery("select.opmenu", container).append('<option value="after">after</option>');
-                container.append('<div class="start form-inline pull-left">' +
-                    '<select id="sunstart"></select> '+
-                    ' offset&nbsp;<input type="text" id="startoffset" value="" class="narrow form-control form-control-sm" autocomplete="off">&nbsp;minutes' +
-                    '</div>'
-                );
-                container.append('<div class="end form-inline pull-left"> and ' +
-                    '<select id="sunend"></select> '+
-                    ' offset&nbsp;<input type="text" id="endoffset" value="" class="narrow form-control form-control-sm" autocomplete="off">&nbsp;minutes' +
-                    '</div>'
-                );
-                mm = jQuery('<select class="form-control form-control-sm">' +
-                    '<option value="sunrise">Sunrise</option><option value="sunset">Sunset</option>' +
-                    '<option value="civdawn">Civil dawn</option><option value="civdusk">Civil dusk</option>' +
-                    '<option value="nautdawn">Nautical dawn</option><option value="nautdusk">Nautical dusk</option>' +
-                    '<option value="astrodawn">Astronomical dawn</option><option value="astrodusk">Astronomical dusk</option></select>'
-                    );
-                jQuery('select#sunend', container).replaceWith( mm.clone().attr( 'id', 'sunend' ) );
-                jQuery('select#sunstart', container).replaceWith( mm.attr( 'id', 'sunstart' ) );
-                /* Restore. Condition first... */
-                op = cond.operator || "after";
-                jQuery("select.opmenu", container).on( 'change.reactor', handleConditionRowChange ).val( op );
-                if ( op === "before" || op === "after" ) {
-                    jQuery("div.end", container).hide();
-                } else {
-                    jQuery("div.end", container).show();
-                }
-                /* Start */
-                var vals = ( cond.value || "sunrise+0,sunset+0" ).split(/,/);
-                k = vals[0].match( /^([^+-]+)(.*)/ );
-                if ( k === null || k.length !== 3 ) {
-                    k = [ "", "sunrise", "0" ];
-                    configModified = true;
-                }
-                jQuery("select#sunstart", container).on( 'change.reactor', handleConditionRowChange ).val( k[1] );
-                jQuery("input#startoffset", container).on( 'change.reactor', handleConditionRowChange ).val( k[2] );
-                /* End */
-                k = ( vals[1] || "sunset+0" ).match( /^([^+-]+)(.*)/ );
-                if ( k === null || k.length !== 3 ) {
-                    k = [ "", "sunset", "0" ];
-                    configModified = true;
-                }
-                jQuery("select#sunend", container).on( 'change.reactor', handleConditionRowChange ).val( k[1] );
-                jQuery("input#endoffset", container).on( 'change.reactor', handleConditionRowChange ).val( k[2] );
-                break;
-
-            case 'trange':
-                container.append( makeDateTimeOpMenu( cond.operator ) );
-                jQuery("select.opmenu", container).append('<option value="before">before</option>');
-                jQuery("select.opmenu", container).append('<option value="after">after</option>');
-                var months = jQuery('<select class="monthmenu form-control form-control-sm"><option value="">(any month)</option></select>');
-                for ( k=1; k<=12; k++ ) {
-                    months.append('<option value="' + k + '">' + monthName[k] + ' (' + k + ')</option>');
-                }
-                var days = jQuery('<select class="daymenu form-control form-control-sm"><option value="">(any day)</option></select>');
-                for ( k=1; k<=31; k++ ) {
-                    days.append('<option value="' + k + '">' + k + '</option>');
-                }
-                var hours = jQuery('<select class="hourmenu form-control form-control-sm"></select>');
-                for ( k=0; k<24; k++ ) {
-                    var hh = k % 12;
-                    if ( hh === 0 ) {
-                        hh = 12;
-                    }
-                    hours.append('<option value="' + k + '">' + k + ' (' + hh + ( k < 12 ? "am" : "pm" ) + ')</option>');
-                }
-                var mins = jQuery('<select class="minmenu form-control form-control-sm"></select>');
-                for ( var mn=0; mn<60; mn+=5 ) {
-                    mins.append('<option value="' + mn + '">:' + (mn < 10 ? '0' : '') + mn + '</option>');
-                }
-                container.append('<div class="start"></div>').append('<div class="end"> and </div>');
-                jQuery("div.start", container).append( months.clone() )
-                    .append( days.clone() )
-                    .append('<input type="text" placeholder="yyyy or blank" title="Leave blank for any year" class="year narrow datespec form-control form-control-sm" autocomplete="off">')
-                    .append( hours.clone() )
-                    .append( mins.clone() );
-                jQuery("div.end", container).append( months )
-                    .append( days )
-                    .append('<input type="text" placeholder="yyyy" class="year narrow datespec form-control form-control-sm" autocomplete="off">')
-                    .append( hours )
-                    .append( mins );
-                /* Default all menus to first option */
-                jQuery("select", container).each( function( ix, obj ) {
-                    jQuery(obj).val( jQuery("option:first", obj ).val() );
-                });
-                /* Restore values. */
-                op = cond.operator || "between";
-                jQuery("select.opmenu", container).val( op );
-                if ( op === "before" || op === "after" ) {
-                    jQuery("div.end", container).hide();
-                } else {
-                    jQuery("div.end", container).show();
-                }
-                var vlist = (cond.value || "").split(',');
-                var flist = [ 'div.start input.year', 'div.start select.monthmenu','div.start select.daymenu',
-                              'div.start select.hourmenu', 'div.start select.minmenu',
-                              'div.end input.year','div.end select.monthmenu', 'div.end select.daymenu',
-                              'div.end select.hourmenu','div.end select.minmenu'
-                ];
-                for ( var fx=0; fx<flist.length; fx++ ) {
-                    if ( fx >= vlist.length ) {
-                        vlist[fx] = "";
-                    }
-                    if ( vlist[fx] !== "" ) {
-                        jQuery( flist[fx], container ).val( vlist[fx] );
-                    }
-                }
-                /* Enable datespec fields if month spec present */
-                jQuery('.datespec', container).val( "" ).prop('disabled', vlist[1]==="");
-                jQuery("select", container).on( 'change.reactor', handleConditionRowChange );
-                jQuery("input", container).on( 'change.reactor', handleConditionRowChange );
-                break;
-
-            case 'interval':
-                var el = jQuery( '<label for="days">every </label>' );
-                el.append( '<input id="days" title="Enter an integer >= 0" value="0" class="tiny text-center form-control form-control-sm">' );
-                el.append( ' days ' );
-                container.append( el );
-                container.append( " " );
-                el = jQuery( '<label for="hours"> </label>' );
-                el.append( '<input id="hours" title="Enter an integer >= 0" class="tiny text-center form-control form-control-sm">' );
-                el.append( ' hours ' );
-                container.append( el );
-                container.append( " " );
-                el = jQuery( '<label for="mins"> </label> ');
-                el.append( '<input id="mins" title="Enter an integer >= 0" value="0" class="tiny text-center form-control form-control-sm">' );
-                el.append( ' minutes ');
-                container.append( el );
-                container.append( " " );
-                el = jQuery( '<label/>' ).text( " relative to ");
-                mm = jQuery('<select id="relhour" class="form-control form-control-sm"/>');
-                for ( k=0; k<24; k++ ) {
-                    v = ( k < 10 ? "0" : "" ) + String(k);
-                    mm.append( jQuery('<option/>').val( v ).text( v ) );
-                }
-                el.append( mm );
-                el.append(" : ");
-                mm = jQuery('<select id="relmin" class="form-control form-control-sm"/>');
-                for ( k=0; k<60; k+=5 ) {
-                    v = ( k < 10 ? "0" : "" ) + String(k);
-                    mm.append( jQuery('<option/>').val( v ).text( v ) );
-                }
-                el.append(mm);
-                container.append(el);
-                container.append( " " );
-                jQuery( "#days", container ).val( cond.days || 0 );
-                jQuery( "#hours", container ).val( cond.hours===undefined ? 1 : cond.hours );
-                jQuery( "#mins", container ).val( cond.mins || 0 );
-                if ( ! isEmpty( cond.basetime ) ) {
-                    mm = cond.basetime.split(/,/);
-                    jQuery( '#relhour', container ).val( mm[0] || '00' );
-                    jQuery( '#relmin', container ).val( mm[1] || '00' );
-                }
-                jQuery("select,input", container).on( 'change.reactor', handleConditionRowChange );
-                break;
-
-            case 'ishome':
-                container.append(
-                    '<select class="geofencecond form-control form-control-sm"><option value="is">Any selected user is home</option><option value="is not">Any selected user is NOT home</option><option value="at">User in geofence</option><option value="notat">User not in geofence</option></select>');
-                mm = jQuery( '<select id="userid" class="form-control form-control-sm"/>' );
-                mm.append( jQuery( '<option/>' ).val("").text('--choose user--') );
-                for ( k in userIx ) {
-                    if ( userIx.hasOwnProperty( k ) ) {
-                        el = jQuery( '<label class="checkbox-inline"/>' ).text( ( userIx[k] || {} ).name || k );
-                        el.append( jQuery( '<input type="checkbox" id="opts" value="' + k + '">' ) );
-                        container.append( el );
-                        mm.append( jQuery( '<option/>' ).val( k ).text( ( userIx[k] || {} ).name || k ) );
-                    }
-                }
-                container.append( mm );
-                container.append( '<select id="location" class="form-control form-control-sm"/>' );
-                jQuery("input#opts", container).on( 'change.reactor', handleConditionRowChange );
-                jQuery("select.geofencecond", container)
-                    .on( 'change.reactor', handleGeofenceOperatorChange )
-                    .val( cond.operator || "is" );
-                jQuery("select#userid", container).on( 'change.reactor', handleGeofenceUserChange );
-                jQuery("select#location", container).on( 'change.reactor', handleConditionRowChange );
-                if ( cond.operator == "at" || cond.operator == "notat" ) {
-                    jQuery( 'label,input#opts', container ).hide();
-                    jQuery( 'select#userid,select#location', container ).show();
-                    mm = ( cond.value || "" ).split(',');
-                    if ( mm.length > 0 ) {
-                        jQuery( 'select#userid', container ).val( mm[0] );
-                        updateGeofenceLocations( container, mm[1] );
-                    }
-                } else {
-                    jQuery( 'label,input#opts', container ).show();
-                    jQuery( 'select#userid,select#location', container ).hide();
-                    (cond.value || "").split(',').forEach( function( val ) {
-                        jQuery('input#opts[value="' + val + '"]', container).prop('checked', true);
-                    });
-                }
-                break;
-
-            case 'reload':
-                /* no fields */
-                break;
-
-            default:
-                /* nada */
-        }
-
-        /* Append the new container */
-        jQuery("div.params", row).append( container );
-    }
-
-    /**
-     * Type menu selection change handler.
-     */
-    function handleTypeChange( ev ) {
-        var el = jQuery( ev.currentTarget );
-        var newType = el.val();
-        var row = el.closest('div.conditionrow');
-        var condId = row.attr('id');
-        var myid = api.getCpanelDeviceId();
-        if ( iData[myid].ixCond[condId] === undefined ) {
-            iData[myid].ixCond[condId] = { id: condId, type: newType };
-        } else {
-            iData[myid].ixCond[condId].type = newType;
-        }
-
-        configModified = true;
-        setConditionForType( iData[myid].ixCond[condId], row );
-        updateConditionRow( row );
-    }
-
-    /**
-     * Handle click on Add Condition button.
-     */
-    function handleAddConditionClick( ev ) {
-        var el = jQuery( ev.currentTarget );
-        var row = el.closest('div.row'); /* button row */
-        var grp = el.closest('div.conditiongroup');
-
-        /* Disable the add button for now. */
-        el.prop('disabled', true);
-
-        /* Create a new condition row, assign an ID, and insert it before the button */
-        var newId = getUID("cond");
-        var condel = getConditionRow();
-        condel.attr("id", newId);
-        condel.insertBefore(row);
-
-        /* Add condition to cond store and index */
-        var myid = api.getCpanelDeviceId();
-        var grpId = grp.attr("id");
-        iData[myid].ixCond[ newId ] = { id: newId }; /* nearly empty */
-        iData[myid].ixGroup[grpId].groupconditions.push( iData[myid].ixCond[newId] );
-
-        configModified = true;
-        updateConditionRow( condel );
-    }
-
-    function handleTitleChange( ev ) {
-        var input = jQuery( ev.currentTarget );
-        var newname = (input.val() || "").trim();
-        var span = input.closest( 'span' );
-        var myid = api.getCpanelDeviceId();
-        var grpid = span.closest( 'div.conditiongroup' ).attr( 'id' );
-        var grp = iData[myid].ixGroup[grpid];
-
-        input.removeClass( 'tberror' );
-
-        if ( newname == grp.name ) {
-            /* No change */
-            span.empty().text( 'Group: ' + grp.name ).on( 'click.reactor', handleTitleClick )
-                .addClass( 'titletext' ).attr( 'title', msgGroupIdChange );
-            return;
-        }
-
-        /* Group name check */
-        if ( newname.length < 1 ) {
-            input.addClass( 'tberror' );
-            input.focus();
-            return;
-        }
-
-        /* Don't allow duplicate name */
-        for ( var v in iData[myid].ixGroup ) {
-            if ( iData[myid].ixGroup.hasOwnProperty( v ) ) {
-                if ( v != grpid && iData[myid].ixGroup[v].name == newname ) {
-                    input.addClass( 'tberror' );
-                    input.focus();
-                    return;
-                }
-            }
-        }
-
-        /* Update config */
-        grp.name = newname;
-        configModified = true;
-
-        /* Remove input field and replace text */
-        span.empty().text( 'Group: ' + newname ).on( 'click.reactor', handleTitleClick )
-            .addClass( 'titletext' ).attr( 'title', msgGroupIdChange );
-        updateSaveControls();
-    }
-
-    function handleTitleClick( ev ) {
-        var span = jQuery( ev.currentTarget );
-        span.off( 'click.reactor' ).removeClass( 'titletext' );
-        var grpid = span.closest( 'div.conditiongroup' ).attr( 'id' );
-        span.empty().append( jQuery( '<input class="titleedit form-control form-control-sm" title="Enter new group name">' ).val( grpid ) );
-        jQuery( 'input', span ).on( 'change.reactor', handleTitleChange )
-            .on( 'blur.reactor', handleTitleChange );
-    }
-
-    /**
-     * Update group controls.
-     */
-    function updateGroupControls() {
-        var myid = api.getCpanelDeviceId();
-        var cdata = iData[myid].cdata;
-        jQuery.each( cdata.conditions || [], function( ix, obj ) {
-            var grpid = obj.groupid;
-            var grpEl = jQuery( 'div.conditiongroup#' + grpid );
-            jQuery( 'i#grpmoveup', grpEl ).attr( 'disabled', ix==0 );
-            jQuery( 'i#grpmovedn', grpEl ).attr( 'disabled', ix>=( cdata.conditions.length-1 ) );
-            jQuery( 'i#grpdelete', grpEl ).attr( 'disabled', cdata.conditions.length < 2 );
-        });
-    }
-
-    /**
-     * Handle click on group organization controls
-     */
-    function handleGroupControlClick( ev ) {
-        var el = jQuery( ev.currentTarget );
-        if ( el.attr( 'disabled' ) ) { return; }
-        var grpEl = el.closest( 'div.conditiongroup' );
-        var grpId = grpEl.attr('id');
-        var action = el.attr('id');
-
-        var myid = api.getCpanelDeviceId();
-        var cdata = iData[myid].cdata;
-        var grpix = findCdataGroupIndex( grpId );
-        var grpconfig = cdata.conditions[grpix];
-        var grp, anch;
-        switch ( action ) {
-            case "grpenable":
-                if ( grpconfig.disabled ) {
-                    delete grpconfig.disabled;
-                    grpEl.removeClass( 'groupdisabled' );
-                } else {
-                    grpconfig.disabled = 1;
-                    grpEl.addClass( 'groupdisabled' );
-                }
-                el.text( grpconfig.disabled ? "sync" : "sync_disabled" );
-                configModified = true;
-                break;
-
-            case "grpdelete":
-                if ( cdata.conditions.length > 1 && confirm( 'Really delete this group?' ) ) {
-                    delete iData[myid].ixGroup[ grpId ];
-                    cdata.conditions.splice( grpix, 1 );
-                    /* remove the OR divider above the group */
-                    if ( grpix > 0 ) {
-                        grpEl.prev().remove();
-                    } else {
-                        grpEl.next().remove();
-                    }
-                    /* Remove the entire conditiongroup from display. */
-                    grpEl.remove();
-
-                    configModified = true;
-                }
-                break;
-
-            case "grpmoveup":
-                /* Move up. */
-                if ( grpix > 0 ) {
-                    /* Move up in data structure */
-                    var prior = jQuery( 'div#' + cdata.conditions[grpix-1].groupid + '.conditiongroup' );
-                    grp = cdata.conditions.splice( grpix, 1 );
-                    cdata.conditions.splice( grpix-1, 0, grp[0] );
-
-                    /* Move up in display */
-                    anch = grpEl.next( 'div.row' ); /* Always a row after, either separator or "Add Group" */
-                    // not working in jQuery for UI7: var prior = grpEl.prev( 'div.conditiongroup' ); /* find prior group */
-                    grpEl.detach();
-                    grpEl.insertAfter( prior );
-                    prior.detach();
-                    prior.insertBefore( anch );
-
-                    configModified = true;
-                }
-                break;
-
-            case "grpmovedn":
-                /* Move down */
-                if ( grpix < ( cdata.conditions.length-1 ) ) {
-                    /* Move down is data structure */
-                    var next = jQuery( 'div#' + cdata.conditions[grpix+1].groupid + '.conditiongroup' );
-                    grp = cdata.conditions.splice( grpix, 1 );
-                    cdata.conditions.splice( grpix+1, 0, grp[0] );
-
-                    /* Move down in display */
-                    anch = grpEl.next( 'div.row' ); /* Always a row after, either separator or "Add Group" */
-                    // not working in jQuery for UI7: var next = grpEl.next( 'div.conditiongroup' ); /* find next row */
-                    grpEl.detach();
-                    grpEl.insertAfter( next );
-                    next.detach();
-                    next.insertBefore( anch );
-
-                    configModified = true;
-                }
-                break;
-
-            case 'grpinvert':
-                if ( grpconfig.invert ) {
-                    delete grpconfig.invert;
-                    el.text( "check_circle_outline" ).attr( 'title', msgGroupNormal );
-                } else {
-                    grpconfig.invert = 1;
-                    el.text( "cancel" ).attr( 'title', msgGroupInvert );
-                }
-                configModified = true;
-                break;
-
-            default:
-                /* Nada */
-        }
-
-        updateGroupControls();
-        updateSaveControls();
-    }
-
-    /**
-     * Handle click on Add Group button.
-     */
-    function handleAddGroupClick( ev ) {
-        var el = ev.currentTarget;
-        jQuery(el).prop('disabled', true); /* disable the (only) add group button for now */
-
-        /* Create a new condition group div, assign a group ID */
-        var newId = getUID("grp");
-        var condgroup = jQuery('<div class="conditiongroup"/>').attr('id', newId);
-        condgroup.append('<div class="row"><div class="tblisttitle col-xs-6 col-sm-6"><span class="titletext"/><span id="groupcontrols" /></div><div class="tblisttitle col-xs-6 col-sm-6 text-right"><button id="saveconf" class="btn btn-xs btn-success">Save</button> <button id="revertconf" class="btn btn-xs btn-danger">Revert</button></div></div>');
-        jQuery( 'span#groupcontrols', condgroup ).append( jQuery( '<i id="grpinvert" class="material-icons md-btn md14">check_circle_outline</i>' ).attr( 'title', msgGroupNormal ) );
-        jQuery( 'span#groupcontrols', condgroup ).append( '<i id="grpenable" class="material-icons md-btn md14" title="Enable/disable group">sync</i>' );
-        jQuery( 'span#groupcontrols', condgroup ).append( '<i id="grpmoveup" class="material-icons md-btn md14" title="Move group up">arrow_upward</i>' );
-        jQuery( 'span#groupcontrols', condgroup ).append( '<i id="grpmovedn" class="material-icons md-btn md14" title="Move group down">arrow_downward</i>' );
-        jQuery( 'span#groupcontrols', condgroup ).append( '<i id="grpdelete" class="material-icons md-btn md14" title="Delete group">clear</i>' );
-        jQuery( 'span#groupcontrols i', condgroup ).on( 'click.reactor', handleGroupControlClick );
-        jQuery( 'span.titletext', condgroup ).text( "Group: " + newId ).on( 'click.reactor', handleTitleClick ).attr( 'title', msgGroupIdChange );
-        jQuery("button#addgroup", condgroup).on( 'click.reactor', handleAddGroupClick );
-        jQuery("button#saveconf", condgroup).on( 'click.reactor', handleSaveClick );
-        jQuery("button#revertconf", condgroup).on( 'click.reactor', handleRevertClick );
-
-        /* Create a condition row for the first condition in the group */
-        var condId = getUID("cond");
-        var cel = getConditionRow();
-        cel.attr("id", condId);
-        condgroup.append(cel); /* Add it to the conditiongroup */
-
-        /* Add an "Add Condition" button for the new group */
-        var b = jQuery('<div class="row buttonrow"><div class="col-xs-12 col-sm-12"><button class="addcond btn btn-sm btn-primary">Add Condition</button></div></div>');
-        jQuery("button.addcond", b).prop('disabled',true); /* Add Cond is disabled to start */
-        jQuery("button.addcond", b).on( 'click.reactor', handleAddConditionClick );
-        condgroup.append(b); /* Add it to the conditiongroup */
-
-        /* Insert a new divider with "OR" caption, and then our new group. */
-        var addgroup = jQuery( 'div#conditions div#addgroupcontrol' );
-        jQuery( '<div class="row divider"><div class="col-sm-5"><hr></div><div class="col-sm-2 text-center"><h5>OR</h5></div><div class="col-sm-5"><hr></div></div>' )
-            .insertBefore( addgroup );
-        condgroup.insertBefore( addgroup );
-
-        /* Add to group store and index */
-        var newcond = { id: condId };
-        var myid = api.getCpanelDeviceId();
-        iData[myid].ixCond[condId] = newcond;
-        iData[myid].ixGroup[newId] = { groupid: newId, name: newId, groupconditions: [ newcond ] };
-        iData[myid].cdata.conditions.push( iData[myid].ixGroup[newId] );
-
-        configModified = true;
-        updateGroupControls();
-        updateConditionRow( cel ); /* handles updateSaveControls() */
-    }
-
-    /**
-     * Handle click of sort (up/down) button on condition row.
-     */
-    function handleConditionSort( ev ) {
-        var el = jQuery( ev.currentTarget );
-        if ( el.attr( 'disabled' ) ) { return; }
-
-        var row = el.closest('div.row');
-        var up = el.hasClass('action-up');
-        var grpId = row.closest('div.conditiongroup').attr('id');
-        var grp = iData[api.getCpanelDeviceId()].ixGroup[grpId];
-        var condix = findCdataConditionIndex( row.attr('id'), grpId );
-        var cond;
-        if ( up ) {
-            /* Move up. */
-            if ( condix > 0 ) {
-                /* Move up in data structure */
-                cond = grp.groupconditions.splice( condix, 1 );
-                grp.groupconditions.splice( condix-1, 0, cond[0] );
-
-                /* Move up in display */
-                var prior = row.prev(); /* find prior row */
-                row.detach();
-                row.insertBefore( prior );
-
-                configModified = true;
-
-                updateConditionRow( row ); /* pass it on */
-            }
-        } else {
-            /* Move down */
-            if ( condix < ( grp.groupconditions.length-1 ) ) {
-                /* Move down is data structure */
-                cond = grp.groupconditions.splice( condix, 1 );
-                grp.groupconditions.splice( condix+1, 0, cond[0] );
-
-                /* Move down in display */
-                var next = row.next(); /* find next row */
-                row.detach();
-                row.insertAfter( next );
-
-                configModified = true;
-
-                updateConditionRow( row ); /* pass it on */
-            }
-        }
-    }
-
-    /**
-     * Handle click on the condition delete tool
-     */
-    function handleConditionDelete( ev ) {
-        var el = jQuery( ev.currentTarget );
-        var row = el.closest( 'div.row' );
-        var condId = row.attr('id');
-        var grpId = el.closest( 'div.conditiongroup' ).attr("id");
-        var myid = api.getCpanelDeviceId();
-
-        if ( el.attr( 'disabled' ) ) { return; }
-
-        /* See if the condition is referenced in a sequence */
-        var okDelete = false;
-        var ixCond = iData[myid].ixCond;
-        for ( var ci in ixCond ) {
-            if ( ixCond.hasOwnProperty(ci) && ixCond[ci].after == condId ) {
-                if ( !okDelete ) {
-                    if ( ! ( okDelete = confirm('This condition is used in sequence options in another condition. Click OK to delete it and disconnect the sequence, or Cancel to leave everything unchanged.') ) ) {
-                        return;
-                    }
-                }
-                delete ixCond[ci].after;
-            }
-        }
-
-        /* Find the index of the condition in its groupconditions */
-        var grp = iData[myid].ixGroup[ grpId ];
-        if ( undefined !== grp ) {
-            for ( var ix=0; ix<grp.groupconditions.length; ++ix ) {
-                if ( grp.groupconditions[ix].id == condId ) {
-                    /* Remove the element from structures */
-                    delete ixCond[ condId ];
-                    grp.groupconditions.splice( ix, 1 );
-                    if ( 0 === grp.groupconditions.length ) {
-                        /* No more conditions. Delete the entire group from structures.
-                           Note that this should never happen to the first group,
-                           because the last condition in the first group is restricted
-                           from deletion. */
-                        var grpix = findCdataGroupIndex( grpId );
-                        delete iData[myid].ixGroup[ grpId ];
-                        iData[myid].cdata.conditions.splice( grpix, 1 );
-                        /* Remove the entire conditiongroup from display. */
-                        var grpEl = jQuery( el ).closest( 'div.conditiongroup' );
-                        grpEl.prev().remove(); /* remove the OR divider above the group */
-                        grpEl.remove(); /* remove the group */
-                    } else {
-                        /* Remove the condition row from display */
-                        row.remove();
-                    }
-                    configModified = true;
-                    updateControls();
-                    return; /* fast exit */
-                }
-            }
-        }
-    }
-
-    /**
-     * Create an empty condition row. Only type selector is pre-populated.
-     */
-    function getConditionRow() {
-        var el = jQuery('<div class="row conditionrow" />');
-        el.append( '<div class="col-xs-12 col-md-2 condtype"><select class="form-control form-control-sm"><option value="">--choose--</option></select></div>' );
-        el.append( '<div class="col-xs-12 col-md-6 col-lg-8 col-xl-9 params" />' );
-        el.append( '<div class="col-xs-12 col-md-4 col-lg-2 col-xl-1 condcontrols text-right" />');
-        jQuery("div.condcontrols", el).append('<i class="material-icons md-btn md14 action-up" title="Move condition up">arrow_upward</i>');
-        jQuery("div.condcontrols", el).append('<i class="material-icons md-btn md14 action-down" title="Move condition down">arrow_downward</i>');
-        jQuery("div.condcontrols", el).append('<i class="material-icons md-btn md14 action-delete" title="Delete condition">clear</i>');
-
-        [ "comment", "service", "housemode", "sun", "weekday", "trange", "interval", "ishome", "reload" ].forEach( function( k ) {
-            if ( ! ( isOpenLuup && k == "ishome" ) ) {
-                jQuery( "div.condtype select", el ).append( jQuery( "<option/>" ).val( k ).text( condTypeName[k] ) );
-            }
-        });
-
-        jQuery('div.condtype select', el).on( 'change.reactor', handleTypeChange );
-        jQuery('div.condcontrols i.action-up', el).on( 'click.reactor', handleConditionSort );
-        jQuery('div.condcontrols i.action-down', el).on( 'click.reactor', handleConditionSort );
-        jQuery('div.condcontrols i.action-delete', el).on( 'click.reactor', handleConditionDelete );
-        return el;
-    }
-
-    /**
-     * Redraw the conditions from the current cdata
-    */
-    function redrawConditions() {
-        var container = jQuery("div#conditions");
-        container.empty();
-
-        /* Insert add group button row (not a divider but looks similar) */
-        var addgroup = jQuery( '<div id="addgroupcontrol" class="row"><div class="col-sm-5"><hr></div>' +
-            '<div class="col-sm-2 text-center"><button id="addgroup" class="btn btn-sm btn-primary">Add Group</button></div>' +
-            '<div class="col-sm-5"><hr></div>' +
-            '</div>' );
-        container.append( addgroup );
-        addgroup.on( 'click.reactor', handleAddGroupClick );
-
-        var myid = api.getCpanelDeviceId();
-        for (var ng=0; ng<(iData[myid].cdata.conditions || []).length; ++ng) {
-            var grp = iData[myid].cdata.conditions[ng];
-            if ( undefined === grp.groupid ) grp.groupid = getUID("grp");
-            if ( undefined === grp.name ) grp.name = grp.groupid;
-            iData[myid].ixGroup[grp.groupid] = grp;
-
-            /* Create div.conditiongroup and add conditions */
-            var gel = jQuery('<div class="conditiongroup" />').attr("id", grp.groupid);
-            gel.append('<div class="row"><div class="tblisttitle col-xs-6 col-sm-6 form-inline"><span class="titletext"></span><span id="groupcontrols" /></div><div class="tblisttitle col-xs-6 col-sm-6 text-right"><button id="saveconf" class="btn btn-xs btn-success">Save</button> <button id="revertconf" class="btn btn-xs btn-danger">Revert</button></div></div>');
-            jQuery( 'span#groupcontrols', gel ).append( jQuery( '<i id="grpinvert" class="material-icons md-btn md14">check_circle_outline</i>' ).attr( 'title', msgGroupNormal ) );
-            jQuery( 'span#groupcontrols', gel ).append( '<i id="grpenable" class="material-icons md-btn md14" title="Enable/disable group">sync</i>' );
-            jQuery( 'span#groupcontrols', gel ).append( '<i id="grpmoveup" class="material-icons md-btn md14" title="Move group up">arrow_upward</i>' );
-            jQuery( 'span#groupcontrols', gel ).append( '<i id="grpmovedn" class="material-icons md-btn md14" title="Move group down">arrow_downward</i>' );
-            jQuery( 'span#groupcontrols', gel ).append( '<i id="grpdelete" class="material-icons md-btn md14" title="Delete group">clear</i>' );
-            jQuery( 'span#groupcontrols i', gel ).on( 'click.reactor', handleGroupControlClick );
-
-            jQuery( 'span#groupcontrols i#grpenable', gel ).text( grp.disabled ? "sync" : "sync_disabled" );
-            if ( grp.invert ) {
-                jQuery( 'span#groupcontrols i#grpinvert', gel ).text( 'cancel' ).attr( 'title', msgGroupInvert );
-            }
-            if ( grp.disabled ) {
-                gel.addClass('groupdisabled');
-            } else {
-                gel.removeClass('groupdisabled');
-            }
-
-            jQuery( 'span.titletext', gel ).text( "Group: " + ( grp.name || grp.groupid ) ).on( 'click.reactor', handleTitleClick ).attr( 'title', msgGroupIdChange );
-
-            for (var nc=0; nc<(grp.groupconditions || []).length; ++nc) {
-                var cond = grp.groupconditions[nc];
-                var row = getConditionRow();
-                if ( cond.id === undefined )
-                    cond.id = getUID("cond");
-                row.attr("id", cond.id);
-                iData[myid].ixCond[cond.id] = cond;
-                var sel = jQuery('div.condtype select', row);
-                if ( jQuery('option[value="' + cond.type + '"]', sel).length === 0 ) {
-                    /* Condition type not on menu, probably a deprecated form. Insert it. */
-                    sel.append('<option value="' + cond.type + '">' +
-                        (condTypeName[cond.type] === undefined ? cond.type + ' (deprecated)' : condTypeName[cond.type] ) +
-                        '</option>');
-                }
-                jQuery('div.condtype select', row).val( cond.type );
-                setConditionForType( cond, row );
-                gel.append( row );
-            }
-
-            /* Append "Add Condition" button */
-            gel.append( '<div class="row buttonrow"><div class="col-xs-12 col-sm-12"><button class="addcond btn btn-sm btn-primary">Add Condition</button></div></div>' );
-
-            /* Append the group */
-            if ( ng > 0 ) {
-                /* Insert divider */
-                jQuery( '<div class="row divider"><div class="col-sm-5"><hr></div><div class="col-sm-2 text-center"><h5>OR</h5></div><div class="col-sm-5"><hr></div></div>' )
-                    .insertBefore( addgroup );
-            }
-            gel.insertBefore( addgroup );
-
-            /* Activate the "Add Condition" button */
-            jQuery("button.addcond", gel).on( 'click.reactor', handleAddConditionClick );
-        }
-
-        jQuery("button#saveconf").on( 'click.reactor', handleSaveClick );
-        jQuery("button#revertconf").on( 'click.reactor', handleRevertClick );
-
-        updateGroupControls();
-        updateControls();
-    }
-
-    function doConditions()
-    {
-        console.log("doConditions()");
-        try {
-            if ( configModified && confirm( msgUnsavedChanges) ) {
-                handleSaveClick( undefined );
-            }
-
-            if ( ! initModule() ) {
-                return;
-            }
-
-            var myid = api.getCpanelDeviceId();
-
-            /* Load material design icons */
-            jQuery("head").append('<link href="https://fonts.googleapis.com/icon?family=Material+Icons" rel="stylesheet">');
-
-            /* Our styles. */
-            var html = "<style>";
-            html += "div#tab-conds.reactortab .tb-about { margin-top: 24px; }";
-            html += "div#tab-conds.reactortab .color-green { color: #006040; }";
-            html += 'div#tab-conds.reactortab .tberror { border: 1px solid red; }';
-            html += 'div#tab-conds.reactortab .tbwarn { border: 1px solid yellow; background-color: yellow; }';
-            html += 'div#tab-conds.reactortab label { font-weight: normal; }';
-            html += 'div#tab-conds.reactortab fieldset#nocaseopt { display: inline-block; }';
-            html += 'div#tab-conds.reactortab div#currval { font-family: "Courier New", Courier, monospace; font-size: 0.9em; }';
-            html += 'div#tab-conds.reactortab div.warning { color: red; }';
-            html += 'div#tab-conds.reactortab span#groupcontrols { color: white; margin-right: 8px; }';
-            html += 'div#tab-conds.reactortab div.condcontrols { color: #004020; }';
-            html += 'div#tab-conds.reactortab i.md-btn:disabled { color: #999999; cursor: auto; }';
-            html += 'div#tab-conds.reactortab i.md-btn[disabled] { color: #999999; cursor: auto; }';
-            html += 'div#tab-conds.reactortab i.md-btn { margin-left: 2px; margin-right: 2px; cursor: pointer; }';
-            html += 'div#tab-conds.reactortab .md12 { font-size: 12pt; }';
-            html += 'div#tab-conds.reactortab .md14 { font-size: 14pt; }';
-            html += 'div#tab-conds.reactortab input.tbinvert { min-width: 16px; min-height: 16px; }';
-            html += 'div#tab-conds.reactortab div.conditions { width: 100%; }';
-            html += 'div#tab-conds.reactortab div.tblisttitle { background-color: #006040; color: #fff; padding: 8px; min-height: 42px; }';
-            html += 'div#tab-conds.reactortab div.tblisttitle span.titletext { font-size: 16px; font-weight: bold; margin-right: 4em; }';
-            html += 'div#tab-conds.reactortab fieldset.condfields { display: inline-block; }';
-            html += 'div#tab-conds.reactortab input.narrow { max-width: 8em; }';
-            html += 'div#tab-conds.reactortab input.tiny { max-width: 3em; }';
-            html += 'div#tab-conds.reactortab input.titleedit { font-size: 12px; height: 24px; }';
-            html += 'div#tab-conds.reactortab div.conditiongroup { border-radius: 8px; border: 2px solid #006040; margin-bottom: 8px; }';
-            html += 'div#tab-conds.reactortab div.conditiongroup .row { margin-right: 0px; margin-left: 0px; }';
-            html += 'div#tab-conds.reactortab div.conditiongroup:not(.groupdisabled) div.conditionrow:nth-child(odd) { background-color: #e6ffe6; }';
-            html += 'div#tab-conds.reactortab div.conditiongroup.groupdisabled { background-color: #ccc !important; color: #000 !important }';
-            html += 'div#tab-conds.reactortab div.conditionrow,div.buttonrow { padding: 8px; }';
-            html += 'div#tab-conds.reactortab div.conditionrow.tbmodified:not(.tberror) { border-left: 4px solid green; }';
-            html += 'div#tab-conds.reactortab div.conditionrow.tberror { border-left: 4px solid red; }';
-            html += 'div#tab-conds.reactortab div.divider h5 { font-size: 24px; font-weight: bold; }';
-            html += 'div#tbcopyright { display: block; margin: 12px 0 12px; 0; }';
-            html += 'div#tbbegging { display: block; color: #ff6600; margin-top: 12px; }';
-            html += "</style>";
-            jQuery("head").append( html );
-
-            /* Body content */
-            html = '<div id="tab-conds" class="reactortab">';
-            html += '<div class="row"><div class="col-xs-12 col-sm-12"><h3>Conditions</h3></div></div>';
-            html += '<div class="row"><div class="col-xs-12 col-sm-12">Conditions within a group are "AND", and groups are "OR". That is, the sensor will trip when any group succeeds, and for a group to succeed, all conditions in the group must be met.</div></div>';
-
-            var rr = api.getDeviceState( myid, serviceId, "Retrigger" ) || "0";
-            if ( rr !== "0" ) {
-                html += '<div class="row"><div class="warning col-xs-12 col-sm-12">WARNING! Retrigger is on! You should avoid using time-related conditions in this ReactorSensor, as they may cause retriggers frequent retriggers!</div></div>';
-            }
-
-            html += '<div id="conditions"/>';
-
-            html += '</div>'; /* #tab-conds */
-
-            html += footer();
-
-            api.setCpanelContent(html);
-
-            /* Set up a data list with our variables */
-            var cd = iData[myid].cdata;
-            var dl = jQuery('<datalist id="reactorvarlist"></datalist>');
-            if ( cd.variables ) {
-                for ( var vname in cd.variables ) {
-                    if ( cd.variables.hasOwnProperty( vname ) ) {
-                        var opt = jQuery( '<option/>' ).val( '{'+vname+'}' ).text( '{'+vname+'}' );
-                        dl.append( opt );
-                    }
-                }
-            }
-            jQuery( 'div#tab-conds.reactortab' ).append( dl );
-
-            redrawConditions();
-
-            api.registerEventHandler('on_ui_cpanel_before_close', ReactorSensor, 'onBeforeCpanelClose');
-        }
-        catch (e)
-        {
-            console.log( 'Error in ReactorSensor.doConditions(): ' + String( e ) );
-            alert( e.stack );
-        }
-    }
-=======
 	 /**
 	 * Create a device menu from available devices, sorted alpha with room
 	 * names sorted alpha.
@@ -4376,7 +2674,6 @@
 			alert( e.stack );
 		}
 	}
->>>>>>> 154af4ce
 
 /** ***************************************************************************
  *
