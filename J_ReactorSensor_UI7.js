--- conflicted
+++ resolved
@@ -22,11 +22,7 @@
     /* unique identifier for this plugin... */
     var uuid = '21b5725a-6dcd-11e8-8342-74d4351650de';
 
-<<<<<<< HEAD
     var pluginVersion = '2.4groupactions';
-=======
-    var pluginVersion = '2.4develop-19058';
->>>>>>> ed050dc4
 
     var DEVINFO_MINSERIAL = 71.222;
 
@@ -184,7 +180,6 @@
             cdata = {
                 version: CDATA_VERSION,
                 variables: {},
-<<<<<<< HEAD
                 conditions: {
                     root: {
                         id: "root",
@@ -192,29 +187,19 @@
                         type: "group",
                         operator: "and",
                         conditions: []
-=======
-                conditions: [
-                    {
-                        groupid: getUID('grp'), groupconditions: [
-                            { id: getUID('cond'), type: "comment", comment: "Enter your AND conditions here" }
-                        ]
->>>>>>> ed050dc4
                     }
                 },
                 activities: {}
             };
             upgraded = true;
         }
-<<<<<<< HEAD
-=======
-        
+
         /* Special version check */
         if ( ( cdata.version || 0 ) > CDATA_VERSION ) {
             console.log("The configuration for this ReactorSensor is an unsupported format/version (" +
                 String( cdata.version ) + "). Upgrade Reactor or restore an older config from backup.");
             throw "Incompatible configuration format/version";
         }
->>>>>>> ed050dc4
 
         /* Check for upgrade tasks from prior versions */
         delete cdata.undefined;
@@ -223,7 +208,6 @@
             cdata.variables = {};
             upgraded = true;
         }
-<<<<<<< HEAD
         if ( undefined === cdata.activities ) {
             /* Fixup pre 19051 to 19052 */
             cdata.activities = {};
@@ -272,17 +256,6 @@
                     root.conditions[ix] = { id: grp.groupid || ix, name: grp.name || grp.groupid, operator: "and" }; /* AND within groups */
                     root.conditions[ix].conditions = grp.groupconditions || [];
                 }
-=======
-
-        /* Set up our indices. */
-        var ixGroup = {};
-        var ixCond = {};
-        for ( var ig=0; ig<(cdata.conditions || []).length; ig++ ) {
-            var grp = cdata.conditions[ig];
-            ixGroup[ grp.groupid ] = grp;
-            for ( var ic=0; ic<(grp.groupconditions || []).length; ic++ ) {
-                ixCond[ grp.groupconditions[ic].id ] = grp.groupconditions[ic];
->>>>>>> ed050dc4
             }
             cdata.conditions = { root: root };
         }
@@ -864,20 +837,7 @@
             if ( "group" === ( cond.type || "group" ) ) {
                 showGroupStatus( cond, grpel, cstate, grp );
             } else {
-<<<<<<< HEAD
                 var row = jQuery('<div class="cond" />').attr( 'id', cond.id );
-=======
-                grpel.removeClass( 'groupdisabled' );
-            }
-            grpel.append('<div class="row"><div id="grptitle" class="grouptitle col-xs-12" /></div>');
-            var title = 'Group: ' + (grp.name || grp.groupid) + ( grp.invert ? " (inverted)" : "" ) +
-                ( grp.disabled ? " (disabled)" : "" );
-            jQuery( 'div#grptitle', grpel ).text( title );
-            stel.append( grpel );
-            for ( var j=0; j<(grp.groupconditions || []).length; j++ ) {
-                var cond = grp.groupconditions[j];
-                el = jQuery('<div class="row cond" />').attr( 'id', cond.id );
->>>>>>> ed050dc4
                 var currentValue = ( cstate[cond.id] || {} ).lastvalue;
 
                 var condType = condTypeName[ cond.type ] !== undefined ? condTypeName[ cond.type ] : cond.type;
@@ -1489,7 +1449,6 @@
                     cond.value = res.join( ',' );
                     break;
 
-<<<<<<< HEAD
                 case 'housemode':
                     removeConditionProperties( cond, "operator,value" );
                     cond.operator = jQuery("div.params select.opmenu", $row).val() || "is";
@@ -1500,17 +1459,6 @@
                         if ( ! isEmpty( val ) ) {
                             cond.value += "," + val;
                         }
-=======
-            case 'trange':
-                cond.operator = jQuery("div.params select.opmenu", row).val() || "bet";
-                var between = "bet" === cond.operator || "nob" == cond.operator;
-                if ( target !== undefined && target.hasClass('year') ) {
-                    var pdiv = target.closest('div');
-                    var newval = target.val().trim();
-                    /* Vera's a 32-bit system, so date range is bound to MAXINT32 (2038-Jan-19 03:14:07 aka Y2K38) */
-                    if ( newval != "" && ( (!newval.match( /^[0-9]+$/ )) || newval < 1970 || newval > 2037 ) ) {
-                        target.addClass( 'tberror' );
->>>>>>> ed050dc4
                     } else {
                         res = [];
                         jQuery("input#opts:checked", $row).each( function( ix, control ) {
@@ -1521,8 +1469,9 @@
                     break;
 
                 case 'trange':
-                    /* Pre-sanity check */
-                    if ( typ === "trange" && target !== undefined && target.hasClass('year') ) {
+                    cond.operator = jQuery("div.params select.opmenu", row).val() || "bet";
+                    var between = "bet" === cond.operator || "nob" == cond.operator;
+                    if ( target !== undefined && target.hasClass('year') ) {
                         var pdiv = target.closest('div');
                         var newval = target.val().trim();
                         /* Vera's a 32-bit system, so date range is bound to MAXINT32 (2038-Jan-19 03:14:07 aka Y2K38) */
@@ -1542,101 +1491,60 @@
                             }
                         }
                     }
-<<<<<<< HEAD
+                    var mon = jQuery("div.start select.monthmenu", row).val() || "";
+                    if ( isEmpty( mon ) ) {
+                        /* No/any month. Disable years. */
+                        jQuery( '.datespec', row ).val( "" ).prop( 'disabled', true );
+                        /* Ending month must also be blank */
+                        jQuery( 'div.end select.monthmenu', row ).val( "" );
+                    } else {
+                        /* Month specified, year becomes optional, but either both
+                           years must be specified or neither for between/not. */
+                        jQuery( '.datespec', row ).prop( 'disabled', false );
+                        jQuery( 'div.start select.daymenu:has(option[value=""]:selected)', row ).addClass( 'tberror' );
+                        if ( between ) {
+                            jQuery( 'div.end select.daymenu:has(option[value=""]:selected)', row ).addClass( 'tberror' );
+                            var y1 = jQuery( 'div.start input.year', row ).val() || "";
+                            var y2 = jQuery( 'div.end input.year', row ).val() || "";
+                            if ( isEmpty( y1 ) !== isEmpty( y2 ) ) {
+                                jQuery( '.datespec', row ).addClass( 'tberror' );
+                            }
+                            var m2 = jQuery( 'div.end select.monthmenu', row ).val() || "";
+                            if ( isEmpty( m2 ) ) {
+                                /* Ending month may not be blank--flag both start/end */
+                                jQuery( 'select.monthmenu', row ).addClass( 'tberror' );
+                            }
+                        }
+                    }
+                    var dom = jQuery( 'div.start select.daymenu', row ).val() || "";
+                    if ( isEmpty( dom ) ) {
+                        /* Start day is blank. So must be end day */
+                        jQuery( 'div.end select.daymenu', row ).val( "" );
+                    } else if ( between ) {
+                        /* Between with start day, end day must also be specified. */
+                        jQuery( 'div.end select.daymenu:has(option[value=""]:selected)', row ).addClass( 'tberror' );
+                    }
+
                     /* Fetch and load */
-                    cond.operator = jQuery("div.params select.opmenu", $row).val() || "bet";
                     res = [];
-                    var mon = jQuery("div.start select.monthmenu", $row).val();
-                    if ( ! isEmpty( mon ) ) {
-                        res.push( jQuery("div.start input.year", $row).val() || "" );
-                        res.push( jQuery("div.start select.monthmenu", $row).val() || "" );
-                        res.push( jQuery("div.start select.daymenu", $row).val() || "1" );
+                    res.push( isEmpty( mon ) ? "" : jQuery("div.start input.year", row).val() || "" );
+                    res.push( mon );
+                    res.push( jQuery("div.start select.daymenu", row).val() || "" );
+                    res.push( jQuery("div.start select.hourmenu", row).val() || "0" );
+                    res.push( jQuery("div.start select.minmenu", row).val() || "0" );
+                    if ( ! between ) {
+                        Array.prototype.push.apply( res, ["","","","",""] );
+                        jQuery('div.end', row).hide();
                     } else {
-                        Array.prototype.push.apply( res, ["","",""] );
-                    }
-                    res.push( jQuery("div.start select.hourmenu", $row).val() || "0" );
-                    res.push( jQuery("div.start select.minmenu", $row).val() || "0" );
-                    if ( cond.operator === "before" || cond.operator === "after" ) {
-                        Array.prototype.push.apply( res, ["","","","",""] );
-                    } else {
-                        jQuery('div.end', $row).show();
-                        if ( ! isEmpty( mon ) ) {
-                            res.push( jQuery("div.end input.year", $row).val() || "" );
-                            res.push( jQuery("div.end select.monthmenu", $row).val() || "" );
-                            res.push( jQuery("div.end select.daymenu", $row).val() || "1" );
-                        } else {
-                            Array.prototype.push.apply( res, ["","",""] );
-                        }
-                        res.push( jQuery("div.end select.hourmenu", $row).val() || "0" );
-                        res.push( jQuery("div.end select.minmenu", $row).val() || "0" );
+                        jQuery('div.end', row).show();
+                        res.push( isEmpty( mon ) ? "" : jQuery("div.end input.year", row).val() || "" );
+                        res.push( isEmpty( mon ) ? "" : jQuery("div.end select.monthmenu", row).val() || "" );
+                        res.push( jQuery("div.end select.daymenu", row).val() || "" );
+                        res.push( jQuery("div.end select.hourmenu", row).val() || "0" );
+                        res.push( jQuery("div.end select.minmenu", row).val() || "0" );
                     }
                     cond.value = res.join(',');
-                    if ( typ === "trange" ) {
-                        jQuery('.datespec', $row).prop('disabled', res[1]==="");
-                        if ( cond.operator !== "bet" && cond.operator !== "nob" ) {
-                            jQuery('div.end', $row).hide();
-                        } else {
-                            jQuery('div.end', $row).show();
-                        }
-                    }
                     break;
-=======
-                }
-                var mon = jQuery("div.start select.monthmenu", row).val() || "";
-                if ( isEmpty( mon ) ) {
-                    /* No/any month. Disable years. */
-                    jQuery( '.datespec', row ).val( "" ).prop( 'disabled', true );
-                    /* Ending month must also be blank */
-                    jQuery( 'div.end select.monthmenu', row ).val( "" );
-                } else {
-                    /* Month specified, year becomes optional, but either both
-                       years must be specified or neither for between/not. */
-                    jQuery( '.datespec', row ).prop( 'disabled', false );
-                    jQuery( 'div.start select.daymenu:has(option[value=""]:selected)', row ).addClass( 'tberror' );
-                    if ( between ) {
-                        jQuery( 'div.end select.daymenu:has(option[value=""]:selected)', row ).addClass( 'tberror' );
-                        var y1 = jQuery( 'div.start input.year', row ).val() || "";
-                        var y2 = jQuery( 'div.end input.year', row ).val() || "";
-                        if ( isEmpty( y1 ) !== isEmpty( y2 ) ) {
-                            jQuery( '.datespec', row ).addClass( 'tberror' );
-                        }
-                        var m2 = jQuery( 'div.end select.monthmenu', row ).val() || "";
-                        if ( isEmpty( m2 ) ) {
-                            /* Ending month may not be blank--flag both start/end */
-                            jQuery( 'select.monthmenu', row ).addClass( 'tberror' );
-                        }
-                    }
-                }
-                var dom = jQuery( 'div.start select.daymenu', row ).val() || "";
-                if ( isEmpty( dom ) ) {
-                    /* Start day is blank. So must be end day */
-                    jQuery( 'div.end select.daymenu', row ).val( "" );
-                } else if ( between ) {
-                    /* Between with start day, end day must also be specified. */
-                    jQuery( 'div.end select.daymenu:has(option[value=""]:selected)', row ).addClass( 'tberror' );
-                }
-
-                /* Fetch and load */
-                res = [];
-                res.push( isEmpty( mon ) ? "" : jQuery("div.start input.year", row).val() || "" );
-                res.push( mon );
-                res.push( jQuery("div.start select.daymenu", row).val() || "" );
-                res.push( jQuery("div.start select.hourmenu", row).val() || "0" );
-                res.push( jQuery("div.start select.minmenu", row).val() || "0" );
-                if ( ! between ) {
-                    Array.prototype.push.apply( res, ["","","","",""] );
-                    jQuery('div.end', row).hide();
-                } else {
-                    jQuery('div.end', row).show();
-                    res.push( isEmpty( mon ) ? "" : jQuery("div.end input.year", row).val() || "" );
-                    res.push( isEmpty( mon ) ? "" : jQuery("div.end select.monthmenu", row).val() || "" );
-                    res.push( jQuery("div.end select.daymenu", row).val() || "" );
-                    res.push( jQuery("div.end select.hourmenu", row).val() || "0" );
-                    res.push( jQuery("div.end select.minmenu", row).val() || "0" );
-                }
-                cond.value = res.join(',');
-                break;
->>>>>>> ed050dc4
 
                 case 'sun':
                     removeConditionProperties( cond, "operator,value" );
@@ -1663,7 +1571,6 @@
                         jQuery( 'div.end', $row ).hide();
                         res.push("");
                     }
-<<<<<<< HEAD
                     cond.value = res.join(',');
                     break;
 
@@ -1674,17 +1581,6 @@
                     if ( v.match( varRefPattern ) ) {
                         cond.days = v;
                         nmin = 1440;
-=======
-                }
-                jQuery('div.params #hours', row).val();
-                if ( v.match( varRefPattern ) ) {
-                    cond.hours = v;
-                    nmin = 60;
-                } else {
-                    v = getOptionalInteger( v, 0 );
-                    if ( isNaN(v) || v < 0 ) {
-                        jQuery( 'div.params #hours', row ).addClass( 'tberror' );
->>>>>>> ed050dc4
                     } else {
                         v = getOptionalInteger( v, 0 );
                         if ( isNaN(v) || v < 0 ) {
@@ -2196,11 +2092,11 @@
                     container.append( makeDateTimeOpMenu( cond.operator ) );
                     jQuery("select.opmenu", container).append('<option value="before">before</option>');
                     jQuery("select.opmenu", container).append('<option value="after">after</option>');
-                    var months = jQuery('<select class="monthmenu form-control form-control-sm"><option value=""></option></select>');
+                    var months = jQuery('<select class="monthmenu form-control form-control-sm"><option value="">(any month)</option></select>');
                     for ( k=1; k<=12; k++ ) {
                         months.append('<option value="' + k + '">' + monthName[k] + ' (' + k + ')</option>');
                     }
-                    var days = jQuery('<select class="daymenu datespec form-control form-control-sm"></select>');
+                    var days = jQuery('<select class="daymenu form-control form-control-sm"><option value="">(any day)</option></select>');
                     for ( k=1; k<=31; k++ ) {
                         days.append('<option value="' + k + '">' + k + '</option>');
                     }
@@ -2227,8 +2123,6 @@
                         .append('<input type="text" placeholder="yyyy" class="year narrow datespec form-control form-control-sm" autocomplete="off">')
                         .append( hours )
                         .append( mins );
-                    jQuery("div.end select.monthmenu", container).addClass("datespec"); /* ability to disable */
-                    jQuery('div.end select.monthmenu option[value=""]', container).remove();
                     /* Default all menus to first option */
                     jQuery("select", container).each( function( ix, obj ) {
                         jQuery(obj).val( jQuery("option:first", obj ).val() );
@@ -2261,7 +2155,6 @@
                     jQuery("input", container).on( 'change.reactor', handleConditionRowChange );
                     break;
 
-<<<<<<< HEAD
                 case 'interval':
                     var el = jQuery( '<label for="days">every </label>' );
                     el.append( '<input id="days" title="Enter an integer >= 0" value="0" class="tiny text-center form-control form-control-sm">' );
@@ -2290,64 +2183,6 @@
                     for ( k=0; k<60; k+=5 ) {
                         v = ( k < 10 ? "0" : "" ) + String(k);
                         mm.append( jQuery('<option/>').val( v ).text( v ) );
-=======
-            case 'trange':
-                container.append( makeDateTimeOpMenu( cond.operator ) );
-                jQuery("select.opmenu", container).append('<option value="before">before</option>');
-                jQuery("select.opmenu", container).append('<option value="after">after</option>');
-                var months = jQuery('<select class="monthmenu form-control form-control-sm"><option value="">(any month)</option></select>');
-                for ( k=1; k<=12; k++ ) {
-                    months.append('<option value="' + k + '">' + monthName[k] + ' (' + k + ')</option>');
-                }
-                var days = jQuery('<select class="daymenu form-control form-control-sm"><option value="">(any day)</option></select>');
-                for ( k=1; k<=31; k++ ) {
-                    days.append('<option value="' + k + '">' + k + '</option>');
-                }
-                var hours = jQuery('<select class="hourmenu form-control form-control-sm"></select>');
-                for ( k=0; k<24; k++ ) {
-                    var hh = k % 12;
-                    if ( hh === 0 ) {
-                        hh = 12;
-                    }
-                    hours.append('<option value="' + k + '">' + k + ' (' + hh + ( k < 12 ? "am" : "pm" ) + ')</option>');
-                }
-                var mins = jQuery('<select class="minmenu form-control form-control-sm"></select>');
-                for ( var mn=0; mn<60; mn+=5 ) {
-                    mins.append('<option value="' + mn + '">:' + (mn < 10 ? '0' : '') + mn + '</option>');
-                }
-                container.append('<div class="start"></div>').append('<div class="end"> and </div>');
-                jQuery("div.start", container).append( months.clone() )
-                    .append( days.clone() )
-                    .append('<input type="text" placeholder="yyyy or blank" title="Leave blank for any year" class="year narrow datespec form-control form-control-sm" autocomplete="off">')
-                    .append( hours.clone() )
-                    .append( mins.clone() );
-                jQuery("div.end", container).append( months )
-                    .append( days )
-                    .append('<input type="text" placeholder="yyyy" class="year narrow datespec form-control form-control-sm" autocomplete="off">')
-                    .append( hours )
-                    .append( mins );
-                /* Default all menus to first option */
-                jQuery("select", container).each( function( ix, obj ) {
-                    jQuery(obj).val( jQuery("option:first", obj ).val() );
-                });
-                /* Restore values. */
-                op = cond.operator || "between";
-                jQuery("select.opmenu", container).val( op );
-                if ( op === "before" || op === "after" ) {
-                    jQuery("div.end", container).hide();
-                } else {
-                    jQuery("div.end", container).show();
-                }
-                var vlist = (cond.value || "").split(',');
-                var flist = [ 'div.start input.year', 'div.start select.monthmenu','div.start select.daymenu',
-                              'div.start select.hourmenu', 'div.start select.minmenu',
-                              'div.end input.year','div.end select.monthmenu', 'div.end select.daymenu',
-                              'div.end select.hourmenu','div.end select.minmenu'
-                ];
-                for ( var fx=0; fx<flist.length; fx++ ) {
-                    if ( fx >= vlist.length ) {
-                        vlist[fx] = "";
->>>>>>> ed050dc4
                     }
                     el.append(mm);
                     container.append(el);
@@ -2360,60 +2195,9 @@
                         jQuery( '#relhour', container ).val( mm[0] || '00' );
                         jQuery( '#relmin', container ).val( mm[1] || '00' );
                     }
-<<<<<<< HEAD
+
                     jQuery("select,input", container).on( 'change.reactor', handleConditionRowChange );
                     break;
-=======
-                }
-                /* Enable datespec fields if month spec present */
-                jQuery('.datespec', container).val( "" ).prop('disabled', vlist[1]==="");
-                jQuery("select", container).on( 'change.reactor', handleConditionRowChange );
-                jQuery("input", container).on( 'change.reactor', handleConditionRowChange );
-                break;
-
-            case 'interval':
-                var el = jQuery( '<label for="days">every </label>' );
-                el.append( '<input id="days" title="Enter an integer >= 0" value="0" class="tiny text-center form-control form-control-sm">' );
-                el.append( ' days ' );
-                container.append( el );
-                container.append( " " );
-                el = jQuery( '<label for="hours"> </label>' );
-                el.append( '<input id="hours" title="Enter an integer >= 0" class="tiny text-center form-control form-control-sm">' );
-                el.append( ' hours ' );
-                container.append( el );
-                container.append( " " );
-                el = jQuery( '<label for="mins"> </label> ');
-                el.append( '<input id="mins" title="Enter an integer >= 0" value="0" class="tiny text-center form-control form-control-sm">' );
-                el.append( ' minutes ');
-                container.append( el );
-                container.append( " " );
-                el = jQuery( '<label/>' ).text( " relative to ");
-                mm = jQuery('<select id="relhour" class="form-control form-control-sm"/>');
-                for ( k=0; k<24; k++ ) {
-                    v = ( k < 10 ? "0" : "" ) + String(k);
-                    mm.append( jQuery('<option/>').val( v ).text( v ) );
-                }
-                el.append( mm );
-                el.append(" : ");
-                mm = jQuery('<select id="relmin" class="form-control form-control-sm"/>');
-                for ( k=0; k<60; k+=5 ) {
-                    v = ( k < 10 ? "0" : "" ) + String(k);
-                    mm.append( jQuery('<option/>').val( v ).text( v ) );
-                }
-                el.append(mm);
-                container.append(el);
-                container.append( " " );
-                jQuery( "#days", container ).val( cond.days || 0 );
-                jQuery( "#hours", container ).val( cond.hours===undefined ? 1 : cond.hours );
-                jQuery( "#mins", container ).val( cond.mins || 0 );
-                if ( ! isEmpty( cond.basetime ) ) {
-                    mm = cond.basetime.split(/,/);
-                    jQuery( '#relhour', container ).val( mm[0] || '00' );
-                    jQuery( '#relmin', container ).val( mm[1] || '00' );
-                }
-                jQuery("select,input", container).on( 'change.reactor', handleConditionRowChange );
-                break;
->>>>>>> ed050dc4
 
                 case 'ishome':
                     container.append(
@@ -2479,7 +2263,6 @@
             updateConditionRow( $row );
         }
 
-<<<<<<< HEAD
         /**
          * Handle click on Add Condition button.
          */
@@ -2521,111 +2304,10 @@
                 /* Group name check */
                 if ( newname.length < 2 ) {
                     ev.preventDefault();
-=======
-        configModified = true;
-        setConditionForType( iData[myid].ixCond[condId], row );
-        updateConditionRow( row );
-    }
-
-    /**
-     * Handle click on Add Condition button.
-     */
-    function handleAddConditionClick( ev ) {
-        var el = jQuery( ev.currentTarget );
-        var row = el.closest('div.row'); /* button row */
-        var grp = el.closest('div.conditiongroup');
-
-        /* Disable the add button for now. */
-        el.prop('disabled', true);
-
-        /* Create a new condition row, assign an ID, and insert it before the button */
-        var newId = getUID("cond");
-        var condel = getConditionRow();
-        condel.attr("id", newId);
-        condel.insertBefore(row);
-
-        /* Add condition to cond store and index */
-        var myid = api.getCpanelDeviceId();
-        var grpId = grp.attr("id");
-        iData[myid].ixCond[ newId ] = { id: newId }; /* nearly empty */
-        iData[myid].ixGroup[grpId].groupconditions.push( iData[myid].ixCond[newId] );
-
-        configModified = true;
-        updateConditionRow( condel );
-    }
-
-    function handleTitleChange( ev ) {
-        var input = jQuery( ev.currentTarget );
-        var newname = (input.val() || "").trim();
-        var span = input.closest( 'span' );
-        var myid = api.getCpanelDeviceId();
-        var grpid = span.closest( 'div.conditiongroup' ).attr( 'id' );
-        var grp = iData[myid].ixGroup[grpid];
-
-        input.removeClass( 'tberror' );
-
-        if ( newname == grp.name ) {
-            /* No change */
-            span.empty().text( 'Group: ' + grp.name ).on( 'click.reactor', handleTitleClick )
-                .addClass( 'titletext' ).attr( 'title', msgGroupIdChange );
-            return;
-        }
-
-        /* Group name check */
-        if ( newname.length < 1 ) {
-            input.addClass( 'tberror' );
-            input.focus();
-            return;
-        }
-
-        /* Don't allow duplicate name */
-        for ( var v in iData[myid].ixGroup ) {
-            if ( iData[myid].ixGroup.hasOwnProperty( v ) ) {
-                if ( v != grpid && iData[myid].ixGroup[v].name == newname ) {
->>>>>>> ed050dc4
                     input.addClass( 'tberror' );
                     input.focus();
                     return;
                 }
-<<<<<<< HEAD
-=======
-            }
-        }
-
-        /* Update config */
-        grp.name = newname;
-        configModified = true;
-
-        /* Remove input field and replace text */
-        span.empty().text( 'Group: ' + newname ).on( 'click.reactor', handleTitleClick )
-            .addClass( 'titletext' ).attr( 'title', msgGroupIdChange );
-        updateSaveControls();
-    }
-
-    function handleTitleClick( ev ) {
-        var span = jQuery( ev.currentTarget );
-        span.off( 'click.reactor' ).removeClass( 'titletext' );
-        var grpid = span.closest( 'div.conditiongroup' ).attr( 'id' );
-        span.empty().append( jQuery( '<input class="titleedit form-control form-control-sm" title="Enter new group name">' ).val( grpid ) );
-        jQuery( 'input', span ).on( 'change.reactor', handleTitleChange )
-            .on( 'blur.reactor', handleTitleChange );
-    }
-
-    /**
-     * Update group controls.
-     */
-    function updateGroupControls() {
-        var myid = api.getCpanelDeviceId();
-        var cdata = iData[myid].cdata;
-        jQuery.each( cdata.conditions || [], function( ix, obj ) {
-            var grpid = obj.groupid;
-            var grpEl = jQuery( 'div.conditiongroup#' + grpid );
-            jQuery( 'i#grpmoveup', grpEl ).attr( 'disabled', ix==0 );
-            jQuery( 'i#grpmovedn', grpEl ).attr( 'disabled', ix>=( cdata.conditions.length-1 ) );
-            jQuery( 'i#grpdelete', grpEl ).attr( 'disabled', cdata.conditions.length < 2 );
-        });
-    }
->>>>>>> ed050dc4
 
                 /* Update config */
                 input.closest( 'div.cond-group-container' ).addClass( 'tbmodified' );
@@ -2734,58 +2416,9 @@
             $container.append( $condgroup );
             $condgroup.addClass( 'tbmodified' );
 
-<<<<<<< HEAD
             configModified = true;
             updateControls();
         }
-=======
-    /**
-     * Handle click on Add Group button.
-     */
-    function handleAddGroupClick( ev ) {
-        var el = ev.currentTarget;
-        jQuery(el).prop('disabled', true); /* disable the (only) add group button for now */
-
-        /* Create a new condition group div, assign a group ID */
-        var newId = getUID("grp");
-        var condgroup = jQuery('<div class="conditiongroup"/>').attr('id', newId);
-        condgroup.append('<div class="row"><div class="tblisttitle col-xs-6 col-sm-6"><span class="titletext"/><span id="groupcontrols" /></div><div class="tblisttitle col-xs-6 col-sm-6 text-right"><button id="saveconf" class="btn btn-xs btn-success">Save</button> <button id="revertconf" class="btn btn-xs btn-danger">Revert</button></div></div>');
-        jQuery( 'span#groupcontrols', condgroup ).append( jQuery( '<i id="grpinvert" class="material-icons md-btn md14">check_circle_outline</i>' ).attr( 'title', msgGroupNormal ) );
-        jQuery( 'span#groupcontrols', condgroup ).append( '<i id="grpenable" class="material-icons md-btn md14" title="Enable/disable group">sync</i>' );
-        jQuery( 'span#groupcontrols', condgroup ).append( '<i id="grpmoveup" class="material-icons md-btn md14" title="Move group up">arrow_upward</i>' );
-        jQuery( 'span#groupcontrols', condgroup ).append( '<i id="grpmovedn" class="material-icons md-btn md14" title="Move group down">arrow_downward</i>' );
-        jQuery( 'span#groupcontrols', condgroup ).append( '<i id="grpdelete" class="material-icons md-btn md14" title="Delete group">clear</i>' );
-        jQuery( 'span#groupcontrols i', condgroup ).on( 'click.reactor', handleGroupControlClick );
-        jQuery( 'span.titletext', condgroup ).text( "Group: " + newId ).on( 'click.reactor', handleTitleClick ).attr( 'title', msgGroupIdChange );
-        jQuery("button#addgroup", condgroup).on( 'click.reactor', handleAddGroupClick );
-        jQuery("button#saveconf", condgroup).on( 'click.reactor', handleSaveClick );
-        jQuery("button#revertconf", condgroup).on( 'click.reactor', handleRevertClick );
-
-        /* Create a condition row for the first condition in the group */
-        var condId = getUID("cond");
-        var cel = getConditionRow();
-        cel.attr("id", condId);
-        condgroup.append(cel); /* Add it to the conditiongroup */
-
-        /* Add an "Add Condition" button for the new group */
-        var b = jQuery('<div class="row buttonrow"><div class="col-xs-12 col-sm-12"><button class="addcond btn btn-sm btn-primary">Add Condition</button></div></div>');
-        jQuery("button.addcond", b).prop('disabled',true); /* Add Cond is disabled to start */
-        jQuery("button.addcond", b).on( 'click.reactor', handleAddConditionClick );
-        condgroup.append(b); /* Add it to the conditiongroup */
-
-        /* Insert a new divider with "OR" caption, and then our new group. */
-        var addgroup = jQuery( 'div#conditions div#addgroupcontrol' );
-        jQuery( '<div class="row divider"><div class="col-sm-5"><hr></div><div class="col-sm-2 text-center"><h5>OR</h5></div><div class="col-sm-5"><hr></div></div>' )
-            .insertBefore( addgroup );
-        condgroup.insertBefore( addgroup );
-
-        /* Add to group store and index */
-        var newcond = { id: condId };
-        var myid = api.getCpanelDeviceId();
-        iData[myid].ixCond[condId] = newcond;
-        iData[myid].ixGroup[newId] = { groupid: newId, name: newId, groupconditions: [ newcond ] };
-        iData[myid].cdata.conditions.push( iData[myid].ixGroup[newId] );
->>>>>>> ed050dc4
 
         /**
          * Handle click on the condition delete tool
@@ -3023,31 +2656,10 @@
             var el = getGroupTemplate( grp.id );
             container.append( el );
 
-<<<<<<< HEAD
             el.addClass( 'level' + grp.__depth ).addClass( 'levelmod' + (grp.__depth % 4) );
             jQuery( 'span#titletext', el ).text( grp.name || grp.id ).attr( 'title', msgGroupIdChange );
             jQuery( 'div.cond-group-conditions .tb-btn-radio button', el ).removeClass( "checked" );
             jQuery( 'div.cond-group-conditions .tb-btn-radio button#' + ( grp.operator || "and" ), el ).addClass( "checked" );
-=======
-        var myid = api.getCpanelDeviceId();
-        for (var ng=0; ng<(iData[myid].cdata.conditions || []).length; ++ng) {
-            var grp = iData[myid].cdata.conditions[ng];
-            if ( undefined === grp.groupid ) grp.groupid = getUID("grp");
-            if ( undefined === grp.name ) grp.name = grp.groupid;
-            iData[myid].ixGroup[grp.groupid] = grp;
-
-            /* Create div.conditiongroup and add conditions */
-            var gel = jQuery('<div class="conditiongroup" />').attr("id", grp.groupid);
-            gel.append('<div class="row"><div class="tblisttitle col-xs-6 col-sm-6 form-inline"><span class="titletext"></span><span id="groupcontrols" /></div><div class="tblisttitle col-xs-6 col-sm-6 text-right"><button id="saveconf" class="btn btn-xs btn-success">Save</button> <button id="revertconf" class="btn btn-xs btn-danger">Revert</button></div></div>');
-            jQuery( 'span#groupcontrols', gel ).append( jQuery( '<i id="grpinvert" class="material-icons md-btn md14">check_circle_outline</i>' ).attr( 'title', msgGroupNormal ) );
-            jQuery( 'span#groupcontrols', gel ).append( '<i id="grpenable" class="material-icons md-btn md14" title="Enable/disable group">sync</i>' );
-            jQuery( 'span#groupcontrols', gel ).append( '<i id="grpmoveup" class="material-icons md-btn md14" title="Move group up">arrow_upward</i>' );
-            jQuery( 'span#groupcontrols', gel ).append( '<i id="grpmovedn" class="material-icons md-btn md14" title="Move group down">arrow_downward</i>' );
-            jQuery( 'span#groupcontrols', gel ).append( '<i id="grpdelete" class="material-icons md-btn md14" title="Delete group">clear</i>' );
-            jQuery( 'span#groupcontrols i', gel ).on( 'click.reactor', handleGroupControlClick );
-
-            jQuery( 'span#groupcontrols i#grpenable', gel ).text( grp.disabled ? "sync" : "sync_disabled" );
->>>>>>> ed050dc4
             if ( grp.invert ) {
                 jQuery( 'div.cond-group-conditions button#not', el ).addClass( "checked" );
             }
@@ -3055,7 +2667,6 @@
                 jQuery( 'div.cond-group-conditions button#disable', el ).addClass( "checked" );
             }
 
-<<<<<<< HEAD
             container = jQuery( 'div.cond-list', el );
 
             for ( var ix=0; ix<(grp.conditions || []).length; ix++ ) {
@@ -3084,23 +2695,6 @@
                 } else {
                     /* Group! */
                     redrawGroup( myid, cond, container, depth + 1 );
-=======
-            jQuery( 'span.titletext', gel ).text( "Group: " + ( grp.name || grp.groupid ) ).on( 'click.reactor', handleTitleClick ).attr( 'title', msgGroupIdChange );
-
-            for (var nc=0; nc<(grp.groupconditions || []).length; ++nc) {
-                var cond = grp.groupconditions[nc];
-                var row = getConditionRow();
-                if ( cond.id === undefined )
-                    cond.id = getUID("cond");
-                row.attr("id", cond.id);
-                iData[myid].ixCond[cond.id] = cond;
-                var sel = jQuery('div.condtype select', row);
-                if ( jQuery('option[value="' + cond.type + '"]', sel).length === 0 ) {
-                    /* Condition type not on menu, probably a deprecated form. Insert it. */
-                    sel.append('<option value="' + cond.type + '">' +
-                        (condTypeName[cond.type] === undefined ? cond.type + ' (deprecated)' : condTypeName[cond.type] ) +
-                        '</option>');
->>>>>>> ed050dc4
                 }
             }
         }
@@ -3145,11 +2739,6 @@
                 handleSaveClick( undefined );
             }
 
-<<<<<<< HEAD
-=======
-            initModule();
-
->>>>>>> ed050dc4
             var myid = api.getCpanelDeviceId();
 
             CondBuilder.init();
@@ -3991,7 +3580,6 @@
     function handleActionsSaveClick( ev ) {
         var myid = api.getCpanelDeviceId();
         var cd = iData[myid].cdata;
-<<<<<<< HEAD
         var errors = false;
         jQuery( 'div.actionlist' ).each( function() {
             var id = jQuery( this ).attr( 'id' );
@@ -4005,21 +3593,6 @@
             } else {
                 errors = true;
                 return false; /* break */
-=======
-        if ( tcf && ucf ) {
-            /* If either "scene" has no actions, just delete its config */
-            if ( tcf.groups.length == 1 && tcf.groups[0].actions.length == 0 ) {
-                delete cd.tripactions;
-            } else {
-                tcf.id = 'root.true';
-                cd.tripactions = tcf;
-            }
-            if ( ucf.groups.length == 1 && ucf.groups[0].actions.length == 0 ) {
-                delete cd.untripactions;
-            } else {
-                ucf.id = 'root.false';
-                cd.untripactions = ucf;
->>>>>>> ed050dc4
             }
         });
 
@@ -5063,7 +4636,6 @@
 
     /* Redraw the activities lists within the existing tab structure. */
     function redrawActivities() {
-<<<<<<< HEAD
         var myid = api.getCpanelDeviceId();
         var devobj = api.getDeviceObject( myid );
         var cd = iData[myid].cdata;
@@ -5119,13 +4691,6 @@
         jQuery("div#tab-actions.reactortab button#revertconf").on( 'click.reactor', handleRevertClick )
             .prop( "disabled", !configModified );
 
-=======
-        var cd = iData[api.getCpanelDeviceId()].cdata;
-        jQuery( 'div#tripactions div.actionrow' ).remove();
-        loadActions( 'tripactions', cd.tripactions || {} );
-        jQuery( 'div#untripactions div.actionrow' ).remove();
-        loadActions( 'untripactions', cd.untripactions || {} );
->>>>>>> ed050dc4
         updateActionControls();
     }
 
