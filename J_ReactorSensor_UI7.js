//# sourceURL=J_ReactorSensor_UI7.js
/**
 * J_ReactorSensor_UI7.js
 * Configuration interface for ReactorSensor
 *
 * Copyright 2018,2019 Patrick H. Rigney, All Rights Reserved.
 * This file is part of Reactor. For license information, see LICENSE at https://github.com/toggledbits/Reactor
 */
/* globals api,jQuery,$,unescape,MultiBox,ace */

//"use strict"; // fails on UI7, works fine with ALTUI

var ReactorSensor = (function(api, $) {

    /* unique identifier for this plugin... */
    var uuid = '21b5725a-6dcd-11e8-8342-74d4351650de';
<<<<<<< HEAD
    
    var pluginVersion = '2.4stable-19051';
=======

    var pluginVersion = '2.4develop-19058';
>>>>>>> b93365ac

    var DEVINFO_MINSERIAL = 71.222;

    var CDATA_VERSION = 19012;

    var myModule = {};

    var serviceId = "urn:toggledbits-com:serviceId:ReactorSensor";
    // var deviceType = "urn:schemas-toggledbits-com:device:ReactorSensor:1";

    var iData = [];
    var roomsByName = [];
    var actions = {};
    var deviceInfo = {};
    var userIx = {};
    var configModified = false;
    var inStatusPanel = false;
    var isOpenLuup = false;
    // unused: isALTUI = undefined !== MultiBox;
    var lastx = 0;
    var condTypeName = { "service": "Service/Variable", "housemode": "House Mode", "comment": "Comment", "weekday": "Weekday",
        "sun": "Sunrise/Sunset", "trange": "Date/Time", "interval": "Interval", "ishome": "Geofence", "reload": "Luup Reloaded"
    };
    var weekDayName = [ '?', 'Sun', 'Mon', 'Tue', 'Wed', 'Thu', 'Fri', 'Sat' ];
    var monthName = [ '?', 'Jan', 'Feb', 'Mar', 'Apr', 'May', 'Jun', 'Jul', 'Aug', 'Sep', 'Oct', 'Nov', 'Dec' ];
    var opName = { "bet": "between", "nob": "not between", "after": "after", "before": "before" };
    var houseModeName = [ '?', 'Home', 'Away', 'Night', 'Vacation' ];
    var inttypes = {
        "ui1": { min: 0, max: 255 }, "i1": { min: -128, max: 127 },
        "ui2": { min: 0, max: 65535 }, "i2": { min: -32768, max: 32767 },
        "ui4": { min: 0, max: 4294967295 }, "i4": { min: -2147483648, max: 2147483647 },
        "int": { min: -2147483648, max: 2147483647 }
    };
    var serviceOps = [ { op: '=', desc: 'equals', args: 1 }, { op: '<>', desc: 'not equals', args: 1 },
        { op: '<', desc: '<', args: 1, numeric: 1 }, { op: '<=', desc: '<=', args: 1, numeric: 1 },
        { op: '>', desc: '>', args: 1, numeric: 1 }, { op: '>=', desc: '>=', args: 1, numeric: 1 },
        { op: 'starts', desc: 'starts with', args: 1 }, { op: 'notstarts', desc: 'does not start with', args: 1 },
        { op: 'ends', desc: 'ends with', args: 1 }, { op: 'notends', desc: 'does not end with', args: 1 },
        { op: 'contains', desc: 'contains', args: 1 }, { op: 'notcontains', desc: 'does not contain', args: 1 },
        { op: 'in', desc: 'in', args: 1 }, { op: 'notin', desc: 'not in', args: 1 },
        { op: 'istrue', desc: 'is TRUE', args: 0 }, { op: 'isfalse', desc: 'is FALSE', args: 0 },
        { op: 'change', desc: 'changes', args: 2 }
    ];
    var noCaseOptPattern = /(=|<>|contains|notcontains|starts|notstarts|ends|notends|in|notin|change)/i;
    var serviceOpsIndex = {};

    var varRefPattern = /^\{[^}]+\}\s*$/;

    var msgUnsavedChanges = "You have unsaved changes! Press OK to save them, or Cancel to discard them.";
    var msgGroupNormal = "Normal; click for inverted (false when all conditions are met)";
    var msgGroupInvert = "Inverted; click for normal (true when all conditions are met)";
    var msgGroupIdChange = "Click to change group name";

    /* Return footer */
    function footer() {
        var html = '';
        html += '<div class="clearfix">';
        html += '<div id="tbbegging"><em>Find Reactor useful?</em> Please consider a small one-time donation to support this and my other plugins on <a href="https://www.toggledbits.com/donate" target="_blank">my web site</a>. I am grateful for any support you choose to give!</div>';
        html += '<div id="tbcopyright">Reactor ver ' + pluginVersion + ' &copy; 2018,2019 <a href="https://www.toggledbits.com/" target="_blank">Patrick H. Rigney</a>,' +
            ' All Rights Reserved. Please check out the <a href="https://github.com/toggledbits/Reactor/wiki" target="_blank">online documentation</a>' +
            ' and <a href="http://forum.micasaverde.com/index.php/board,93.0.html" target="_blank">forum board</a> for support.</div>';
        try {
            html += '<div id="browserident">' + navigator.userAgent + '</div>';
        } catch( e ) {}

        return html;
    }

    /* Create an ID that's functionally unique for our purposes. */
    function getUID( prefix ) {
        /* Not good, but good enough. */
        var newx = Date.now() - 1529298000000;
        if ( newx == lastx ) ++newx;
        lastx = newx;
        return ( prefix === undefined ? "" : prefix ) + newx.toString(36);
    }

    function isEmpty( s ) {
        return s === undefined || s === "";
    }

    function quot( s ) {
        return JSON.stringify( s );
    }

    /* Return value or default if undefined */
    function coalesce( v, d ) {
        return ( undefined === v ) ? d : v;
    }

    /* Evaluate input string as integer, strict (no non-numeric chars allowed other than leading/trailing whitespace, empty string fails). */
    function getInteger( s ) {
        s = String(s).trim().replace( /^\+/, '' ); /* leading + is fine, ignore */
        if ( s.match( /^-?[0-9]+$/ ) ) {
            return parseInt( s );
        }
        return NaN;
    }

    /* Like getInteger(), but returns dflt if no value provided (blank/all whitespace) */
    function getOptionalInteger( s, dflt ) {
        if ( /^\s*$/.test( String(s) ) ) {
            return dflt;
        }
        return getInteger( s );
    }

    function getDeviceFriendlyName( dev ) {
        var devobj = api.getDeviceObject( dev );
        if ( undefined === devobj || false === devobj ) {
            console.log( "getDeviceFriendlyName() dev=(" + typeof(dev) + ")" + String(dev) + ", devobj=(" + typeof(devobj) + ")" + String(devobj) + ", returning false" );
            return false;
        }
        return String(devobj.name) + " (#" + String(devobj.id) + ")";
    }

    /* Get parent state */
    function getParentState( varName ) {
        var me = api.getDeviceObject( api.getCpanelDeviceId() );
        return api.getDeviceState( me.id_parent || me.id, "urn:toggledbits-com:serviceId:Reactor", varName );
    }

    /* Load configuration data. */
    function loadConfigData( myid ) {
        var upgraded = false;
        var s = api.getDeviceState( myid, serviceId, "cdata" ) || "";
        var cdata;
        if ( ! isEmpty( s ) ) {
            try {
                cdata = JSON.parse( s );
            } catch (e) {
                console.log("Unable to parse cdata: " + String(e));
                throw e;
            }
        }
        if ( cdata === undefined || typeof cdata !== "object" ||
                cdata.conditions === undefined || typeof cdata.conditions !== "object" ) {
            console.log("Initializing new config for " + String(myid));
            cdata = {
                version: CDATA_VERSION,
                variables: {},
                conditions: [
                    {
                        groupid: getUID('grp'), groupconditions: [
                            { id: getUID('cond'), type: "comment", comment: "Enter your AND conditions here" }
                        ]
                    }
                ]
            };
            upgraded = true;
        }
        
        /* Special version check */
        if ( ( cdata.version || 0 ) > CDATA_VERSION ) {
            console.log("The configuration for this ReactorSensor is an unsupported format/version (" +
                String( cdata.version ) + "). Upgrade Reactor or restore an older config from backup.");
            throw "Incompatible configuration format/version";
        }

        /* Check for upgrade tasks from prior versions */
        if ( undefined === cdata.variables ) {
            /* Fixup v2 */
            cdata.variables = {};
            upgraded = true;
        }

        /* Set up our indices. */
        var ixGroup = {};
        var ixCond = {};
        for ( var ig=0; ig<(cdata.conditions || []).length; ig++ ) {
            var grp = cdata.conditions[ig];
            ixGroup[ grp.groupid ] = grp;
            for ( var ic=0; ic<(grp.groupconditions || []).length; ic++ ) {
                ixCond[ grp.groupconditions[ic].id ] = grp.groupconditions[ic];
            }
        }

        /* Keep version on config as highest that has edited it. */
        if ( ( cdata.version || 0 ) < CDATA_VERSION ) {
            cdata.version = CDATA_VERSION;
        }
        cdata.device = myid;
        if ( upgraded ) {
            /* Write updated config. We don't care if it fails, as nothing we can't redo would be lost. */
            console.log('Re-writing upgraded config data');
            api.setDeviceStateVariablePersistent( myid, serviceId, "cdata", JSON.stringify( cdata ) );
        }

        iData[ myid ] = { cdata: cdata, ixCond: ixCond, ixGroup: ixGroup };

        configModified = false;
        return cdata;
    }

    /* Initialize the module */
    function initModule() {
        var myid = api.getCpanelDeviceId();
        console.log("initModule() for device " + myid);
        var devices = api.cloneObject( api.getListOfDevices() );

        /* Load ACE. Since the jury is still out with LuaView on this, default is no
           ACE for now. As of 2019-01-06, one user has reported that ACE does not function
           on Chrome Mac (unknown version, but does function with Safari and Firefox on Mac).
           That's just one browser, but still... */
        var s = getParentState( "UseACE" ) || "";
        if ( "1" === s && ! window.ace ) {
            s = getParentState( "ACEURL" ) || "https://cdnjs.cloudflare.com/ajax/libs/ace/1.4.2/ace.js";
            jQuery( "head" ).append( '<script src="' + s + '"></script>' );
        }

        actions = {};

        /* Instance data */
        iData[myid] = { cdata: {}, ixCond: {}, ixGroup: {} };

        /* Force this false every time, and make the status panel change it. */
        inStatusPanel = false;

        /* Get the config and parse it */
        loadConfigData( myid );

        /* Make our own list of devices, sorted by room, and alpha within room. */
        var rooms = [];
        var noroom = { "id": 0, "name": "No Room", "devices": [] };
        rooms[noroom.id] = noroom;
        var dd = devices.sort( function( a, b ) {
            if ( a.id == myid ) return -1;
            if ( b.id == myid ) return 1;
            if ( a.name.toLowerCase() === b.name.toLowerCase() ) {
                return a.id < b.id ? -1 : 1;
            }
            return a.name.toLowerCase() < b.name.toLowerCase() ? -1 : 1;
        });
        for (var i=0; i<dd.length; i+=1) {
            var devobj = dd[i];
            /* Detect openLuup while we're at it */
            if ( "openLuup" === devobj.device_type ) {
                isOpenLuup = true;
            }

            var roomid = devobj.room || 0;
            var roomObj = rooms[roomid];
            if ( undefined === roomObj ) {
                roomObj = api.cloneObject( api.getRoomObject(roomid) );
                roomObj.devices = [];
                rooms[roomid] = roomObj;
            }
            roomObj.devices.push( devobj.id );
        }
        roomsByName = rooms.sort(
            /* Special sort for room name -- sorts "No Room" last */
            function (a, b) {
                if (a.id === 0) return 1;
                if (b.id === 0) return -1;
                if (a.name.toLowerCase() === b.name.toLowerCase()) return 0;
                return a.name.toLowerCase() > b.name.toLowerCase() ? 1 : -1;
            }
        );

        serviceOpsIndex = {};
        for ( var ix=0; ix<serviceOps.length; ix++ ) {
            serviceOpsIndex[serviceOps[ix].op] = serviceOps[ix];
        }

        var ud = api.getUserData();
        userIx = {};
        for ( ix=0; ix<(ud.users || []).length; ++ix ) {
            userIx[ud.users[ix].id] = { name: ud.users[ix].Name || ud.users[ix].id };
        }
        try {
            jQuery.each( ud.usergeofences || [], function( ix, fobj ) {
                /* Logically, there should not be a usergeofences[] entry for a user that
                   doesn't exist in users[], but Vera says "hold my beer" apparently. */
                if ( undefined === userIx[ fobj.iduser ] ) userIx[ fobj.iduser ] = { name: String(fobj.iduser) + '?' };
                userIx[ fobj.iduser ].tags = {};
                jQuery.each( fobj.geotags || [], function( iy, gobj ) {
                    userIx[ fobj.iduser ].tags[ gobj.id ] = {
                        id: gobj.id,
                        ishome: gobj.ishome,
                        name: gobj.name
                    };
                });
            });
        }
        catch (e) {
            console.log("Error applying usergeofences to userIx: " + String(e));
            console.log( e.stack );
        }
    }

    /**
     * Find cdata group
     */
    function findCdataGroupIndex( grpid ) {
        var cdata = iData[ api.getCpanelDeviceId() ].cdata;
        for ( var ix=0; ix<(cdata.conditions || []).length; ++ix ) {
            if ( cdata.conditions[ix].groupid === grpid ) {
                return ix;
            }
        }
        return undefined;
    }

    /**
     * Find cdata condition in group.
     */
    function findCdataConditionIndex( condid, grpid ) {
        var grp = iData[api.getCpanelDeviceId()].ixGroup[ grpid ];
        if ( undefined !== grp ) {
            for ( var ix=0; ix<(grp.groupconditions || []).length; ++ix ) {
                if ( grp.groupconditions[ix].id === condid ) {
                    return ix;
                }
            }
        }
        return undefined;
    }

    function textDateTime( y, m, d, hh, mm, isEnd ) {
        hh = parseInt( hh || "0" );
        mm = parseInt( mm || "0" );
        var tstr = ( hh < 10 ? '0' : '' ) + hh + ':' + ( mm < 10 ? '0' : '' ) + mm;
        if ( isEmpty( m ) ) {
            return tstr;
        }
        m = parseInt( m );
        return monthName[m] + ' ' + d + ( isEmpty( y ) ? '' : ' ' + y ) + ' ' + tstr;
    }

    /**
     * Convert Lua timestamp (secs since Epoch) to text; if within 24 hours,
     * show time only.
     */
    function shortLuaTime( dt ) {
        if ( ( dt || 0 ) === 0 ) {
            return "";
        }
        var dtms = dt * 1000;
        var ago = Math.floor( ( Date.now() - dtms ) / 1000 );
        if ( ago < 86400 ) {
            return new Date(dtms).toLocaleTimeString();
        }
        return new Date(dtms).toLocaleString();
    }

    /**
     * Update save/revert buttons (separate, because we use in two diff tabs
     */
    function updateSaveControls() {
        var errors = jQuery('.tberror');
        jQuery('button#saveconf').prop('disabled', ! ( configModified && errors.length === 0 ) );
        jQuery('button#revertconf').prop('disabled', !configModified);
    }

    /**
     * Handle revert button click: restore setting to last saved and redisplay.
     */
    function handleRevertClick( ev ) {
        if ( ! confirm( "Discard changes and revert to last saved configuration?" ) ) {
            return;
        }

        loadConfigData( api.getCpanelDeviceId() );
        configModified = false;

        /* Be careful about which tab we're on here. */
        var ctx = jQuery( ev.currentTarget ).closest('div.reactortab').attr('id');
        if ( ctx === "tab-vars" ) {
            redrawVariables();
        } else if ( ctx === "tab-conds" ) {
            redrawConditions();
        } else if ( ctx === "tab-actions" ) {
            redrawActivities();
        } else {
            alert("OK, I did the revert, but now I'm lost. Go to the Status tab, and then come back to this tab.");
        }
    }

    /**
     * Remove all properies on condition except those in the exclusion list.
     * The id and type properties are always preserved.
     */
    function removeConditionProperties( cond, excl ) {
        var elist = (excl || "").split(/,/);
        var emap = { id: true, type: true }; /* never remove these */
        for ( var ix=0; ix<elist.length; ++ix ) {
            emap[elist[ix]] = true;
        }
        for ( var prop in cond ) {
            if ( cond.hasOwnProperty( prop ) && emap[prop] === undefined ) {
                delete cond[prop];
            }
        }
    }

    /**
     * Attempt to remove variables that are no longer used.
     */
    function clearUnusedVariables() {
        var myid = api.getCpanelDeviceId();
        var ud = api.getUserData();
        var dx = api.getDeviceIndex( myid );
        var deleted = {};
        var configVars = iData[myid].cdata.variables || {};
        for ( var k=0; k<(ud.devices[dx].states || []).length; ++k) {
            var state = ud.devices[dx].states[k];
            if ( state.service.match( /:ReactorValues$/i ) ) {
                if ( state.variable.match( /_Error$/i ) ) {
                    if ( undefined === configVars[ state.variable.replace( /_Error$/i, "" ) ] ) {
                        deleted[state.variable] = state;
                    }
                } else if ( undefined === configVars[state.variable] ) {
                    deleted[state.variable] = state;
                }
            }
        }
        for ( var vn in deleted ) {
            if ( deleted.hasOwnProperty( vn ) ) {
                console.log("Removing unused state variable for deleted expression " + vn);
                $.ajax({
                    url: api.getDataRequestURL(),
                    data: {
                        id: "variableset",
                        DeviceNum: myid,
                        serviceId: deleted[vn].service,
                        Variable: vn,
                        Value: ""
                    }
                }).done( function( data, statusText, jqXHR ) {
                    /* nothing */
                });
            }
        }
    }

    /**
     * Handle save click: save the current configuration.
     */
    function handleSaveClick( ev, fnext, fargs ) {
        var myid = api.getCpanelDeviceId();

        /* Save to persistent state */
        iData[myid].cdata.timestamp = Math.floor( Date.now() / 1000 );
        api.setDeviceStateVariablePersistent( myid, serviceId, "cdata", JSON.stringify( iData[myid].cdata ),
        {
            'onSuccess' : function() {
                configModified = false;
                if ( undefined !== fnext ) {
                    fnext.apply( null, fargs );
                }
                updateSaveControls();
                clearUnusedVariables();
            },
            'onFailure' : function() {
                alert('There was a problem saving the configuration. Vera/Luup may have been restarting. Please try hitting the "Save" button again.');
                configModified = true;
                if ( undefined !== fnext ) {
                    fnext.apply( null, fargs );
                }
                updateSaveControls();
            }
        });
    }

    /* Closing the control panel. */
    function onBeforeCpanelClose(args) {
        // console.log( 'onBeforeCpanelClose args: ' + JSON.stringify(args) );
        if ( configModified && confirm( msgUnsavedChanges ) ) {
            handleSaveClick( undefined );
        }
        configModified = false;
    }

/** ***************************************************************************
 *
 * S T A T U S
 *
 ** **************************************************************************/

    function conditionValueText( v ) {
        if ( "number" === typeof(v) ) return v;
        v = String(v);
        if ( v.match( varRefPattern ) ) return v;
        return JSON.stringify( v );
    }

    function makeConditionDescription( cond ) {
        if ( cond === undefined ) {
            return "(undefined)";
        }

        var str = "", t, k;
        switch ( cond.type ) {
            case 'service':
                t = getDeviceFriendlyName( cond.device );
                str += t ? t : '#' + cond.device + ' ' + ( cond.devicename === undefined ? "name unknown" : cond.devicename ) + ' (missing)';
                str += ' ' + cond.variable;
                t = serviceOpsIndex[cond.operator || ""];
                if ( undefined === t ) {
                    str += ' ' + cond.operator + '?' + cond.value;
                } else {
                    str += ' ' + (t.desc || t.op);
                    if ( undefined === t.args || t.args > 0 ) {
                        if ( "change" == t.op ) {
                            k = ( cond.value || "" ).split( /,/ );
                            if ( k.length > 0 && k[0] !== "" ) {
                                str += " from " + conditionValueText( k[0] );
                            }
                            if ( k.length > 1 && k[1] !== "" ) {
                                str += " to " + conditionValueText( k[1] );
                            }
                        } else {
                            str += ' ' + conditionValueText( cond.value );
                        }
                    }
                }
                if ( ( cond.operator || "=" ).match( noCaseOptPattern ) &&
                        coalesce( cond.nocase, 1 ) == 0 ) {
                    str += ' (match case)';
                }
                break;

            case 'comment':
                str = cond.comment;
                break;

            case 'housemode':
                t = ( cond.value || "" ).split( /,/ );
                if ( cond.operator == "change" ) {
                    str += "changes from ";
                    if ( t.length > 0 && t[0] !== "" ) {
                        str += houseModeName[t[0]] || t[0];
                    } else {
                        str += "any mode";
                    }
                    str += " to ";
                    if ( t.length > 1 && t[1] !== "" ) {
                        str += houseModeName[t[1]] || t[1];
                    } else {
                        str += "any mode";
                    }
                } else {
                    str += "is ";
                    if ( t.length == 0 || t[0] === "" ) {
                        str += "invalid";
                    } else {
                        for ( k=0; k<t.length; ++k ) {
                            t[k] = houseModeName[t[k]] || t[k];
                        }
                        str += t.join(' or ');
                    }
                }
                break;

            case 'weekday':
                var wmap = { "1": "first", "2": "second", "3": "third", "4": "fourth", "5": "fifth", "last": "last" };
                if ( isEmpty( cond.operator ) ) {
                    str = "every";
                } else if ( wmap[cond.operator] ) {
                    str = 'on the ' + wmap[cond.operator];
                } else {
                    str = cond.operator;
                }
                if ( isEmpty( cond.value ) ) {
                    str += " day";
                } else {
                    t = ( cond.value || "" ).split(/,/);
                    for ( k=0; k<t.length; ++k ) {
                        t[k] = weekDayName[ t[k] ];
                    }
                    str += ' ' + t.join(', ');
                }
                break;

            case 'sun':
                if ( opName[ cond.operator ] !== undefined ) {
                    str += opName[ cond.operator ];
                } else {
                    str += cond.operator + '?';
                }
                function sunrange( spec ) {
                    var names = { 'sunrise': 'sunrise', 'sunset': 'sunset',
                            'civdawn': 'civil dawn', 'civdusk': 'civil dusk',
                            'nautdawn': 'nautical dawn', 'nautdusk': 'nautical dusk',
                            'astrodawn': 'astronomical dawn', 'astrodusk': 'astronomical dusk'
                        };
                    k = spec.match( /^([^+-]+)(.*)/ );
                    if ( k === null || k.length !== 3 ) {
                        return spec + '?';
                    } else {
                        var offs = parseInt( k[2] );
                        var str = ' ';
                        if ( offs < 0 ) {
                            str = str + String(-offs) + " mins before ";
                        } else if ( offs > 0 ) {
                            str = str + String(offs) + " mins after ";
                        }
                        str = str + ( names[k[1]] || k[1] );
                        return str;
                    }
                }
                t = ( cond.value || "sunrise+0,sunset+0" ).split(/,/);
                str += sunrange( t[0] || "sunrise+0" );
                if ( cond.operator == "bet" || cond.operator == "nob" ) {
                    str += " and ";
                    str += sunrange( t[1] || "sunset+0" );
                }
                break;

            case 'trange':
                if ( opName[ cond.operator ] !== undefined ) {
                    str += opName[ cond.operator ];
                } else {
                    str += cond.operator + '?';
                }
                t = ( cond.value || "" ).split(/,/);
                str += ' ' + textDateTime( t[0], t[1], t[2], t[3], t[4], false );
                if ( cond.operator !== "before" && cond.operator !== "after" ) {
                    str += ' and ' + textDateTime( t[5], t[6], t[7], t[8], t[9], true );
                }
                break;

            case 'interval':
                str += "every";
                if ( cond.days > 0 ) {
                    str += " " + String(cond.days) + " days";
                }
                if ( cond.hours > 0 ) {
                    str += " " + String(cond.hours) + " hours";
                }
                if ( cond.mins > 0 ) {
                    str += " " + String(cond.mins) + " minutes";
                }
                if ( ! isEmpty( cond.basetime ) ) {
                    t = cond.basetime.split(/,/);
                    str += " (relative to ";
                    if ( t.length == 2 ) {
                        str += t[0] + ":" + t[1];
                    } else {
                        str += String( cond.basetime );
                    }
                    str += ")";
                }
                break;

            case 'ishome':
                t = ( cond.value || "" ).split(/,/);
                if ( "at" === cond.operator || "notat" === cond.operator ) {
                    var desc = cond.operator == "at" ? " at " : " not at ";
                    var uu = userIx[t[0]];
                    if ( undefined === uu ) {
                        str += String(t[0]) + desc + " location " + String(t[1]);
                    } else {
                        var nn = uu.name || t[0];
                        if ( uu.tags && uu.tags[t[1]] ) {
                            str += nn + desc + uu.tags[t[1]].name;
                        } else {
                            str += nn + desc + " location " + t[1];
                        }
                    }
                } else {
                    if ( t.length < 1 || t[0] == "" ) {
                        str += cond.operator === "is not" ? "no user is home" : "any user is home";
                    } else {
                        /* Replace IDs with names for display */
                        for ( k=0; k<t.length; ++k ) {
                            t[k] = userIx[t[k]] ? userIx[t[k]].name : ( t[k] + '?' );
                        }
                        if ( t.length == 1 ) {
                            str += t[0];
                        } else {
                            str += " any of " + t.join(', ');
                        }
                        str += " " + ( cond.operator || "is" ) + " home";
                    }
                }
                break;

            case 'reload':
                break; /* no additional information */

            default:
                str = JSON.stringify( cond );
        }

        return str;
    }

    /**
     * Update status display.
     */
    function updateStatus( pdev ) {
        var el;
        console.log("**** updateStatus() ****");
        var stel = jQuery('div#reactorstatus');
        if ( stel.length === 0 || !inStatusPanel ) {
            /* If not displayed, do nothing. */
            return;
        }
        stel.empty();

        var cdata = loadConfigData( pdev );
        if ( undefined === cdata ) {
            console.log("cdata unavailable");
            return;
        }

        var s = api.getDeviceState( pdev, serviceId, "cstate" ) || "";
        var cstate = {};
        if ( ! isEmpty( s ) ) {
            try {
                cstate = JSON.parse( s );
            } catch (e) {
                console.log("cstate cannot be parsed: " + String(e));
            }
        } else {
            console.log("cstate unavailable");
        }

        var hasVariables = false;
        var grpel;
        for ( var nn in ( cdata.variables || {} ) ) {
            if ( cdata.variables.hasOwnProperty( nn ) ) {
                if ( ! hasVariables ) {
                    grpel = jQuery( '<div class="reactorgroup" id="variables"/>' );
                    grpel.append( '<div class="row"><div id="vartitle" class="grouptitle col-xs-12">Expressions</div></div>' );
                    hasVariables = true;
                }
                var vd = cdata.variables[nn];
                el = jQuery( '<div class="row var" />' ).attr( 'id', vd.name );
                var vv = api.getDeviceState( pdev, "urn:toggledbits-com:serviceId:ReactorValues", vd.name ) || "(undefined)";
                var ve = api.getDeviceState( pdev, "urn:toggledbits-com:serviceId:ReactorValues", vd.name + "_Error" ) || "";
                el.append( jQuery('<div class="col-sm-6 col-md-2" />').text(vd.name) );
                el.append( jQuery('<div class="col-sm-12 col-md-7 tb-sm" />').text(vd.expression) );
                el.append( jQuery('<div class="col-sm-6 col-md-3" />').text(ve !== "" ? ve : vv) );
                grpel.append( el );
            }
        }
        if ( hasVariables ) {
            stel.append( grpel );
        }

        for ( var i=0; i<(cdata.conditions || []).length; i++ ) {
            var grp = cdata.conditions[i];

            if ( i > 0 ) {
                /* Insert a divider */
                stel.append('<div class="row divider"><div class="col-sm-5 col-md-5"><hr></div><div class="col-sm-2 col-md-2" style="text-align: center;"><h5>OR</h5></div><div class="col-sm-5 col-md-5"><hr></div></div>');
            }

            grpel = jQuery('<div class="reactorgroup" />').attr('id', grp.groupid);
            if ( grp.disabled ) {
                grpel.addClass( 'groupdisabled' );
            } else {
                grpel.removeClass( 'groupdisabled' );
            }
            grpel.append('<div class="row"><div id="grptitle" class="grouptitle col-xs-12" /></div>');
            var title = 'Group: ' + (grp.name || grp.groupid) + ( grp.invert ? " (inverted)" : "" ) +
                ( grp.disabled ? " (disabled)" : "" );
            jQuery( 'div#grptitle', grpel ).text( title );
            stel.append( grpel );
            for ( var j=0; j<(grp.groupconditions || []).length; j++ ) {
                var cond = grp.groupconditions[j];
                el = jQuery('<div class="row cond" />').attr( 'id', cond.id );
                var currentValue = ( cstate[cond.id] || {} ).lastvalue;

                el.append( jQuery( '<div class="col-sm-6 col-md-2" />' )
                    .text( condTypeName[ cond.type ] !== undefined ? condTypeName[ cond.type ] : cond.type ) );

                var condDesc = makeConditionDescription( cond );
                switch ( cond.type ) {
                    case 'service':
                        if ( ( cond.repeatcount || 0 ) > 1 ) {
                            condDesc += " repeats " + cond.repeatcount +
                                " times within " + ( cond.repeatwithin || 60 ) + " secs";
                        } else if ( ( cond.duration || 0 ) > 0 ) {
                            condDesc += " for " +
                                ( cond.duration_op === "lt" ? "less than " : "at least " ) +
                                cond.duration + " secs";
                        }
                        if ( ( cond.latch || 0 ) != 0 ) {
                            condDesc += " (latching)";
                        }
                        break;

                    case 'weekday':
                        if ( currentValue !== undefined && weekDayName[ currentValue ] !== undefined ) {
                            currentValue = weekDayName[ currentValue ];
                        }
                        break;

                    case 'housemode':
                        if ( currentValue !== undefined && houseModeName[ currentValue ] !== undefined ) {
                            currentValue = houseModeName[ currentValue ];
                        }
                        break;

                    case 'sun':
                    case 'trange':
                        if ( currentValue !== undefined ) {
                            currentValue = shortLuaTime( currentValue );
                        }
                        break;

                    case 'interval':
                        currentValue = shortLuaTime( currentValue );
                        break;

                    case 'ishome':
                        var t = (currentValue || "").split( /,/ );
                        if ( "at" === cond.operator || "notat" === cond.operator ) {
                            /* Nada */
                        } else {
                            /* Replace IDs with names for display */
                            if ( t.length > 0 && t[0] !== "" ) {
                                for ( var k=0; k<t.length; ++k ) {
                                    t[k] = userIx[t[k]] ? userIx[t[k]].name : ( t[k] + '?' );
                                }
                                currentValue = t.join(', ');
                            } else {
                                currentValue = "";
                            }
                        }
                        break;

                    default:
                        /* Nada */
                }
                if ( cond.after !== undefined ) {
                    condDesc += ' (' +
                        ( (cond.aftertime||0) > 0 ? 'within ' + cond.aftertime + ' secs ' : '' ) +
                        'after ' + makeConditionDescription( iData[pdev].ixCond[cond.after] ) +
                        ')';
                }
                el.append( jQuery( '<div class="col-sm-6 col-md-6" />' ).text( condDesc ) );

                /* Append current value and condition state */
                if ( cond.type !== "comment" ) {
                    if ( currentValue !== undefined ) {
                        var cs = cstate[cond.id] || {};
                        el.append('<div class="currentvalue col-sm-6 col-md-4">(' +
                            currentValue + ') ' +
                            ( cs.laststate ? "true" : "false" ) +
                            ' as of ' + shortLuaTime( cs.statestamp ) +
                            ( ( cond.latch || false ) && cs.evalstate && !cs.laststate ? " (latched true)" : "" ) +
                            '</div>' );
                        if ( "service" === cond.type && ( cond.repeatcount || 0 ) > 1 ) {
                            if ( cs.repeats !== undefined && cs.repeats.length > 1 ) {
                                var dtime = cs.repeats[ cs.repeats.length - 1 ] - cs.repeats[0];
                                jQuery("div.currentvalue", el).append( " (last " + cs.repeats.length + " span " + dtime + " secs)" );
                            }
                        }
                        if ( cs.evalstate ) {
                            el.addClass( "truecond" ).removeClass("falsecond");
                        } else {
                            el.addClass( "falsecond" ).removeClass("truecond");
                        }
                    } else {
                        el.append( '<div class="col-sm-6 col-md-4">(unknown)</div>' );
                    }
                }

                grpel.append( el );
            }

            /* Highlight groups that are "true" */
            if ( ( cstate[ grp.groupid ] || {} ).evalstate ) {
                grpel.addClass( "truestate" );
            }
        }
    }

    function onUIDeviceStatusChanged( args ) {
        if ( !inStatusPanel ) {
            return;
        }
        var pdev = api.getCpanelDeviceId();
        var doUpdate = false;
        if ( args.id == pdev ) {
            for ( var k=0; k<(args.states || []).length; ++k ) {
                if ( args.states[k].variable.match( /^(cdata|cstate|Tripped|Armed)$/ ) ||
                        args.states[k].service == "urn:toggledbits-com:serviceId:ReactorValues" ) {
                    doUpdate = true;
                    break;
                    // console.log( args.states[k].service + '/' + args.states[k].variable + " updated!");
                }
            }
            if ( doUpdate ) {
                updateStatus( pdev );
            }
        }
    }

    function doStatusPanel()
    {
        console.log("doStatusPanel()");
        /* Make sure changes are saved. */
        if ( configModified && confirm( msgUnsavedChanges ) ) {
            handleSaveClick( undefined );
        }

        initModule();

        /* Our styles. */
        var html = "<style>";
        html += 'div#reactorstatus div.reactorgroup { border-radius: 8px; border: 2px solid #006040; margin-bottom: 2px; }';
        html += 'div#reactorstatus div.reactorgroup.groupdisabled { background-color: #ccc !important; color: #000 !important }';
        html += 'div#reactorstatus div.reactorgroup .row { margin-right: 0px; margin-left: 0px; }';
        html += 'div#reactorstatus div.grouptitle { background-color: #006040; color: #fff; padding: 4px; min-height: 1.5em; margin-bottom: 4px; }';
        html += 'div#reactorstatus div#vartitle { background-color: #444444; }';
        html += 'div#reactorstatus .truestate { background-color: #ccffcc; }';
        html += 'div#reactorstatus .row.cond { min-height: 2em; }';
        html += 'div#reactorstatus .row.var { min-height: 2em; color: #003399; }';
        html += 'div#reactorstatus .tb-sm { font-family: Courier,Courier New,monospace; font-size: 0.9em; }';
        html += 'div#reactorstatus div.truecond { color: #00aa00; font-weight: bold; }';
        html += 'div#reactorstatus div.falsecond { color: #000000; }';
        html += "</style>";
        jQuery("head").append( html );

        api.setCpanelContent( '<div id="reactorstatus" class="reactortab"></div>' );

        api.registerEventHandler('on_ui_deviceStatusChanged', ReactorSensor, 'onUIDeviceStatusChanged');
        inStatusPanel = true; /* Tell the event handler it's OK */

        updateStatus( api.getCpanelDeviceId() );
    }

/** ***************************************************************************
 *
 * C O N D I T I O N S
 *
 ** **************************************************************************/

     /**
     * Create a device menu from available devices, sorted alpha with room
     * names sorted alpha.
     */
    function makeDeviceMenu( val, name ) {
        val = val || "";
        var el = jQuery('<select class="devicemenu form-control form-control-sm"></select>');
        roomsByName.forEach( function( roomObj ) {
            var first = true; /* per-room first */
            for ( var j=0; j<roomObj.devices.length; j++ ) {
                var devid = roomObj.devices[j];
                if ( first ) {
                    el.append( jQuery( '<option class="optheading" disabled/>' ).val("").text( "--" + roomObj.name + "--" ) );
                    first = false;
                }
                var fn = getDeviceFriendlyName( devid );
                if ( !fn ) console.log( "makeDeviceMenu() friendly name for (" + typeof(devid) + ")" + String(devid) + "=" + String(fn));
                el.append( jQuery( '<option/>' ).val( devid ).text( fn ? fn : '#' + String(devid) + '?' ) );
            }
        });

        if ( false && jQuery( 'option[value="0"]', el).length == 0 ) {
            el.prepend( jQuery( '<option/>' ).val( "0" ).text( "Gateway/Controller" ) );
        }

        el.prepend( jQuery( '<option/>' ).val( "" ).text( "--choose device--" ) );

        if ( val !== "" ) {
            var opt = jQuery( 'option[value="' + val + '"]', el );
            if ( 0 === opt.length ) {
                el.append( jQuery( '<option/>' ).val( val ).text( "(missing) #" + val + " " + name ) );
            }
            el.val( val );
        } else {
            jQuery( 'option:first', el ).prop('selected', true);
        }
        return el;
    }

    /**
     * Make a service/variable menu of all state defined for the device. Be
     * brief, using only the variable name in the menu, unless that name is
     * used by multiple services, in which case the last component of the
     * serviceId is added parenthetically to draw the distinction.
     */
    function makeVariableMenu( device, service, variable ) {
        var el = jQuery('<select class="varmenu form-control form-control-sm"></select>');
        var myid = api.getCpanelDeviceId();
        var devobj = api.getDeviceObject( device );
        if ( devobj ) {
            var mm = {}, ms = [];
            for ( var k=0; k<( devobj.states || []).length; ++k ) {
                var st = devobj.states[k];
                if ( undefined === st.variable || undefined === st.service ) continue;
                /* For self-reference, only allow variables created from configured expressions */
                if ( device == myid && st.service != "urn:toggledbits-com:serviceId:ReactorValues" ) continue;
                var vnm = st.variable.toLowerCase();
                if ( undefined === mm[vnm] ) {
                    /* Just use variable name as menu text, unless multiple with same name (collision) */
                    mm[vnm] = ms.length;
                    ms.push( { text: st.variable, service: st.service,
                        variable: st.variable } );
                } else {
                    /* Collision. Modify existing element to include service name. */
                    var n = mm[vnm];
                    ms[n].text = ms[n].variable + ' (' + ms[n].service.replace(/^([^:]+:)+/, "") + ')';
                    /* Append new entry (text includes service name) */
                    ms.push( { text: st.variable + ' (' +
                        st.service.replace(/^([^:]+:)+/, "") + ')',
                        service: st.service,
                        variable: st.variable
                    } );
                }
            }
            var r = ms.sort( function( a, b ) {
                if ( a.text.toLowerCase() === b.text.toLowerCase() ) return 0;
                return a.text.toLowerCase() < b.text.toLowerCase() ? -1 : 1;
            });
            r.forEach( function( sv ) {
                el.append( '<option value="' + sv.service + '/' + sv.variable + '">' + sv.text + '</option>' );
            });
            if ( 0 === r.length ) {
                el.append( '<option value="" disabled>(no eligible variables)</option>' );
            }
        }

        if ( ! ( isEmpty( service ) || isEmpty( variable ) ) ) {
            var opt = jQuery( 'option[value="' + service + '/' + variable + '"]', el );
            if ( opt.length === 0 ) {
                el.append( '<option value="' + service + '/' + variable + '" selected>' + service + '/' + variable + ' *</option>' );
            } else {
                el.val( service + '/' + variable );
            }
        }
        return el;
    }

    function makeServiceOpMenu( cond ) {
        var el = jQuery('<select class="opmenu form-control form-control-sm"></select>');
        for ( var ix=0; ix<serviceOps.length; ix++ ) {
            el.append( jQuery('<option/>').val(serviceOps[ix].op).text(serviceOps[ix].desc || serviceOps[ix].op) );
        }

        if ( undefined !== cond ) {
            if ( cond == '><' ) { cond = '<>'; configModified = true; }
            el.val( cond );
        }
        return el;
    }

    function makeDateTimeOpMenu( cond ) {
        var el = jQuery('<select class="opmenu form-control form-control-sm pull-left"></select>');
        el.append( '<option value="bet">between</option>' );
        el.append( '<option value="nob">not between</option>' );

        if ( undefined !== cond ) {
            el.val( cond );
        }
        return el;
    }

     /**
     * Update controls for current conditions.
     */
    function updateControls() {
        /* Disable all "Add Condition" buttons if any condition type menu
           has no selection. */
        var nset = jQuery('div.condtype select option[value=""]:selected').length !== 0;
        jQuery('button.addcond').prop('disabled', nset );

        /* Disable "Add Group" button with same conditions. */
        jQuery('button#addgroup').prop('disabled', nset );

        /* Up/down tools for conditions enabled except up for first and down
           for last in each group. */
        jQuery('div.condcontrols i.action-up').attr('disabled', false);
        jQuery('div.condcontrols i.action-down').attr('disabled', false);
        jQuery('div.conditiongroup').each( function( ix, grpEl ) {
            jQuery( 'div.conditionrow:first div.condcontrols i.action-up', grpEl ).attr('disabled', true);
            jQuery( 'div.conditionrow:last div.condcontrols i.action-down', grpEl ).attr('disabled', true);

            /* Delete on condition if more than 1 in group */
            var count = jQuery( 'div.conditionrow', grpEl ).length;
            jQuery( 'div.condcontrols i.action-delete', grpEl ).attr( 'disabled', count <= 1 );
        });

        updateSaveControls();
    }

    /**
     * Update row structure from current display data.
     */
    function updateConditionRow( row, target ) {
        var condId = row.attr("id");
        var cond = iData[api.getCpanelDeviceId()].ixCond[ condId ];
        var typ = jQuery("div.condtype select", row).val() || "";
        cond.type = typ;
        jQuery('.tberror', row).removeClass('tberror');
        row.removeClass('tberror');
        var val, res;
        switch (typ) {
            case 'comment':
                removeConditionProperties( cond, "comment" );
                cond.comment = jQuery("div.params input", row).val();
                break;

            case 'service':
                /* Below removes nocase, but we put it back if needed */
                removeConditionProperties( cond, "device,devicename,service,variable,operator,value" );
                cond.device = parseInt( jQuery("div.params select.devicemenu", row).val() );
                cond.service = jQuery("div.params select.varmenu", row).val() || "";
                cond.variable = cond.service.replace( /^[^\/]+\//, "" );
                cond.service = cond.service.replace( /\/.*$/, "" );
                cond.operator = jQuery("div.params select.opmenu", row).val() || "=";
                if ( cond.operator.match( noCaseOptPattern ) ) {
                    if ( ! jQuery( 'input#nocase', row ).prop( 'checked' ) ) {
                        cond.nocase = 0;
                    }
                }
                var op = serviceOpsIndex[cond.operator || ""];
                jQuery( "input#value", row ).css( "visibility", ( undefined !== op && 0 === op.args ) ? "hidden" : "visible" );
                // use op.args???
                if ( "change" == cond.operator ) {
                    // Join simple two value list, but don't save "," on its own.
                    cond.value = jQuery( 'input#val1', row ).val() || "";
                    val = jQuery( 'input#val2', row ).val();
                    if ( ! isEmpty( val ) ) {
                        cond.value += "," + val;
                    }
                } else {
                    cond.value = jQuery("input#value", row).val() || "";
                }
                /* For numeric op, check that value is parseable as a number (unless var ref) */
                if ( op && op.numeric && ! cond.value.match( varRefPattern ) ) {
                    var n = parseFloat( cond.value );
                    if ( isNaN( n ) ) {
                        jQuery( 'input#value', row ).addClass( 'tberror' );
                    }
                }
                break;

            case 'weekday':
                removeConditionProperties( cond, "operator,value" );
                cond.operator = jQuery("div.params select.wdcond", row).val() || "";
                res = [];
                jQuery("input#opts:checked", row).each( function( ix, control ) {
                    res.push( control.value /* DOM element */ );
                });
                cond.value = res.join( ',' );
                break;

            case 'housemode':
                removeConditionProperties( cond, "operator,value" );
                cond.operator = jQuery("div.params select.opmenu", row).val() || "is";
                if ( "change" === cond.operator ) {
                    // Join simple two value list, but don't save "," on its own.
                    cond.value = jQuery( 'select#frommode', row ).val() || "";
                    val = jQuery( 'select#tomode', row ).val();
                    if ( ! isEmpty( val ) ) {
                        cond.value += "," + val;
                    }
                } else {
                    res = [];
                    jQuery("input#opts:checked", row).each( function( ix, control ) {
                        res.push( control.value /* DOM element */ );
                    });
                    cond.value = res.join( ',' );
                }
                break;

            case 'trange':
                /* Pre-sanity check */
                if ( typ === "trange" && target !== undefined && target.hasClass('year') ) {
                    var pdiv = target.closest('div');
                    var newval = target.val().trim();
                    /* Vera's a 32-bit system, so date range is bound to MAXINT32 (2038-Jan-19 03:14:07 aka Y2K38) */
                    if ( newval != "" && ( (!newval.match( /^[0-9]+$/ )) || newval < 1970 || newval > 2037 ) ) {
                        target.addClass( 'tberror' );
                    } else {
                        var losOtros;
                        if ( pdiv.hasClass('start') ) {
                            losOtros = jQuery('div.end input.year', row);
                        } else {
                            losOtros = jQuery('div.start input.year', row);
                        }
                        if ( newval === "" && losOtros.val() !== "" ) {
                            losOtros.val("");
                        } else if ( newval !== "" && losOtros.val() === "" ) {
                            losOtros.val(newval);
                        }
                    }
                }
                /* Fetch and load */
                cond.operator = jQuery("div.params select.opmenu", row).val() || "bet";
                res = [];
                var mon = jQuery("div.start select.monthmenu", row).val();
                if ( ! isEmpty( mon ) ) {
                    res.push( jQuery("div.start input.year", row).val() || "" );
                    res.push( jQuery("div.start select.monthmenu", row).val() || "" );
                    res.push( jQuery("div.start select.daymenu", row).val() || "1" );
                } else {
                    Array.prototype.push.apply( res, ["","",""] );
                }
                res.push( jQuery("div.start select.hourmenu", row).val() || "0" );
                res.push( jQuery("div.start select.minmenu", row).val() || "0" );
                if ( cond.operator === "before" || cond.operator === "after" ) {
                    Array.prototype.push.apply( res, ["","","","",""] );
                } else {
                    jQuery('div.end', row).show();
                    if ( ! isEmpty( mon ) ) {
                        res.push( jQuery("div.end input.year", row).val() || "" );
                        res.push( jQuery("div.end select.monthmenu", row).val() || "" );
                        res.push( jQuery("div.end select.daymenu", row).val() || "1" );
                    } else {
                        Array.prototype.push.apply( res, ["","",""] );
                    }
                    res.push( jQuery("div.end select.hourmenu", row).val() || "0" );
                    res.push( jQuery("div.end select.minmenu", row).val() || "0" );
                }
                cond.value = res.join(',');
                if ( typ === "trange" ) {
                    jQuery('.datespec', row).prop('disabled', res[1]==="");
                    if ( cond.operator !== "bet" && cond.operator !== "nob" ) {
                        jQuery('div.end', row).hide();
                    } else {
                        jQuery('div.end', row).show();
                    }
                }
                break;

            case 'sun':
                removeConditionProperties( cond, "operator,value" );
                cond.operator = jQuery('div.params select.opmenu', row).val() || "after";
                res = [];
                var whence = jQuery('div.params select#sunstart', row).val() || "sunrise";
                var offset = getInteger( jQuery('div.params input#startoffset', row).val() || "0" );
                if ( isNaN( offset ) ) {
                    /* Validation error, flag and treat as 0 */
                    offset = 0;
                    jQuery('div.params input#startoffset', row).addClass('tberror');
                }
                res.push( whence + ( offset < 0 ? '' : '+' ) + String(offset) );
                if ( cond.operator == "bet" || cond.operator == "nob" ) {
                    jQuery( 'div.end', row ).show();
                    whence = jQuery('select#sunend', row).val() || "sunset";
                    offset = getInteger( jQuery('input#endoffset', row).val() || "0" );
                    if ( isNaN( offset ) ) {
                        offset = 0;
                        jQuery('div.params input#endoffset', row).addClass('tberror');
                    }
                    res.push( whence + ( offset < 0 ? '' : '+' ) + String(offset) );
                } else {
                    jQuery( 'div.end', row ).hide();
                    res.push("");
                }
                cond.value = res.join(',');
                break;

            case 'interval':
                removeConditionProperties( cond, "days,hours,mins,basetime" );
                var nmin = 0;
                var v = jQuery('div.params #days', row).val();
                if ( v.match( varRefPattern ) ) {
                    cond.days = v;
                    nmin = 1440;
                } else {
                    v = getOptionalInteger( v, 0 );
                    if ( isNaN(v) || v < 0 ) {
                        jQuery( 'div.params #days', row ).addClass( 'tberror' );
                    } else {
                        cond.days = v;
                        nmin = nmin + 1440 * v;
                    }
                }
                jQuery('div.params #hours', row).val();
                if ( v.match( varRefPattern ) ) {
                    cond.hours = v;
                    nmin = 60;
                } else {
                    v = getOptionalInteger( v, 0 );
                    if ( isNaN(v) || v < 0 ) {
                        jQuery( 'div.params #hours', row ).addClass( 'tberror' );
                    } else {
                        cond.hours = v;
                        nmin = nmin + 60 * v;
                    }
                }
                v = jQuery('div.params #mins', row).val();
                if ( v.match( varRefPattern ) ) {
                    cond.mins = v;
                    nmin = 1;
                } else {
                    v = getOptionalInteger( v, 0 );
                    if ( isNaN(v) || v < 0 ) {
                        jQuery( 'div.params #mins', row ).addClass( 'tberror' );
                    } else {
                        cond.mins = v;
                        nmin = nmin + v;
                    }
                }
                if ( nmin <= 0 ) {
                    jQuery( 'div.params select', row ).addClass( 'tberror' );
                }
                var rh = jQuery( 'div.params select#relhour' ).val() || "00";
                var rm = jQuery( 'div.params select#relmin' ).val() || "00";
                if ( rh == "00" && rm == "00" ) {
                    delete cond.basetime;
                } else {
                    cond.basetime = rh + "," + rm;
                }
                break;

            case 'ishome':
                removeConditionProperties( cond, "operator,value" );
                cond.operator = jQuery("div.params select.geofencecond", row).val() || "is";
                res = [];
                if ( "at" === cond.operator || "notat" === cond.operator ) {
                    res[0] = jQuery( 'select#userid', row ).val() || "";
                    res[1] = jQuery( 'select#location', row ).val() || "";
                    if ( isEmpty( res[0] ) ) {
                        jQuery( 'select#userid', row ).addClass( 'tberror' );
                    }
                    if ( isEmpty( res[1] ) ) {
                        jQuery( 'select#location', row ).addClass( 'tberror' );
                    }
                } else {
                    jQuery("input#opts:checked", row).each( function( ix, control ) {
                        res.push( control.value /* DOM element */ );
                    });
                }
                cond.value = res.join( ',' );
                break;

            case 'reload':
                /* No parameters */
                removeConditionProperties( cond, "" );
                break;

            default:
                break;
        }

        row.has('.tberror').addClass('tberror');

        updateControls();
    }

    /**
     * Handler for row change (generic)
     */
    function handleConditionRowChange( ev ) {
        var el = jQuery( ev.currentTarget );
        var row = el.closest('div.conditionrow');
        configModified = true;
        updateConditionRow( row, el );
    }

    /**
     * Update current value display for service condition
     */
    function updateCurrentServiceValue( row ) {
        var device = parseInt( jQuery("select.devicemenu", row).val() );
        var service = jQuery("select.varmenu", row).val() || "";
        var variable = service.replace( /^[^\/]+\//, "" );
        service = service.replace( /\/.*$/, "" );
        var blk = jQuery( 'div#currval', row );
        if ( ! ( isNaN(device) || isEmpty( service ) || isEmpty( variable ) ) ) {
            var val = api.getDeviceState( device, service, variable );
            if ( undefined === val || false === val ) {
                blk.text( 'Current value: (not set)' ).attr( 'title', "This variable is not present in the device state." );
            } else {
                var abbrev = val.length > 64 ? val.substring(0,61) + '...' : val;
                blk.text( 'Current value: ' + abbrev ).attr( 'title', val.length==0 ? "The string is blank/empty." : val );
            }
        } else {
            blk.empty().attr( 'title', "" );
        }
    }

    /**
     * Handler for variable change.
     */
    function handleConditionVarChange( ev ) {
        var el = jQuery( ev.currentTarget );
        var row = el.closest('div.conditionrow');

        updateCurrentServiceValue( row );

        /* Same closing as handleConditionRowChange() */
        configModified = true;
        updateConditionRow( row, el );
    }

    /**
     * Handler for operator change
     */
    function handleConditionOperatorChange( ev ) {
        var el = jQuery( ev.currentTarget );
        var row = el.closest('div.conditionrow');
        var cond = iData[api.getCpanelDeviceId()].ixCond[ row.attr( 'id' || "" ) ];
        var val = el.val() || "";
        var op = serviceOpsIndex[val];

        if ( "housemode" === cond.type ) {
            if ( val == "change" ) {
                jQuery( 'fieldset#housemodechecks', row ).hide();
                jQuery( 'fieldset#housemodeselects', row ).show();
            } else {
                jQuery( 'fieldset#housemodechecks', row ).show();
                jQuery( 'fieldset#housemodeselects', row ).hide();
            }
        } else if ( "service" === cond.type ) {
            var inp = jQuery( 'input#value', row );
            if ( val == "change" ) {
                if ( inp.length > 0 ) {
                    // Change single input field to double fields.
                    inp.show();
                    var lab = jQuery( '<label class="tbsecondaryinput"> to </label>' );
                    lab.append( inp.clone().attr('id', 'val2').val( '' )
                        .attr( 'placeholder', 'blank=any value' )
                        .off( 'change.reactor' ).on( 'change.reactor', handleConditionRowChange ) );
                    lab.insertAfter( inp );
                    inp.attr( 'id', 'val1' ).attr( 'placeholder', 'blank=any value' );
                }
            } else {
                if ( inp.length == 0 ) {
                    inp = jQuery( 'input#val1', row );
                    jQuery( 'label.tbsecondaryinput', row ).remove();
                    inp.attr('id', 'value').attr('placeholder', '');
                }
                inp.css( "visibility", ( undefined !== op && 0 === op.args ) ? "hidden" : "visible" );
            }
            var opt = jQuery( '#nocaseopt', row );
            if ( val.match( noCaseOptPattern ) ) {
                opt.show();
                jQuery( 'input#nocase', opt ).prop( 'checked', coalesce( cond.nocase, 1 ) !== 0 );
            } else {
                opt.hide();
            }
        } else {
            console.log( "Invalid row type in handleConditionOperatorChange(): " + String( cond.type ) );
            return;
        }

        configModified = true;
        updateConditionRow( row, el );
    }

    /**
     * Handler for device change
     */
    function handleDeviceChange( ev ) {
        var el = jQuery( ev.currentTarget );
        var newDev = el.val();
        var row = el.closest('div.conditionrow');
        var condId = row.attr('id');
        var cond = iData[api.getCpanelDeviceId()].ixCond[condId];
        if ( undefined !== cond.device ) {
            cond.device = parseInt(newDev);
            var dobj = api.getDeviceObject( cond.device );
            cond.devicename = dobj ? dobj.name : ("#"+String(cond.device)+"?");
            configModified = true;
        }

        /* Make a new service/variable menu and replace it on the row. */
        var newMenu = makeVariableMenu( cond.device, cond.service, cond.variable );
        jQuery("select.varmenu", row).replaceWith( newMenu );
        jQuery("select.varmenu", row).off( 'change.reactor' ).on( 'change.reactor', handleConditionVarChange );
        updateCurrentServiceValue( row );

        updateConditionRow( row ); /* pass it on */
    }

    function handleOptionChange( ev ) {
        var row = jQuery( ev.currentTarget ).closest('div.conditionrow');
        var cond = iData[api.getCpanelDeviceId()].ixCond[ row.attr("id") ];

        var pred = jQuery('select#pred', row);
        if ( "" === pred.val() ) {
            if ( undefined !== cond.after ) {
                delete cond.after;
                delete cond.aftertime;
                configModified = true;
            }
        } else {
            var pt = parseInt( jQuery('input#predtime', row).val() );
            if ( isNaN( pt ) || pt < 0 ) {
                pt = 0;
                jQuery('input#predtime', row).val(pt);
            }
            if ( cond.after !== pred.val() || cond.aftertime !== pt ) {
                cond.after = pred.val();
                cond.aftertime = pt;
                configModified = true;
            }
        }

        var rc = jQuery('input#rcount', row);
        if ( "" === rc.val() || rc.prop('disabled') ) {
            jQuery('input#duration', row).prop('disabled', false);
            jQuery('select#durop', row).prop('disabled', false);
            jQuery('input#rspan', row).val("").prop('disabled', true);
            if ( undefined !== cond.repeatcount ) {
                delete cond.repeatcount;
                delete cond.repeatwithin;
                configModified = true;
            }
        } else {
            var n = getInteger( rc.val() );
            if ( isNaN( n ) || n < 2 ) {
                rc.addClass( 'tberror' );
            } else if ( n > 1 ) {
                rc.removeClass( 'tberror' );
                if ( n != cond.repeatcount ) {
                    cond.repeatcount = n;
                    delete cond.duration;
                    delete cond.duration_op;
                    configModified = true;
                }
                jQuery('input#duration', row).val("").prop('disabled', true);
                jQuery('select#durop', row).val("ge").prop('disabled', true);
                jQuery('input#rspan', row).prop('disabled', false);
                if ( jQuery('input#rspan', row).val() === "" ) {
                    jQuery('input#rspan', row).val( "60" );
                    cond.repeatwithin = 60;
                    configModified = true;
                }
            }
        }

        var latchval = jQuery('input#latchcond', row).prop('checked') ? 1 : 0;
        if ( latchval != ( cond.latch || 0 ) ) {
            cond.latch = latchval;
            configModified = true;
        }

        var rs = jQuery('input#rspan', row);
        if ( ! rs.prop('disabled') ) {
            var rspan = getInteger( rs.val() );
            if ( isNaN( rspan ) || rspan < 1 ) {
                rs.addClass( 'tberror' );
            } else {
                rs.removeClass( 'tberror' );
                if ( rspan !== ( cond.repeatwithin || 0 ) ) {
                    cond.repeatwithin = rspan;
                    configModified = true;
                }
            }
        }

        var dd = jQuery('input#duration', row);
        if ( "" === dd.val() || dd.prop('disabled') ) {
            jQuery('input#rcount', row).prop('disabled', false);
            // jQuery('input#rspan', row).prop('disabled', false);
            if ( undefined !== cond.duration ) {
                delete cond.duration;
                delete cond.duration_op;
                configModified = true;
            }
        } else {
            var dur = getInteger( dd.val() );
            if ( isNaN( dur ) || dur < 0 ) {
                dd.addClass('tberror');
            } else {
                dd.removeClass('tberror');
                jQuery('input#rcount', row).val("").prop('disabled', true);
                // jQuery('input#rspan', row).val("").prop('disabled', true);
                delete cond.repeatwithin;
                delete cond.repeatcount;
                if ( (cond.duration||0) !== dur ) {
                    /* Changed */
                    if ( dur === 0 ) {
                        delete cond.duration;
                        delete cond.duration_op;
                        jQuery('input#rcount', row).prop('disabled', false);
                        // jQuery('input#rspan', row).prop('disabled', false);
                    } else {
                        cond.duration = dur;
                        cond.duration_op = jQuery('select#durop', row).val() || "ge";
                    }
                    configModified = true;
                }
            }
        }

        updateControls();
    }

    function handleCloseOptionsClick( ev ) {
        var row = jQuery( ev.currentTarget ).closest('div.conditionrow');

        /* Remove the options block */
        jQuery('div.params div.condopts', row).remove();

        /* Put the open tool back */
        jQuery('div.params i#condmore').show();
    }

    function handleExpandOptionsClick( ev ) {
        var el = jQuery( ev.currentTarget );
        var row = el.closest('div.conditionrow');
        var myid = api.getCpanelDeviceId();
        var cond = iData[myid].ixCond[ row.attr("id") ];
        var grp = iData[myid].ixGroup[ row.closest('div.conditiongroup').attr('id') ];

        /* Remove the open tool */
        el.hide();

        /* Create the options container and add options */
        var container = jQuery('<div class="condopts"></div>');
        /* Predecessor */
        var preds = jQuery('<select id="pred" class="form-control form-control-sm"><option value="">(any time/no sequence)</option></select>');
        for ( var ic=0; ic<(grp.groupconditions || []).length; ic++) {
            var gc = grp.groupconditions[ic];
            /* Must be service, not this condition, and not the predecessor to this condition (recursive) */
            if ( cond.id !== gc.id && ( gc.after === undefined || gc.after !== cond.id ) ) {
                var opt = jQuery('<option/>').val( gc.id );
                var t = makeConditionDescription( gc );
                if ( t.length > 40 ) {
                    t = t.substring(0,37) + "...";
                }
                opt.text( t );
                preds.append( opt );
            }
        }
        container.append('<div id="predopt" class="form-inline"><label>Only after&nbsp;</label></div>');
        jQuery('div#predopt label', container).append(preds);
        jQuery('div#predopt', container).append('&nbsp;<label>within <input type="text" id="predtime" class="form-control form-control-sm narrow" autocomplete="off">&nbsp;seconds (0=no time limit)</label>');
        jQuery('select#pred', container).val( cond.after );
        jQuery('input#predtime', container).val( cond.aftertime || 0 );
        /* Duration */
        container.append('<div id="duropt" class="form-inline"><label>Condition is sustained for&nbsp;<select id="durop" class="form-control form-control-sm"><option value="ge">at least</option><option value="lt">less than</option></select>&nbsp;<input type="text" id="duration" class="form-control form-control-sm narrow" autocomplete="off"> seconds</label></div>');
        /* Repeat */
        container.append('<div id="repopt" class="form-inline"><label>Condition repeats <input type="text" id="rcount" class="form-control form-control-sm narrow" autocomplete="off"> times within <input type="text" id="rspan" class="form-control form-control-sm narrow" autocomplete="off"> seconds</label></div>');
        container.append('<div id="latchopt" class="form-inline"><label class="checkbox-inline"><input type="checkbox" id="latchcond" class="form-check">&nbsp;Latch (once met, condition remains true until group resets)<label></div>');
        container.append('<i class="md-btn material-icons closeopts" title="Close Options">expand_less</i>');
        jQuery('input,select', container).on( 'change.reactor', handleOptionChange );
        jQuery('i.closeopts', container).on( 'click.reactor', handleCloseOptionsClick );
        if ( ( cond.duration || 0 ) > 0 ) {
            jQuery('input#rcount,input#rspan', container).prop('disabled', true);
            jQuery('input#duration', container).val( cond.duration );
            jQuery('select#durop', container).val( cond.duration_op || "ge" );
        } else {
            var rc = cond.repeatcount || "";
            jQuery('input#duration', container).prop('disabled', rc != "");
            jQuery('select#durop', container).prop('disabled', rc != "");
            jQuery('input#rcount', container).val( rc );
            jQuery('input#rspan', container).prop('disabled', rc=="").val( rc == "" ? "" : ( cond.repeatwithin || "60" ) );
        }
        jQuery('input#latchcond', container).prop('checked', ( cond.latch || 0 ) != 0 );

        /* Add it to the params */
        jQuery('div.params', row).append( container );
    }

    /**
     *
     */
    function updateGeofenceLocations( row, loc ) {
        var user = jQuery( 'select#userid', row ).val() || "";
        var mm = jQuery( 'select#location', row );
        mm.empty();
        if ( "" !== user ) {
            var ud = api.getUserData();
            for ( var k=0; k<(ud.usergeofences || []).length; ++k ) {
                if ( ud.usergeofences[k].iduser == user ) {
                    mm.append( jQuery( '<option/>' ).val( "" ).text( '--choose location--' ) );
                    jQuery.each( ud.usergeofences[k].geotags || [], function( ix, v ) {
                        mm.append( jQuery( '<option/>' ).val( v.id ).text( v.name ) );
                    });
                    var el = jQuery( 'option[value="' + (loc || "") + '"]' );
                    if ( el.length == 0 ) {
                        mm.append( jQuery( '<option/>' ).val( loc )
                            .text( "Deleted location " + String(loc) )
                        );
                    }
                    mm.val( loc || "" );
                    break;
                }
            }
        }
    }

    /**
     *
     */
    function handleGeofenceUserChange( ev ) {
        var row = jQuery( ev.currentTarget ).closest( 'div.conditionrow' );
        updateGeofenceLocations( row, "" );
        handleConditionRowChange( ev );
    }

    /**
     *
     */
    function handleGeofenceOperatorChange( ev ) {
        var el = jQuery( ev.currentTarget );
        var row = el.closest( 'div.conditionrow' );
        var val = el.val() || "is";
        if ( "at" === val || "notat" === val ) {
            jQuery( 'select#userid,select#location', row ).show();
            jQuery( 'label,input#opts', row ).hide();
        } else {
            jQuery( 'select#userid,select#location', row ).hide();
            jQuery( 'label,input#opts', row ).show();
        }
        handleConditionRowChange( ev );
    }

    /**
     * Set condition for type
     */
    function setConditionForType( cond, row ) {
        var op, k, v, mm;
        if ( undefined === row ) {
            row = jQuery('div.row#' + cond.id);
        }
        jQuery('div.params', row).empty();
        var container = jQuery('<div class="form-inline"></div>');
        switch (cond.type) {
            case "":
                break;

            case 'comment':
                container.append('<input type="text" class="form-control form-control-sm" autocomplete="off" style="width: 100%">');
                jQuery('input', container).on( 'change.reactor', handleConditionRowChange ).val( cond.comment || "" );
                break;

            case 'service':
                container.append( makeDeviceMenu( cond.device, cond.devicename || "?" ) );
                /* Fix-up: makeDeviceMenu will display current userdata name
                           for device, but if that's changed from what we've stored,
                           we need to update our store. */
                var dobj = api.getDeviceObject( cond.device );
                if ( dobj && dobj.name !== cond.devicename ) {
                    cond.devicename = dobj.name;
                    configModified = true;
                }
                container.append( makeVariableMenu( cond.device, cond.service, cond.variable ) );
                container.append( makeServiceOpMenu( cond.operator || "=" ) );
                container.append('<input type="text" id="value" class="form-control form-control-sm" autocomplete="off" list="reactorvarlist">');
                container.append(' ');
                container.append('<fieldset id="nocaseopt"><label class="checkbox-inline" for="nocase"><input id="nocase" type="checkbox" class="form-check">Ignore&nbsp;case</label></fieldset>');
                container.append(' ');
                container.append('<i id="condmore" class="md-btn material-icons" title="Show Options">expand_more</i>');
                container.append('<div id="currval"/>');

                op = serviceOpsIndex[cond.operator || "="];
                jQuery( "input#value", container).val( cond.value || "" )
                    .css( "visibility", ( undefined !== op && 0 === op.args ) ? "hidden" : "visible" )
                    .on( 'change.reactor', handleConditionRowChange );
                jQuery("select.varmenu", container).on( 'change.reactor', handleConditionVarChange );
                jQuery("select.opmenu", container).on( 'change.reactor', handleConditionOperatorChange );
                jQuery('input#nocase', container).prop( 'checked', coalesce( cond.nocase, 1 ) !== 0 )
                    .on( 'change.reactor', handleConditionRowChange );
                jQuery("select.devicemenu", container).on( 'change.reactor', handleDeviceChange );
                jQuery("i#condmore", container).on( 'click.reactor', handleExpandOptionsClick );

                updateCurrentServiceValue( container );
                break;

            case 'housemode':
                if ( ( cond.operator || "" ) == "" ) { cond.operator = "is"; }
                mm = jQuery('<select class="opmenu form-control form-control-sm"></select>');
                mm.append( '<option value="is">is any of</option>' );
                mm.append( '<option value="change">changes from</option>' );
                mm.val( cond.operator || "is" );
                mm.on( 'change.reactor', handleConditionOperatorChange );
                container.append( mm );
                container.append( " " );
                // Checkboxes in their own div
                var d = jQuery( '<fieldset id="housemodechecks" class="condfields form-inline"/>' );
                for ( k=1; k<=4; k++ ) {
                    mm = jQuery( '<input type="checkbox" class="form-check"/>' ).attr( 'value', k ).attr( 'id', 'opts' );
                    v = jQuery( '<label class="checkbox-inline" />' ).text( houseModeName[k] );
                    v.prepend( mm );
                    d.append( v );
                }
                container.append( d );
                jQuery( "input#opts", container ).on( 'change.reactor', handleConditionRowChange );
                // Menus in a separate div
                d = jQuery( '<fieldset id="housemodeselects" class="condfields"/>' );
                mm = jQuery( '<select class="form-control form-control-sm"/>' );
                mm.append( '<option value="">(any)</option>' );
                for ( k=1; k<=4; k++ ) {
                    mm.append( jQuery( '<option/>' ).val(k).text( houseModeName[k] ) );
                }
                d.append( mm.clone().attr( 'id', 'frommode' ) );
                d.append( " to " );
                d.append( mm.attr( 'id', 'tomode' ) );
                container.append( d );
                jQuery( 'select#frommode,select#tomode', container).on( 'change.reactor', handleConditionRowChange );
                // Restore values and set up correct display.
                v = ( cond.value || "" ).split( /,/ );
                if ( "change" === cond.operator ) {
                    jQuery( 'fieldset#housemodechecks', container ).hide();
                    jQuery( 'select#frommode', container ).val( v.length > 0 && "" !== v[0] ? v[0] : "" );
                    jQuery( 'select#tomode', container ).val( v.length > 1 && "" !== v[1] ? v[1] : "" );
                } else {
                    jQuery( 'fieldset#housemodeselects', container ).hide();
                    v.forEach( function( val ) {
                        jQuery('input#opts[value="' + val + '"]', container).prop('checked', true);
                    });
                }
                break;

            case 'weekday':
                container.append(
                    '<select class="wdcond form-control form-control-sm"><option value="">Every</option><option value="1">First</option><option value="2">2nd</option><option value="3">3rd</option><option value="4">4th</option><option value="5">5th</option><option value="last">Last</option></select> ' +
                    '<label class="checkbox-inline"><input type="checkbox" id="opts" value="1">Sun</label>' +
                    '<label class="checkbox-inline"><input type="checkbox" id="opts" value="2">Mon</label>' +
                    '<label class="checkbox-inline"><input type="checkbox" id="opts" value="3">Tue</label>' +
                    '<label class="checkbox-inline"><input type="checkbox" id="opts" value="4">Wed</label>' +
                    '<label class="checkbox-inline"><input type="checkbox" id="opts" value="5">Thu</label>' +
                    '<label class="checkbox-inline"><input type="checkbox" id="opts" value="6">Fri</label>' +
                    '<label class="checkbox-inline"><input type="checkbox" id="opts" value="7">Sat</label>'
                );
                jQuery("input", container).on( 'change.reactor', handleConditionRowChange );
                jQuery("select.wdcond", container).on( 'change.reactor', handleConditionRowChange ).val( cond.operator || "" );
                (cond.value || "").split(',').forEach( function( val ) {
                    jQuery('input#opts[value="' + val + '"]', container).prop('checked', true);
                });
                break;

            case 'sun':
                container.append( makeDateTimeOpMenu( cond.operator ) );
                jQuery("select.opmenu", container).append('<option value="before">before</option>');
                jQuery("select.opmenu", container).append('<option value="after">after</option>');
                container.append('<div class="start form-inline pull-left">' +
                    '<select id="sunstart"></select> '+
                    ' offset&nbsp;<input type="text" id="startoffset" value="" class="narrow form-control form-control-sm" autocomplete="off">&nbsp;minutes' +
                    '</div>'
                );
                container.append('<div class="end form-inline pull-left"> and ' +
                    '<select id="sunend"></select> '+
                    ' offset&nbsp;<input type="text" id="endoffset" value="" class="narrow form-control form-control-sm" autocomplete="off">&nbsp;minutes' +
                    '</div>'
                );
                mm = jQuery('<select class="form-control form-control-sm">' +
                    '<option value="sunrise">Sunrise</option><option value="sunset">Sunset</option>' +
                    '<option value="civdawn">Civil dawn</option><option value="civdusk">Civil dusk</option>' +
                    '<option value="nautdawn">Nautical dawn</option><option value="nautdusk">Nautical dusk</option>' +
                    '<option value="astrodawn">Astronomical dawn</option><option value="astrodusk">Astronomical dusk</option></select>'
                    );
                jQuery('select#sunend', container).replaceWith( mm.clone().attr( 'id', 'sunend' ) );
                jQuery('select#sunstart', container).replaceWith( mm.attr( 'id', 'sunstart' ) );
                /* Restore. Condition first... */
                op = cond.operator || "after";
                jQuery("select.opmenu", container).on( 'change.reactor', handleConditionRowChange ).val( op );
                if ( op === "before" || op === "after" ) {
                    jQuery("div.end", container).hide();
                } else {
                    jQuery("div.end", container).show();
                }
                /* Start */
                var vals = ( cond.value || "sunrise+0,sunset+0" ).split(/,/);
                k = vals[0].match( /^([^+-]+)(.*)/ );
                if ( k === null || k.length !== 3 ) {
                    k = [ "", "sunrise", "0" ];
                    configModified = true;
                }
                jQuery("select#sunstart", container).on( 'change.reactor', handleConditionRowChange ).val( k[1] );
                jQuery("input#startoffset", container).on( 'change.reactor', handleConditionRowChange ).val( k[2] );
                /* End */
                k = ( vals[1] || "sunset+0" ).match( /^([^+-]+)(.*)/ );
                if ( k === null || k.length !== 3 ) {
                    k = [ "", "sunset", "0" ];
                    configModified = true;
                }
                jQuery("select#sunend", container).on( 'change.reactor', handleConditionRowChange ).val( k[1] );
                jQuery("input#endoffset", container).on( 'change.reactor', handleConditionRowChange ).val( k[2] );
                break;

            case 'trange':
                container.append( makeDateTimeOpMenu( cond.operator ) );
                jQuery("select.opmenu", container).append('<option value="before">before</option>');
                jQuery("select.opmenu", container).append('<option value="after">after</option>');
                var months = jQuery('<select class="monthmenu form-control form-control-sm"><option value=""></option></select>');
                for ( k=1; k<=12; k++ ) {
                    months.append('<option value="' + k + '">' + monthName[k] + ' (' + k + ')</option>');
                }
                var days = jQuery('<select class="daymenu datespec form-control form-control-sm"></select>');
                for ( k=1; k<=31; k++ ) {
                    days.append('<option value="' + k + '">' + k + '</option>');
                }
                var hours = jQuery('<select class="hourmenu form-control form-control-sm"></select>');
                for ( k=0; k<24; k++ ) {
                    var hh = k % 12;
                    if ( hh === 0 ) {
                        hh = 12;
                    }
                    hours.append('<option value="' + k + '">' + k + ' (' + hh + ( k < 12 ? "am" : "pm" ) + ')</option>');
                }
                var mins = jQuery('<select class="minmenu form-control form-control-sm"></select>');
                for ( var mn=0; mn<60; mn+=5 ) {
                    mins.append('<option value="' + mn + '">:' + (mn < 10 ? '0' : '') + mn + '</option>');
                }
                container.append('<div class="start"></div>').append('<div class="end"> and </div>');
                jQuery("div.start", container).append( months.clone() )
                    .append( days.clone() )
                    .append('<input type="text" placeholder="yyyy or blank" title="Leave blank for any year" class="year narrow datespec form-control form-control-sm" autocomplete="off">')
                    .append( hours.clone() )
                    .append( mins.clone() );
                jQuery("div.end", container).append( months )
                    .append( days )
                    .append('<input type="text" placeholder="yyyy" class="year narrow datespec form-control form-control-sm" autocomplete="off">')
                    .append( hours )
                    .append( mins );
                jQuery("div.end select.monthmenu", container).addClass("datespec"); /* ability to disable */
                jQuery('div.end select.monthmenu option[value=""]', container).remove();
                /* Default all menus to first option */
                jQuery("select", container).each( function( ix, obj ) {
                    jQuery(obj).val( jQuery("option:first", obj ).val() );
                });
                /* Restore values. */
                op = cond.operator || "between";
                jQuery("select.opmenu", container).val( op );
                if ( op === "before" || op === "after" ) {
                    jQuery("div.end", container).hide();
                } else {
                    jQuery("div.end", container).show();
                }
                var vlist = (cond.value || "").split(',');
                var flist = [ 'div.start input.year', 'div.start select.monthmenu','div.start select.daymenu',
                              'div.start select.hourmenu', 'div.start select.minmenu',
                              'div.end input.year','div.end select.monthmenu', 'div.end select.daymenu',
                              'div.end select.hourmenu','div.end select.minmenu'
                ];
                for ( var fx=0; fx<flist.length; fx++ ) {
                    if ( fx >= vlist.length ) {
                        vlist[fx] = "";
                    }
                    if ( vlist[fx] !== "" ) {
                        jQuery( flist[fx], container ).val( vlist[fx] );
                    }
                }
                /* Enable date fields if month spec present */
                jQuery('.datespec', container).prop('disabled', vlist[1]==="");
                jQuery("select", container).on( 'change.reactor', handleConditionRowChange );
                jQuery("input", container).on( 'change.reactor', handleConditionRowChange );
                break;

            case 'interval':
                var el = jQuery( '<label for="days">every </label>' );
                el.append( '<input id="days" title="Enter an integer >= 0" value="0" class="tiny text-center form-control form-control-sm">' );
                el.append( ' days ' );
                container.append( el );
                container.append( " " );
                el = jQuery( '<label for="hours"> </label>' );
                el.append( '<input id="hours" title="Enter an integer >= 0" class="tiny text-center form-control form-control-sm">' );
                el.append( ' hours ' );
                container.append( el );
                container.append( " " );
                el = jQuery( '<label for="mins"> </label> ');
                el.append( '<input id="mins" title="Enter an integer >= 0" value="0" class="tiny text-center form-control form-control-sm">' );
                el.append( ' minutes ');
                container.append( el );
                container.append( " " );
                el = jQuery( '<label/>' ).text( " relative to ");
                mm = jQuery('<select id="relhour" class="form-control form-control-sm"/>');
                for ( k=0; k<24; k++ ) {
                    v = ( k < 10 ? "0" : "" ) + String(k);
                    mm.append( jQuery('<option/>').val( v ).text( v ) );
                }
                el.append( mm );
                el.append(" : ");
                mm = jQuery('<select id="relmin" class="form-control form-control-sm"/>');
                for ( k=0; k<60; k+=5 ) {
                    v = ( k < 10 ? "0" : "" ) + String(k);
                    mm.append( jQuery('<option/>').val( v ).text( v ) );
                }
                el.append(mm);
                container.append(el);
                container.append( " " );
                jQuery( "#days", container ).val( cond.days || 0 );
                jQuery( "#hours", container ).val( cond.hours===undefined ? 1 : cond.hours );
                jQuery( "#mins", container ).val( cond.mins || 0 );
                if ( ! isEmpty( cond.basetime ) ) {
                    mm = cond.basetime.split(/,/);
                    jQuery( '#relhour', container ).val( mm[0] || '00' );
                    jQuery( '#relmin', container ).val( mm[1] || '00' );
                }
                jQuery("select,input", container).on( 'change.reactor', handleConditionRowChange );
                break;

            case 'ishome':
                container.append(
                    '<select class="geofencecond form-control form-control-sm"><option value="is">Any selected user is home</option><option value="is not">Any selected user is NOT home</option><option value="at">User in geofence</option><option value="notat">User not in geofence</option></select>');
                mm = jQuery( '<select id="userid" class="form-control form-control-sm"/>' );
                mm.append( jQuery( '<option/>' ).val("").text('--choose user--') );
                for ( k in userIx ) {
                    if ( userIx.hasOwnProperty( k ) ) {
                        el = jQuery( '<label class="checkbox-inline"/>' ).text( ( userIx[k] || {} ).name || k );
                        el.append( jQuery( '<input type="checkbox" id="opts" value="' + k + '">' ) );
                        container.append( el );
                        mm.append( jQuery( '<option/>' ).val( k ).text( ( userIx[k] || {} ).name || k ) );
                    }
                }
                container.append( mm );
                container.append( '<select id="location" class="form-control form-control-sm"/>' );
                jQuery("input#opts", container).on( 'change.reactor', handleConditionRowChange );
                jQuery("select.geofencecond", container)
                    .on( 'change.reactor', handleGeofenceOperatorChange )
                    .val( cond.operator || "is" );
                jQuery("select#userid", container).on( 'change.reactor', handleGeofenceUserChange );
                jQuery("select#location", container).on( 'change.reactor', handleConditionRowChange );
                if ( cond.operator == "at" || cond.operator == "notat" ) {
                    jQuery( 'label,input#opts', container ).hide();
                    jQuery( 'select#userid,select#location', container ).show();
                    mm = ( cond.value || "" ).split(',');
                    if ( mm.length > 0 ) {
                        jQuery( 'select#userid', container ).val( mm[0] );
                        updateGeofenceLocations( container, mm[1] );
                    }
                } else {
                    jQuery( 'label,input#opts', container ).show();
                    jQuery( 'select#userid,select#location', container ).hide();
                    (cond.value || "").split(',').forEach( function( val ) {
                        jQuery('input#opts[value="' + val + '"]', container).prop('checked', true);
                    });
                }
                break;

            case 'reload':
                /* no fields */
                break;

            default:
                /* nada */
        }

        /* Append the new container */
        jQuery("div.params", row).append( container );
    }

    /**
     * Type menu selection change handler.
     */
    function handleTypeChange( ev ) {
        var el = jQuery( ev.currentTarget );
        var newType = el.val();
        var row = el.closest('div.conditionrow');
        var condId = row.attr('id');
        var myid = api.getCpanelDeviceId();
        if ( iData[myid].ixCond[condId] === undefined ) {
            iData[myid].ixCond[condId] = { id: condId, type: newType };
        } else {
            iData[myid].ixCond[condId].type = newType;
        }

        configModified = true;
        setConditionForType( iData[myid].ixCond[condId], row );
        updateConditionRow( row );
    }

    /**
     * Handle click on Add Condition button.
     */
    function handleAddConditionClick( ev ) {
        var el = jQuery( ev.currentTarget );
        var row = el.closest('div.row'); /* button row */
        var grp = el.closest('div.conditiongroup');

        /* Disable the add button for now. */
        el.prop('disabled', true);

        /* Create a new condition row, assign an ID, and insert it before the button */
        var newId = getUID("cond");
        var condel = getConditionRow();
        condel.attr("id", newId);
        condel.insertBefore(row);

        /* Add condition to cond store and index */
        var myid = api.getCpanelDeviceId();
        var grpId = grp.attr("id");
        iData[myid].ixCond[ newId ] = { id: newId }; /* nearly empty */
        iData[myid].ixGroup[grpId].groupconditions.push( iData[myid].ixCond[newId] );

        configModified = true;
        updateConditionRow( condel );
    }

    function handleTitleChange( ev ) {
        var input = jQuery( ev.currentTarget );
        var newname = (input.val() || "").trim();
        var span = input.closest( 'span' );
        var myid = api.getCpanelDeviceId();
        var grpid = span.closest( 'div.conditiongroup' ).attr( 'id' );
        var grp = iData[myid].ixGroup[grpid];

        input.removeClass( 'tberror' );

        if ( newname == grp.name ) {
            /* No change */
            span.empty().text( 'Group: ' + grp.name ).on( 'click.reactor', handleTitleClick )
                .addClass( 'titletext' ).attr( 'title', msgGroupIdChange );
            return;
        }

        /* Group name check */
        if ( newname.length < 1 ) {
            input.addClass( 'tberror' );
            input.focus();
            return;
        }

        /* Don't allow duplicate name */
        for ( var v in iData[myid].ixGroup ) {
            if ( iData[myid].ixGroup.hasOwnProperty( v ) ) {
                if ( v != grpid && iData[myid].ixGroup[v].name == newname ) {
                    input.addClass( 'tberror' );
                    input.focus();
                    return;
                }
            }
        }

        /* Update config */
        grp.name = newname;
        configModified = true;

        /* Remove input field and replace text */
        span.empty().text( 'Group: ' + newname ).on( 'click.reactor', handleTitleClick )
            .addClass( 'titletext' ).attr( 'title', msgGroupIdChange );
        updateSaveControls();
    }

    function handleTitleClick( ev ) {
        var span = jQuery( ev.currentTarget );
        span.off( 'click.reactor' ).removeClass( 'titletext' );
        var grpid = span.closest( 'div.conditiongroup' ).attr( 'id' );
        span.empty().append( jQuery( '<input class="titleedit form-control form-control-sm" title="Enter new group name">' ).val( grpid ) );
        jQuery( 'input', span ).on( 'change.reactor', handleTitleChange )
            .on( 'blur.reactor', handleTitleChange );
    }

    /**
     * Update group controls.
     */
    function updateGroupControls() {
        var myid = api.getCpanelDeviceId();
        var cdata = iData[myid].cdata;
        jQuery.each( cdata.conditions || [], function( ix, obj ) {
            var grpid = obj.groupid;
            var grpEl = jQuery( 'div.conditiongroup#' + grpid );
            jQuery( 'i#grpmoveup', grpEl ).attr( 'disabled', ix==0 );
            jQuery( 'i#grpmovedn', grpEl ).attr( 'disabled', ix>=( cdata.conditions.length-1 ) );
            jQuery( 'i#grpdelete', grpEl ).attr( 'disabled', cdata.conditions.length < 2 );
        });
    }

    /**
     * Handle click on group organization controls
     */
    function handleGroupControlClick( ev ) {
        var el = jQuery( ev.currentTarget );
        if ( el.attr( 'disabled' ) ) { return; }
        var grpEl = el.closest( 'div.conditiongroup' );
        var grpId = grpEl.attr('id');
        var action = el.attr('id');

        var myid = api.getCpanelDeviceId();
        var cdata = iData[myid].cdata;
        var grpix = findCdataGroupIndex( grpId );
        var grpconfig = cdata.conditions[grpix];
        var grp, anch;
        switch ( action ) {
            case "grpenable":
                if ( grpconfig.disabled ) {
                    delete grpconfig.disabled;
                    grpEl.removeClass( 'groupdisabled' );
                } else {
                    grpconfig.disabled = 1;
                    grpEl.addClass( 'groupdisabled' );
                }
                el.text( grpconfig.disabled ? "sync" : "sync_disabled" );
                configModified = true;
                break;

            case "grpdelete":
                if ( cdata.conditions.length > 1 && confirm( 'Really delete this group?' ) ) {
                    delete iData[myid].ixGroup[ grpId ];
                    cdata.conditions.splice( grpix, 1 );
                    /* remove the OR divider above the group */
                    if ( grpix > 0 ) {
                        grpEl.prev().remove();
                    } else {
                        grpEl.next().remove();
                    }
                    /* Remove the entire conditiongroup from display. */
                    grpEl.remove();

                    configModified = true;
                }
                break;

            case "grpmoveup":
                /* Move up. */
                if ( grpix > 0 ) {
                    /* Move up in data structure */
                    var prior = jQuery( 'div#' + cdata.conditions[grpix-1].groupid + '.conditiongroup' );
                    grp = cdata.conditions.splice( grpix, 1 );
                    cdata.conditions.splice( grpix-1, 0, grp[0] );

                    /* Move up in display */
                    anch = grpEl.next( 'div.row' ); /* Always a row after, either separator or "Add Group" */
                    // not working in jQuery for UI7: var prior = grpEl.prev( 'div.conditiongroup' ); /* find prior group */
                    grpEl.detach();
                    grpEl.insertAfter( prior );
                    prior.detach();
                    prior.insertBefore( anch );

                    configModified = true;
                }
                break;

            case "grpmovedn":
                /* Move down */
                if ( grpix < ( cdata.conditions.length-1 ) ) {
                    /* Move down is data structure */
                    var next = jQuery( 'div#' + cdata.conditions[grpix+1].groupid + '.conditiongroup' );
                    grp = cdata.conditions.splice( grpix, 1 );
                    cdata.conditions.splice( grpix+1, 0, grp[0] );

                    /* Move down in display */
                    anch = grpEl.next( 'div.row' ); /* Always a row after, either separator or "Add Group" */
                    // not working in jQuery for UI7: var next = grpEl.next( 'div.conditiongroup' ); /* find next row */
                    grpEl.detach();
                    grpEl.insertAfter( next );
                    next.detach();
                    next.insertBefore( anch );

                    configModified = true;
                }
                break;

            case 'grpinvert':
                if ( grpconfig.invert ) {
                    delete grpconfig.invert;
                    el.text( "check_circle_outline" ).attr( 'title', msgGroupNormal );
                } else {
                    grpconfig.invert = 1;
                    el.text( "cancel" ).attr( 'title', msgGroupInvert );
                }
                configModified = true;
                break;

            default:
                /* Nada */
        }

        updateGroupControls();
        updateSaveControls();
    }

    /**
     * Handle click on Add Group button.
     */
    function handleAddGroupClick( ev ) {
        var el = ev.currentTarget;
        jQuery(el).prop('disabled', true); /* disable the (only) add group button for now */

        /* Create a new condition group div, assign a group ID */
        var newId = getUID("grp");
        var condgroup = jQuery('<div class="conditiongroup"/>').attr('id', newId);
        condgroup.append('<div class="row"><div class="tblisttitle col-xs-6 col-sm-6"><span class="titletext"/><span id="groupcontrols" /></div><div class="tblisttitle col-xs-6 col-sm-6 text-right"><button id="saveconf" class="btn btn-xs btn-success">Save</button> <button id="revertconf" class="btn btn-xs btn-danger">Revert</button></div></div>');
        jQuery( 'span#groupcontrols', condgroup ).append( jQuery( '<i id="grpinvert" class="material-icons md-btn md14">check_circle_outline</i>' ).attr( 'title', msgGroupNormal ) );
        jQuery( 'span#groupcontrols', condgroup ).append( '<i id="grpenable" class="material-icons md-btn md14" title="Enable/disable group">sync</i>' );
        jQuery( 'span#groupcontrols', condgroup ).append( '<i id="grpmoveup" class="material-icons md-btn md14" title="Move group up">arrow_upward</i>' );
        jQuery( 'span#groupcontrols', condgroup ).append( '<i id="grpmovedn" class="material-icons md-btn md14" title="Move group down">arrow_downward</i>' );
        jQuery( 'span#groupcontrols', condgroup ).append( '<i id="grpdelete" class="material-icons md-btn md14" title="Delete group">clear</i>' );
        jQuery( 'span#groupcontrols i', condgroup ).on( 'click.reactor', handleGroupControlClick );
        jQuery( 'span.titletext', condgroup ).text( "Group: " + newId ).on( 'click.reactor', handleTitleClick ).attr( 'title', msgGroupIdChange );
        jQuery("button#addgroup", condgroup).on( 'click.reactor', handleAddGroupClick );
        jQuery("button#saveconf", condgroup).on( 'click.reactor', handleSaveClick );
        jQuery("button#revertconf", condgroup).on( 'click.reactor', handleRevertClick );

        /* Create a condition row for the first condition in the group */
        var condId = getUID("cond");
        var cel = getConditionRow();
        cel.attr("id", condId);
        condgroup.append(cel); /* Add it to the conditiongroup */

        /* Add an "Add Condition" button for the new group */
        var b = jQuery('<div class="row buttonrow"><div class="col-xs-12 col-sm-12"><button class="addcond btn btn-sm btn-primary">Add Condition</button></div></div>');
        jQuery("button.addcond", b).prop('disabled',true); /* Add Cond is disabled to start */
        jQuery("button.addcond", b).on( 'click.reactor', handleAddConditionClick );
        condgroup.append(b); /* Add it to the conditiongroup */

        /* Insert a new divider with "OR" caption, and then our new group. */
        var addgroup = jQuery( 'div#conditions div#addgroupcontrol' );
        jQuery( '<div class="row divider"><div class="col-sm-5"><hr></div><div class="col-sm-2 text-center"><h5>OR</h5></div><div class="col-sm-5"><hr></div></div>' )
            .insertBefore( addgroup );
        condgroup.insertBefore( addgroup );

        /* Add to group store and index */
        var newcond = { id: condId };
        var myid = api.getCpanelDeviceId();
        iData[myid].ixCond[condId] = newcond;
        iData[myid].ixGroup[newId] = { groupid: newId, name: newId, groupconditions: [ newcond ] };
        iData[myid].cdata.conditions.push( iData[myid].ixGroup[newId] );

        configModified = true;
        updateGroupControls();
        updateConditionRow( cel ); /* handles updateSaveControls() */
    }

    /**
     * Handle click of sort (up/down) button on condition row.
     */
    function handleConditionSort( ev ) {
        var el = jQuery( ev.currentTarget );
        if ( el.attr( 'disabled' ) ) { return; }

        var row = el.closest('div.row');
        var up = el.hasClass('action-up');
        var grpId = row.closest('div.conditiongroup').attr('id');
        var grp = iData[api.getCpanelDeviceId()].ixGroup[grpId];
        var condix = findCdataConditionIndex( row.attr('id'), grpId );
        var cond;
        if ( up ) {
            /* Move up. */
            if ( condix > 0 ) {
                /* Move up in data structure */
                cond = grp.groupconditions.splice( condix, 1 );
                grp.groupconditions.splice( condix-1, 0, cond[0] );

                /* Move up in display */
                var prior = row.prev(); /* find prior row */
                row.detach();
                row.insertBefore( prior );

                configModified = true;

                updateConditionRow( row ); /* pass it on */
            }
        } else {
            /* Move down */
            if ( condix < ( grp.groupconditions.length-1 ) ) {
                /* Move down is data structure */
                cond = grp.groupconditions.splice( condix, 1 );
                grp.groupconditions.splice( condix+1, 0, cond[0] );

                /* Move down in display */
                var next = row.next(); /* find next row */
                row.detach();
                row.insertAfter( next );

                configModified = true;

                updateConditionRow( row ); /* pass it on */
            }
        }
    }

    /**
     * Handle click on the condition delete tool
     */
    function handleConditionDelete( ev ) {
        var el = jQuery( ev.currentTarget );
        var row = el.closest( 'div.row' );
        var condId = row.attr('id');
        var grpId = el.closest( 'div.conditiongroup' ).attr("id");
        var myid = api.getCpanelDeviceId();

        if ( el.attr( 'disabled' ) ) { return; }

        /* See if the condition is referenced in a sequence */
        var okDelete = false;
        var ixCond = iData[myid].ixCond;
        for ( var ci in ixCond ) {
            if ( ixCond.hasOwnProperty(ci) && ixCond[ci].after == condId ) {
                if ( !okDelete ) {
                    if ( ! ( okDelete = confirm('This condition is used in sequence options in another condition. Click OK to delete it and disconnect the sequence, or Cancel to leave everything unchanged.') ) ) {
                        return;
                    }
                }
                delete ixCond[ci].after;
            }
        }

        /* Find the index of the condition in its groupconditions */
        var grp = iData[myid].ixGroup[ grpId ];
        if ( undefined !== grp ) {
            for ( var ix=0; ix<grp.groupconditions.length; ++ix ) {
                if ( grp.groupconditions[ix].id == condId ) {
                    /* Remove the element from structures */
                    delete ixCond[ condId ];
                    grp.groupconditions.splice( ix, 1 );
                    if ( 0 === grp.groupconditions.length ) {
                        /* No more conditions. Delete the entire group from structures.
                           Note that this should never happen to the first group,
                           because the last condition in the first group is restricted
                           from deletion. */
                        var grpix = findCdataGroupIndex( grpId );
                        delete iData[myid].ixGroup[ grpId ];
                        iData[myid].cdata.conditions.splice( grpix, 1 );
                        /* Remove the entire conditiongroup from display. */
                        var grpEl = jQuery( el ).closest( 'div.conditiongroup' );
                        grpEl.prev().remove(); /* remove the OR divider above the group */
                        grpEl.remove(); /* remove the group */
                    } else {
                        /* Remove the condition row from display */
                        row.remove();
                    }
                    configModified = true;
                    updateControls();
                    return; /* fast exit */
                }
            }
        }
    }

    /**
     * Create an empty condition row. Only type selector is pre-populated.
     */
    function getConditionRow() {
        var el = jQuery('<div class="row conditionrow" />');
        el.append( '<div class="col-xs-12 col-md-2 condtype"><select class="form-control form-control-sm"><option value="">--choose--</option></select></div>' );
        el.append( '<div class="col-xs-12 col-md-6 col-lg-8 col-xl-9 params" />' );
        el.append( '<div class="col-xs-12 col-md-4 col-lg-2 col-xl-1 condcontrols text-right" />');
        jQuery("div.condcontrols", el).append('<i class="material-icons md-btn md14 action-up" title="Move condition up">arrow_upward</i>');
        jQuery("div.condcontrols", el).append('<i class="material-icons md-btn md14 action-down" title="Move condition down">arrow_downward</i>');
        jQuery("div.condcontrols", el).append('<i class="material-icons md-btn md14 action-delete" title="Delete condition">clear</i>');

        [ "comment", "service", "housemode", "sun", "weekday", "trange", "interval", "ishome", "reload" ].forEach( function( k ) {
            if ( ! ( isOpenLuup && k == "ishome" ) ) {
                jQuery( "div.condtype select", el ).append( jQuery( "<option/>" ).val( k ).text( condTypeName[k] ) );
            }
        });

        jQuery('div.condtype select', el).on( 'change.reactor', handleTypeChange );
        jQuery('div.condcontrols i.action-up', el).on( 'click.reactor', handleConditionSort );
        jQuery('div.condcontrols i.action-down', el).on( 'click.reactor', handleConditionSort );
        jQuery('div.condcontrols i.action-delete', el).on( 'click.reactor', handleConditionDelete );
        return el;
    }

    /**
     * Redraw the conditions from the current cdata
    */
    function redrawConditions() {
        var container = jQuery("div#conditions");
        container.empty();

        /* Insert add group button row (not a divider but looks similar) */
        var addgroup = jQuery( '<div id="addgroupcontrol" class="row"><div class="col-sm-5"><hr></div>' +
            '<div class="col-sm-2 text-center"><button id="addgroup" class="btn btn-sm btn-primary">Add Group</button></div>' +
            '<div class="col-sm-5"><hr></div>' +
            '</div>' );
        container.append( addgroup );
        addgroup.on( 'click.reactor', handleAddGroupClick );

        var myid = api.getCpanelDeviceId();
        for (var ng=0; ng<(iData[myid].cdata.conditions || []).length; ++ng) {
            var grp = iData[myid].cdata.conditions[ng];
            if ( undefined === grp.groupid ) grp.groupid = getUID("grp");
            if ( undefined === grp.name ) grp.name = grp.groupid;
            iData[myid].ixGroup[grp.groupid] = grp;

            /* Create div.conditiongroup and add conditions */
            var gel = jQuery('<div class="conditiongroup" />').attr("id", grp.groupid);
            gel.append('<div class="row"><div class="tblisttitle col-xs-6 col-sm-6 form-inline"><span class="titletext"></span><span id="groupcontrols" /></div><div class="tblisttitle col-xs-6 col-sm-6 text-right"><button id="saveconf" class="btn btn-xs btn-success">Save</button> <button id="revertconf" class="btn btn-xs btn-danger">Revert</button></div></div>');
            jQuery( 'span#groupcontrols', gel ).append( jQuery( '<i id="grpinvert" class="material-icons md-btn md14">check_circle_outline</i>' ).attr( 'title', msgGroupNormal ) );
            jQuery( 'span#groupcontrols', gel ).append( '<i id="grpenable" class="material-icons md-btn md14" title="Enable/disable group">sync</i>' );
            jQuery( 'span#groupcontrols', gel ).append( '<i id="grpmoveup" class="material-icons md-btn md14" title="Move group up">arrow_upward</i>' );
            jQuery( 'span#groupcontrols', gel ).append( '<i id="grpmovedn" class="material-icons md-btn md14" title="Move group down">arrow_downward</i>' );
            jQuery( 'span#groupcontrols', gel ).append( '<i id="grpdelete" class="material-icons md-btn md14" title="Delete group">clear</i>' );
            jQuery( 'span#groupcontrols i', gel ).on( 'click.reactor', handleGroupControlClick );

            jQuery( 'span#groupcontrols i#grpenable', gel ).text( grp.disabled ? "sync" : "sync_disabled" );
            if ( grp.invert ) {
                jQuery( 'span#groupcontrols i#grpinvert', gel ).text( 'cancel' ).attr( 'title', msgGroupInvert );
            }
            if ( grp.disabled ) {
                gel.addClass('groupdisabled');
            } else {
                gel.removeClass('groupdisabled');
            }

            jQuery( 'span.titletext', gel ).text( "Group: " + ( grp.name || grp.groupid ) ).on( 'click.reactor', handleTitleClick ).attr( 'title', msgGroupIdChange );

            for (var nc=0; nc<(grp.groupconditions || []).length; ++nc) {
                var cond = grp.groupconditions[nc];
                var row = getConditionRow();
                if ( cond.id === undefined )
                    cond.id = getUID("cond");
                row.attr("id", cond.id);
                iData[myid].ixCond[cond.id] = cond;
                var sel = jQuery('div.condtype select', row);
                if ( jQuery('option[value="' + cond.type + '"]', sel).length === 0 ) {
                    /* Condition type not on menu, probably a deprecated form. Insert it. */
                    sel.append('<option value="' + cond.type + '">' +
                        (condTypeName[cond.type] === undefined ? cond.type + ' (deprecated)' : condTypeName[cond.type] ) +
                        '</option>');
                }
                jQuery('div.condtype select', row).val( cond.type );
                setConditionForType( cond, row );
                gel.append( row );
            }

            /* Append "Add Condition" button */
            gel.append( '<div class="row buttonrow"><div class="col-xs-12 col-sm-12"><button class="addcond btn btn-sm btn-primary">Add Condition</button></div></div>' );

            /* Append the group */
            if ( ng > 0 ) {
                /* Insert divider */
                jQuery( '<div class="row divider"><div class="col-sm-5"><hr></div><div class="col-sm-2 text-center"><h5>OR</h5></div><div class="col-sm-5"><hr></div></div>' )
                    .insertBefore( addgroup );
            }
            gel.insertBefore( addgroup );

            /* Activate the "Add Condition" button */
            jQuery("button.addcond", gel).on( 'click.reactor', handleAddConditionClick );
        }

        jQuery("button#saveconf").on( 'click.reactor', handleSaveClick );
        jQuery("button#revertconf").on( 'click.reactor', handleRevertClick );

        updateGroupControls();
        updateControls();
    }

    function doConditions()
    {
        console.log("doConditions()");
        try {
            if ( configModified && confirm( msgUnsavedChanges) ) {
                handleSaveClick( undefined );
            }

            initModule();

            var myid = api.getCpanelDeviceId();

            /* Load material design icons */
            jQuery("head").append('<link href="https://fonts.googleapis.com/icon?family=Material+Icons" rel="stylesheet">');

            /* Our styles. */
            var html = "<style>";
            html += "div#tab-conds.reactortab .tb-about { margin-top: 24px; }";
            html += "div#tab-conds.reactortab .color-green { color: #006040; }";
            html += 'div#tab-conds.reactortab .tberror { border: 1px solid red; }';
            html += 'div#tab-conds.reactortab .tbwarn { border: 1px solid yellow; background-color: yellow; }';
            html += 'div#tab-conds.reactortab label { font-weight: normal; }';
            html += 'div#tab-conds.reactortab fieldset#nocaseopt { display: inline-block; }';
            html += 'div#tab-conds.reactortab div#currval { font-family: "Courier New", Courier, monospace; font-size: 0.9em; }';
            html += 'div#tab-conds.reactortab div.warning { color: red; }';
            html += 'div#tab-conds.reactortab span#groupcontrols { color: white; margin-right: 8px; }';
            html += 'div#tab-conds.reactortab div.condcontrols { color: #004020; }';
            html += 'div#tab-conds.reactortab i.md-btn:disabled { color: #999999; cursor: auto; }';
            html += 'div#tab-conds.reactortab i.md-btn[disabled] { color: #999999; cursor: auto; }';
            html += 'div#tab-conds.reactortab i.md-btn { margin-left: 2px; margin-right: 2px; cursor: pointer; }';
            html += 'div#tab-conds.reactortab .md12 { font-size: 12pt; }';
            html += 'div#tab-conds.reactortab .md14 { font-size: 14pt; }';
            html += 'div#tab-conds.reactortab input.tbinvert { min-width: 16px; min-height: 16px; }';
            html += 'div#tab-conds.reactortab div.conditions { width: 100%; }';
            html += 'div#tab-conds.reactortab div.tblisttitle { background-color: #006040; color: #fff; padding: 8px; min-height: 42px; }';
            html += 'div#tab-conds.reactortab div.tblisttitle span.titletext { font-size: 16px; font-weight: bold; margin-right: 4em; }';
            html += 'div#tab-conds.reactortab fieldset.condfields { display: inline-block; }';
            html += 'div#tab-conds.reactortab input.narrow { max-width: 8em; }';
            html += 'div#tab-conds.reactortab input.tiny { max-width: 3em; }';
            html += 'div#tab-conds.reactortab input.titleedit { font-size: 12px; height: 24px; }';
            html += 'div#tab-conds.reactortab div.conditiongroup { border-radius: 8px; border: 2px solid #006040; margin-bottom: 8px; }';
            html += 'div#tab-conds.reactortab div.conditiongroup .row { margin-right: 0px; margin-left: 0px; }';
            html += 'div#tab-conds.reactortab div.conditiongroup:not(.groupdisabled) div.conditionrow:nth-child(odd) { background-color: #e6ffe6; }';
            html += 'div#tab-conds.reactortab div.conditiongroup.groupdisabled { background-color: #ccc !important; color: #000 !important }';
            html += 'div#tab-conds.reactortab div.conditionrow,div.buttonrow { padding: 8px; }';
            html += 'div#tab-conds.reactortab div.conditionrow.tbmodified:not(.tberror) { border-left: 4px solid green; }';
            html += 'div#tab-conds.reactortab div.conditionrow.tberror { border-left: 4px solid red; }';
            html += 'div#tab-conds.reactortab div.divider h5 { font-size: 24px; font-weight: bold; }';
            html += 'div#tbcopyright { display: block; margin: 12px 0 12px; 0; }';
            html += 'div#tbbegging { display: block; color: #ff6600; margin-top: 12px; }';
            html += "</style>";
            jQuery("head").append( html );

            /* Body content */
            html = '<div id="tab-conds" class="reactortab">';
            html += '<div class="row"><div class="col-xs-12 col-sm-12"><h3>Conditions</h3></div></div>';
            html += '<div class="row"><div class="col-xs-12 col-sm-12">Conditions within a group are "AND", and groups are "OR". That is, the sensor will trip when any group succeeds, and for a group to succeed, all conditions in the group must be met.</div></div>';

            var rr = api.getDeviceState( myid, serviceId, "Retrigger" ) || "0";
            if ( rr !== "0" ) {
                html += '<div class="row"><div class="warning col-xs-12 col-sm-12">WARNING! Retrigger is on! You should avoid using time-related conditions in this ReactorSensor, as they may cause retriggers frequent retriggers!</div></div>';
            }

            html += '<div id="conditions"/>';

            html += '</div>'; /* #tab-conds */

            html += footer();

            api.setCpanelContent(html);

            /* Set up a data list with our variables */
            var cd = iData[myid].cdata;
            var dl = jQuery('<datalist id="reactorvarlist"></datalist>');
            if ( cd.variables ) {
                for ( var vname in cd.variables ) {
                    if ( cd.variables.hasOwnProperty( vname ) ) {
                        var opt = jQuery( '<option/>' ).val( '{'+vname+'}' ).text( '{'+vname+'}' );
                        dl.append( opt );
                    }
                }
            }
            jQuery( 'div#tab-conds.reactortab' ).append( dl );

            redrawConditions();

            api.registerEventHandler('on_ui_cpanel_before_close', ReactorSensor, 'onBeforeCpanelClose');
        }
        catch (e)
        {
            console.log( 'Error in ReactorSensor.doConditions(): ' + String( e ) );
            alert( e.stack );
        }
    }

/** ***************************************************************************
 *
 * E X P R E S S I O N S
 *
 ** **************************************************************************/

    function updateVariableControls() {
        var container = jQuery('div#reactorvars');
        var errors = jQuery('.tberror', container);
        jQuery("button#saveconf", container).prop('disabled', ! ( configModified && errors.length === 0 ) );
        jQuery("button#revertconf", container).prop('disabled', !configModified);
    }

    function handleVariableChange( ev ) {
        var container = jQuery('div#reactorvars');
        var myid = api.getCpanelDeviceId();
        var cd = iData[myid].cdata;
        /* JSON may save and restore an empty object as an array; fix type. */
        if ( Array.isArray( cd.variables ) ) {
            cd.variables = {};
        }

        jQuery('.tberror', container).removeClass( 'tberror' );
        jQuery('div.varexp', container).each( function( ix, obj ) {
            var row = jQuery(obj);
            var vname = row.attr("id");
            if ( undefined === vname ) return;
            var expr = ( jQuery('textarea.expr', row).val() || "" ).trim();
            if ( isEmpty( expr ) ) {
                jQuery('textarea.expr', row).addClass('tberror');
            }
            if ( cd.variables[vname] === undefined ) {
                cd.variables[vname] = { name: vname, expression: expr };
            } else if ( cd.variables[vname].expression !== expr ) {
                cd.variables[vname].expression = expr;
                configModified = true;
            }
        });

        updateVariableControls();
    }

    function handleTryExprClick( ev ) {
        var row = jQuery( ev.currentTarget ).closest( "div.varexp" );
        jQuery.ajax({
            url: api.getDataRequestURL(),
            data: {
                id: "lr_Reactor",
                action: "tryexpression",
                device: api.getCpanelDeviceId(),
                expr: jQuery( 'textarea.expr', row ).val() || "?"
            },
            dataType: "json",
            timeout: 2000
        }).done( function( data, statusText, jqXHR ) {
            var msg;
            if ( data.err ) {
                msg = 'There is an error in the expression';
                if ( data.err.location ) {
                    jQuery('textarea.expr', row).focus().prop('selectionStart', data.err.location);
                    msg += ' at ' + String( data.err.location );
                }
                msg += ': ' + data.err.message;
            } else {
                msg = "The expression result is: " + String( data.resultValue ) + ' (' + typeof( data.resultValue ) + ')';
            }
            alert( msg );
        }).fail( function( jqXHR ) {
            alert( "There was an error making the request. Vera may be busy; try again in a moment." );
        });
    }

    function handleDeleteVariableClick( ev ) {
        var row = jQuery( ev.currentTarget ).closest( 'div.varexp' );
        var vname = row.attr('id');
        if ( confirm( 'Deleting "' + vname + '" will break conditions, actions, or other expressions that use it.' ) ) {
            delete iData[api.getCpanelDeviceId()].cdata.variables[vname];
            row.remove();
            configModified = true;
            updateVariableControls();
        }
    }

    function clearGetStateOptions() {
        var container = jQuery('div#reactorvars');
        var row = jQuery( 'div#opt-state', container );
        row.remove();
        jQuery( 'button#addvar', container ).attr( 'disabled', false );
        jQuery( 'textarea.expr,i.md-btn', container ).attr( 'disabled', false );
    }

    function handleGetStateClear( ev ) {
        clearGetStateOptions();
    }

    function handleGetStateInsert( ev ) {
        var row = jQuery( ev.currentTarget ).closest( 'div.row' );

        var device = jQuery( 'select#gsdev', row ).val() || 0;
        var service = jQuery( 'select#gsvar', row ).val() || "";
        var variable = service.replace( /^[^\/]+\//, "" );
        service = service.replace( /\/.*$/, "" );
        if ( jQuery( 'input#usename', row ).prop( 'checked' ) ) {
            device = '"' + jQuery( 'select#gsdev option:selected' ).text().replace( / +\(#\d+\)$/, "" ) + '"';
        }
        var str = ' getstate( ' + device + ', "' + service + '", "' + variable + '" ) ';

        var varrow = row.prev();
        var f = jQuery( 'textarea.expr', varrow );
        var expr = f.val() || "";
        var p = f.get(0).selectionEnd || -1;
        if ( p >= 0 ) {
            expr = expr.substring(0, p) + str + expr.substring(p);
        } else {
            expr = str + expr;
        }
        expr = expr.trim();
        f.val( expr );
        f.removeClass( 'tberror' );
        var vname = varrow.attr("id");
        var cd = iData[api.getCpanelDeviceId()].cdata;
        if ( cd.variables[vname] === undefined ) {
            cd.variables[vname] = { name: vname, expression: expr };
        } else {
            cd.variables[vname].expression = expr;
        }
        configModified = true;

        clearGetStateOptions();
        updateVariableControls();
    }

    function handleGetStateOptionChange( ev ) {
        var row = jQuery( ev.currentTarget ).closest( 'div.row' );
        var f = jQuery( ev.currentTarget );
        if ( f.attr( 'id' ) == "gsdev" ) {
            var device = parseInt( f.val() || "" );
            var s = makeVariableMenu( device, "", "" ).attr( 'id', 'gsvar' );
            jQuery( 'select#gsvar', row ).replaceWith( s );
            /* Switch to new varmenu */
            f = jQuery( 'select#gsvar', row );
            f.on( 'change.reactor', handleGetStateOptionChange );
        }
        jQuery( 'button#getstateinsert', row ).prop( 'disabled', "" === f.val() );
    }

    function handleGetStateClick( ev ) {
        var row = jQuery( ev.currentTarget ).closest( 'div.varexp' );
        var container = jQuery('div#reactorvars');

        jQuery( 'button#addvar', container ).attr( 'disabled', true );
        jQuery( 'textarea.expr,i.md-btn', container ).attr( 'disabled', true );

        jQuery( 'textarea.expr', row ).attr( 'disabled', false );

        var el = jQuery( '<div class="col-xs-12 col-md-9 col-md-offset-2 form-inline" />' );
        el.append( makeDeviceMenu( "", "" ).attr( 'id', 'gsdev' ) );
        el.append( makeVariableMenu( parseInt( jQuery( 'select#gsdev', el ).val() ), "", "" )
            .attr( 'id', 'gsvar' ) );
        el.append(' ');
        el.append( '<label class="checkbox-inline" for="usename"><input id="usename" type="checkbox">&nbsp;Use&nbsp;Name</label>' );
        el.append(' ');
        el.append( jQuery( '<button/>' ).attr( 'id', 'getstateinsert' )
            .addClass( "btn btn-xs btn-success" )
            .text( 'Insert' ) );
        el.append( jQuery( '<button/>' ).attr( 'id', 'getstatecancel' )
            .addClass( "btn btn-xs btn-default" )
            .text( 'Cancel' ) );
        jQuery( '<div id="opt-state" class="row" />' ).append( el ).insertAfter( row );

        jQuery( 'select.devicemenu', el ).on( 'change.reactor', handleGetStateOptionChange );
        jQuery( 'button#getstateinsert', el ).prop( 'disabled', true )
            .on( 'click.reactor', handleGetStateInsert );
        jQuery( 'button#getstatecancel', el ).on( 'click.reactor', handleGetStateClear );
    }

    function getVariableRow() {
        var editrow = jQuery('<div class="row varexp"></div>');
        editrow.append( '<div id="varname" class="col-xs-12 col-sm-12 col-md-2"></div>' );
        editrow.append( '<div class="col-xs-12 col-sm-10 col-md-9"><textarea class="expr form-control form-control-sm" autocorrect="off" autocapitalize="off" autocomplete="off" spellcheck="off"/></div>' );
        // ??? devices_other is an alternate for insert state variable
        editrow.append( '<div class="col-xs-12 col-sm-2 col-md-1 text-right"><i id="tryexpr" class="material-icons md-btn" title="Try this expression">directions_run</i><i id="getstate" class="material-icons md-btn" title="Insert device state variable value">memory</i><i id="deletevar" class="material-icons md-btn" title="Delete this variable">clear</i></div>' );
        jQuery( 'textarea.expr', editrow ).on( 'change.reactor', handleVariableChange );
        jQuery( 'i#tryexpr', editrow ).attr('disabled', true).on('click.reactor', handleTryExprClick);
        jQuery( 'i#getstate', editrow ).attr('disabled', true).on('click.reactor', handleGetStateClick);
        jQuery( 'i#deletevar', editrow ).attr('disabled', true).on('click.reactor', handleDeleteVariableClick);
        return editrow;
    }

    function handleAddVariableClick() {
        var container = jQuery('div#reactorvars');

        jQuery( 'button#addvar', container ).attr( 'disabled', true );
        jQuery( 'div.varexp textarea.expr,i.md-btn', container ).attr( 'disabled', true );

        var editrow = getVariableRow();
        jQuery( 'div#varname', editrow ).empty().append( '<input class="form-control form-control-sm" title="Enter a variable name and then TAB out of the field.">' );
        jQuery( 'div#varname input', editrow ).on('change.reactor', function( ev ) {
            /* Convert to regular row */
            var f = jQuery( ev.currentTarget );
            var row = f.closest( 'div.varexp' );
            var vname = f.val() || "";
            if ( vname === "" || jQuery( 'div.varexp#' + vname ).length > 0 || !vname.match( /^[A-Z][A-Z0-9_]*$/i ) ) {
                row.addClass( 'tberror' );
                f.addClass('tberror');
                f.focus();
            } else {
                row.attr('id', vname).removeClass('editrow').removeClass('tberror');
                jQuery( '.tberror', row ).removeClass('tberror');
                /* Remove the name input field and swap in the name (text) */
                f.parent().empty().text(vname);
                /* Re-enable fields and add button */
                jQuery( 'div.varexp textarea.expr,i.md-btn', container ).attr('disabled', false);
                jQuery( 'button#addvar', container ).attr( 'disabled', false );
                jQuery( 'textarea.expr', row ).focus();
                /* Do the regular stuff */
                handleVariableChange( null );
            }
        });
        editrow.insertBefore( jQuery( '.buttonrow', container ) );
        jQuery( 'div#varname input', editrow ).focus();
    }

    /**
     * Redraw variables and expressions.
    */
    function redrawVariables() {
        var container = jQuery('div#tab-vars.reactortab div#reactorvars');
        container.empty();
        var gel = jQuery('<div class="vargroup"></div>');
        gel.append('<div class="row"><div class="tblisttitle col-xs-6 col-sm-6"><span class="titletext">Defined Variables</span></div><div class="tblisttitle col-xs-6 col-sm-6 text-right"><button id="saveconf" class="btn btn-xs btn-success">Save</button> <button id="revertconf" class="btn btn-xs btn-danger">Revert</button></div></div>');
        var cdata = iData[api.getCpanelDeviceId()].cdata;
        for ( var vn in cdata.variables ) {
            if ( cdata.variables.hasOwnProperty( vn ) ) {
                var vd = cdata.variables[vn];
                var el = getVariableRow();
                el.attr('id', vn);
                jQuery( 'div#varname', el).text( vn );
                jQuery( 'textarea.expr', el ).val( vd.expression );
                jQuery( 'i.md-btn', el ).attr( 'disabled', false );
                gel.append( el );
            }
        }

        /* Add "Add" button */
        gel.append('<div class="row buttonrow">' +
            '<div class="col-xs-12 col-sm-12"><button id="addvar" class="btn btn-sm btn-primary">Add Variable/Expression</button> Need help? Check out the <a href="https://github.com/toggledbits/Reactor/wiki/Expressions-&-Variables" target="_blank">documentation</a> or ask in the <a href="http://forum.micasaverde.com/index.php/board,93.0.html" target="_blank">Vera forums</a>.</div>' +
            '</div>');

        /* Append the group */
        container.append(gel);

        jQuery("button#addvar", container).on( 'click.reactor', handleAddVariableClick );
        jQuery("button#saveconf", container).on( 'click.reactor', handleSaveClick );
        jQuery("button#revertconf", container).on( 'click.reactor', handleRevertClick );

        updateVariableControls();
    }

    function doVariables()
    {
        console.log("doVariables()");
        try {
            /* Make sure changes are saved. */
            if ( configModified && confirm( msgUnsavedChanges ) ) {
                handleSaveClick( undefined );
            }

            initModule();

            /* Load material design icons */
            jQuery("head").append('<link href="https://fonts.googleapis.com/icon?family=Material+Icons" rel="stylesheet">');

            /* Our styles. */
            var html = "<style>";
            html += "div#tab-vars.reactortab .tb-about { margin-top: 24px; }";
            html += "div#tab-vars.reactortab .color-green { color: #006040; }";
            html += 'div#tab-vars.reactortab .tberror { border: 1px solid red; }';
            html += 'div#tab-vars.reactortab .tbwarn { border: 1px solid yellow; background-color: yellow; }';
            html += 'div#tab-vars.reactortab i.md-btn:disabled { color: #cccccc; cursor: auto; }';
            html += 'div#tab-vars.reactortab i.md-btn[disabled] { color: #cccccc; cursor: auto; }';
            html += 'div#tab-vars.reactortab i.md-btn { color: #006040; font-size: 14pt; cursor: pointer; }';
            html += 'div#tab-vars.reactortab input.tbinvert { min-width: 16px; min-height: 16px; }';
            html += 'div#tab-vars.reactortab div.tblisttitle { background-color: #444444; color: #fff; padding: 8px; min-height: 42px; }';
            html += 'div#tab-vars.reactortab div.tblisttitle span.titletext { font-size: 16px; font-weight: bold; margin-right: 4em; }';
            html += 'div#tab-vars.reactortab input.narrow { max-width: 6em; }';
            html += 'div#tab-vars.reactortab div.vargroup { border-radius: 8px; border: 2px solid #444444; margin-bottom: 8px; }';
            html += 'div#tab-vars.reactortab div.vargroup .row { margin-right: 0px; margin-left: 0px; }';
            html += 'div#tab-vars.reactortab div.vargroup div.var:nth-child(odd) { background-color: #efefef; }';
            html += 'div#tab-vars.reactortab div.varexp,div.buttonrow { padding: 8px; }';
            html += 'div#tab-vars.reactortab div.varexp.tbmodified:not(.tberror) { border-left: 4px solid green; }';
            html += 'div#tab-vars.reactortab div.varexp.tberror { border-left: 4px solid red; }';
            html += 'div#tab-vars.reactortab textarea.expr { font-family: monospace; resize: vertical; width: 100% !important; }';
            html += 'div#tbcopyright { display: block; margin: 12px 0 12px; 0; }';
            html += 'div#tbbegging { display: block; color: #ff6600; margin-top: 12px; }';
            html += "</style>";
            jQuery("head").append( html );

            /* Body content */
            html = '<div id="tab-vars" class="reactortab">';
            html += '<div class="row"><div class="col-xs-12 col-sm-12"><h3>Expressions/Variables</h3></div></div>';
            html += '<div class="row"><div class="col-xs-12 col-sm-12">Expressions allow you to do complex arithmetic, string, and other operations that otherwise cannot be done in the Conditions editor. When you create an expression, you specify a variable name into which its result is stored. You can then use that variable name in your conditions and activities.</div></div>';

            html += '<div id="reactorvars"/>';

            html += '</div>'; //.reactortab

            html += footer();

            api.setCpanelContent(html);

            redrawVariables();
        }
        catch (e)
        {
            console.log( 'Error in ReactorSensor.doVariables(): ' + String( e ) );
            alert( e.stack );
        }
    }


 /** ***************************************************************************
 *
 * A C T I V I T I E S
 *
 ** **************************************************************************/

    function testLua( lua, el, row ) {
        $.ajax({
            url: api.getDataRequestURL(),
            method: 'POST', /* data could be long */
            data: {
                id: "lr_Reactor",
                action: "testlua",
                lua: lua
            },
            cache: false,
            dataType: 'json',
            timeout: 5000
        }).done( function( data, statusText, jqXHR ) {
            if ( data.status ) {
                /* Good Lua */
                return;
            } else if ( data.status === false ) { /* specific false, not undefined */
                el.addClass( "tberror" );
                jQuery( 'div.actiondata' ).prepend( '<div class="tberrmsg"/>' );
                jQuery( 'div.tberrmsg', row ).text( data.message || "Error in Lua" );
            }
        }).fail( function( stat ) {
            console.log("Failed to check Lua: " + stat);
        });
    }

    function makeSceneMenu() {
        var ud = api.getUserData();
        var scenes = api.cloneObject( ud.scenes );
        var menu = jQuery( '<select class="form-control form-control-sm" />' );
        /* If lots of scenes, sort by room; otherwise, use straight as-is */
        var i;
        if ( true || scenes.length > 10 ) {
            var rooms = api.cloneObject( ud.rooms );
            var rid = {};
            for ( i=0; i<rooms.length; ++i ) {
                rid[rooms[i].id] = rooms[i];
            }
            rid[0] = { id: 0, name: "(no room)" };
            scenes.sort( function( a, b ) {
                var ra = ( rid[a.room || 0] || {} ).name || "";
                var rb = ( rid[b.room || 0] || {} ).name || "";
                if ( ra.toLowerCase() == rb.toLowerCase() ) {
                    return (a.name || "").toLowerCase() < (b.name || "").toLowerCase() ? -1 : 1;
                }
                return ra.toLowerCase() < rb.toLowerCase() ? -1 : 1;
            });
            var lastRoom = -1;
            var el;
            for ( i=0; i<scenes.length; i++ ) {
                if ( scenes[i].notification_only || scenes[i].hidden ) {
                    continue;
                }
                var r = scenes[i].room;
                if ( r != lastRoom ) {
                    if ( undefined !== r && undefined !== rid[r] ) {
                        menu.append('<option value="" class="optheading" disabled>' + "--" + String(rid[r].name) + "--</option>");
                        lastRoom = scenes[i].room;
                    } else {
                        console.log( "*** Scene " + String(scenes[i].id) + ": room " + String(scenes[i].room) + " assigned, but non-existent. Scene data follows:" );
                        for ( var k in scenes[i] ) {
                            if ( scenes[i].hasOwnProperty( k ) ) {
                                console.log( "    " + String(k) + " (" + typeof(scenes[i][k]) + ")=" + scenes[i][k] );
                            }
                        }
                    }
                }
                el = jQuery( '<option/>' );
                el.val( scenes[i].id );
                el.text( String(scenes[i].name) + ' (#' + String(scenes[i].id) + ')' );
                menu.append( el );
            }
        } else {
            /* Simple alpha list */
            scenes.sort( function(a, b) { return ( a.name || "" ).toLowerCase() < ( b.name || "" ).toLowerCase() ? -1 : 1; } );
            for ( i=0; i<scenes.length; i++ ) {
                if ( scenes[i].notification_only || scenes[i].hidden ) {
                    continue;
                }
                var opt = jQuery('<option value="' + scenes[i].id + '"></option>');
                opt.text( scenes[i].name || ( "#" + scenes[i].id ) );
                menu.append( opt );
            }
        }
        return menu;
    }

    function validateActionRow( row ) {
        var actionType = jQuery('select#actiontype', row).val();
        jQuery('.tberror', row).removeClass( 'tberror' );
        jQuery('.tbwarn', row).removeClass( 'tbwarn' );
        row.removeClass( 'tberror' );
        jQuery( 'div.tberrmsg', row ).remove();

        switch ( actionType ) {
            case "comment":
                break;

            case "delay":
                var delay = jQuery( 'input#delay', row ).val() || "";
                if ( delay.match( varRefPattern ) ) {
                    // Variable reference. ??? check it?
                } else if ( delay.match( /^([0-9][0-9]?)(:[0-9][0-9]?){1,2}$/ ) ) {
                    // MM:SS or HH:MM:SS
                } else {
                    var n = parseInt( delay );
                    if ( isNaN( n ) || n < 1 ) {
                        jQuery( 'input#delay', row ).addClass( "tberror" );
                    }
                }
                break;

            case "device":
                var dev = jQuery( 'select.devicemenu', row ).val();
                if ( isEmpty( dev ) ) {
                    jQuery( 'select.devicemenu', row ).addClass( 'tberror' );
                } else {
                    var devnum = parseInt( dev );
                    var sact = jQuery('select#actionmenu', row).val();
                    if ( isEmpty( sact ) ) {
                        jQuery( 'select#actionmenu', row ).addClass( "tberror" );
                    } else {
                        // check parameters, with value/type check when available?
                        // type, valueSet/value list, min/max
                        var ai = actions[ sact ];
                        if ( ai && ai.deviceOverride && ai.deviceOverride[devnum] ) {
                            console.log('validateActionRow: applying device ' + devnum + ' override for ' + sact);
                            ai = ai.deviceOverride[devnum];
                        }
                        if ( ! ai ) {
                            console.log('validateActionRow: no info for ' + sact + ' for device ' + devnum);
                            return; /* If we don't know, we don't check */
                        }
                        for ( var k=0; k < (ai.parameters || [] ).length; k++ ) {
                            var p = ai.parameters[k];
                            if ( undefined === p.value ) { /* ignore fixed value */
                                /* Fetch value */
                                var field = jQuery( '#' + p.name, row );
                                if ( field.length != 1 ) {
                                    console.log("validateActionRow: field " + p.name + " expected 1 found " +
                                        field.length );
                                    continue; /* don't validate to avoid user jail */
                                }
                                var v = field.val() || "";
                                v = v.replace( /^\s+/, "" ).replace( /\s+$/, "" );
                                field.val( v ); /* replace with trimmed value */
                                /* Ignore default here, it's assumed to be valid when needed */
                                /* Blank and optional OK? Move on. */
                                if ( "" === v ) {
                                    if ( p.optional ) {
                                        continue;
                                    }
                                    /* Not optional, flag error. */
                                    field.addClass( 'tbwarn' );
                                } else if ( v.match( varRefPattern ) ) {
                                    /* Variable reference, do nothing, can't check */
                                } else {
                                    // check value type, range?
                                    // ??? subtypes? like RGB; validation pattern(s) from data?
                                    var typ = p.type || p.dataType || "string";
                                    if ( "int" === typ || typ.match( /^u?i[124]$/i ) ) {
                                        /* Integer. Watch for RGB spec of form #xxx or #xxxxxx */
                                        v = v.replace( /^#([0-9a-f])([0-9a-f])([0-9a-f])$/i, "0x\\1\\1\\2\\2\\3\\3" );
                                        v = v.replace( /^#[0-9a-f]{6,8}$/, "0x" );
                                        v = parseInt( v );
                                        if ( undefined === inttypes[typ] ) {
                                            console.log( "validateActionRow: no type data for " + typ );
                                        } else if ( isNaN(v) || ( v < inttypes[typ].min ) || ( v > inttypes[typ].max ) ||
                                            ( undefined !== p.min && v < p.min ) || ( undefined != p.max && v > p.max ) ) {
                                            field.addClass( 'tbwarn' ); // ???explain why?
                                        }
                                    } else if ( typ.match( /(r4|r8|float|number)/i ) ) {
                                        /* Float */
                                        v = parseFloat( v );
                                        if ( isNaN( v ) || ( undefined !== p.min && v < p.min ) || ( undefined !== p.max && v > p.max ) ) {
                                            field.addClass( 'tbwarn' );
                                        }
                                    } else if ( "boolean" === typ ) {
                                        if ( ! v.match( /^(0|1|true|false|yes|no)$/i ) ) {
                                            field.addClass( 'tbwarn' );
                                        }
                                    } else if ( "string" !== typ ) {
                                        /* Known unsupported/TBD: date/dateTime/dateTime.tz/time/time.tz (ISO8601), bin.base64, bin.hex, uri, uuid, char, fixed.lll.rrr */
                                        console.log("validateActionRow: no validation for type " + String(typ));
                                    }
                                }
                            }
                        }
                    }
                }
                break;

            case "housemode":
                break;

            case "runscene":
                var sc = jQuery( 'select#scene', row ).val();
                if ( isEmpty( sc ) ) {
                    jQuery( 'select#scene', row ).addClass( "tberror" );
                }
                break;

            case "runlua":
                var lua = jQuery( 'textarea.luacode', row ).val() || "";
                // check Lua?
                if ( lua.match( /^[\r\n\s]*$/ ) ) {
                    jQuery( 'textarea.luacode', row ).addClass( "tberror" );
                } else {
                    testLua( lua, jQuery( 'textarea.luacode', row ), row );
                }
                break;

            default:
                row.addClass( "tberror" );
        }

        row.has('.tberror').addClass('tberror');
    }

    function buildActionList( root ) {
        if ( jQuery('.tberror', root ).length > 0 ) {
            return false;
        }
        /* Set up scene framework and first group with no delay */
        var scene = { isReactorScene: true, name: root.attr('id'), groups: [] };
        var group = { actions: [] };
        scene.groups.push( group );
        var firstScene = true;
        jQuery( 'div.actionrow', root ).each( function( ix ) {
            var row = jQuery( this );
            var actionType = jQuery( 'select#actiontype', row ).val();
            var action = { type: actionType, index: ix+1 };
            var k, pt, t;

            switch ( actionType ) {
                case "comment":
                    action.comment = jQuery( 'input.argument', row ).val() || "";
                    break;

                case "delay":
                    t = jQuery( 'input#delay', row ).val() || "0";
                    if ( t.match( varRefPattern ) ) {
                        /* Variable reference is OK as is. */
                    } else {
                        if ( t.indexOf( ':' ) >= 0 ) {
                            pt = t.split( /:/ );
                            t = 0;
                            for ( var i=0; i<pt.length; i++ ) {
                                t = t * 60 + parseInt( pt[i] );
                            }
                        } else {
                            t = parseInt( t );
                        }
                        if ( isNaN( t ) ) {
                            scene = false;
                            return false;
                        }
                    }
                    /* Create a new group, marked with the delay, for all subsequent actions */
                    if ( group.actions.length > 0 ) {
                        group = { actions: [], delay: t, delaytype: jQuery( 'select#delaytype', row ).val() || "inline" };
                        scene.groups.push( group );
                    } else {
                        /* There are no actions in the current group; just modify the delay in this group. */
                        group.delay = t;
                        group.delaytype = jQuery( 'select#delaytype', row ).val() || "inline";
                    }
                    /* We've set up a new group, not an action, so take an early exit
                       from this each() */
                    return true;

                case "device":
                    action.device = parseInt( jQuery( 'select.devicemenu', row ).val() );
                    var dobj = api.getDeviceObject( action.device );
                    action.deviceName = dobj ? dobj.name : '#' + String( action.device ) + '?';
                    t = jQuery( 'select#actionmenu', row ).val() || "";
                    pt = t.split( /\//, 2 );
                    action.service = pt[0]; action.action = pt[1];
                    var ai = actions[ t ];
                    if ( ai && ai.deviceOverride && ai.deviceOverride[action.device] ) {
                        ai = ai.deviceOverride[action.device];
                    }
                    action.parameters = [];
                    if ( ai ) {
                        for ( k=0; k < (ai.parameters || [] ).length; k++ ) {
                            pt = { name: ai.parameters[k].name };
                            if ( undefined !== ai.parameters[k].value ) {
                                /* Fixed value */
                                pt.value = ai.parameters[k].value;
                            } else {
                                /* Ignore default here, it's assumed to be valid when needed */
                                t = jQuery( '#' + ai.parameters[k].name, row ).val() || "";
                                if ( isEmpty( t ) ) {
                                    if ( ai.parameters[k].optional ) {
                                        continue; /* skip it, not even put on the list */
                                    }
                                    console.log("buildActionList: " + action.service + "/" +
                                        action.action + " required parameter " +
                                        ai.parameters[k].name + " has no value");
                                    /* fall through and accept empty */
                                }
                                pt.value = t;
                            }
                            action.parameters.push( pt );
                        }
                    } else {
                        /* No action info; build using fields directly */
                        console.log( "Can't find actioninfo for " + t );
                        jQuery( '.argument', row ).each( function() {
                            var val = jQuery( this ).val();
                            if ( ! isEmpty( val ) ) {
                                action.parameters.push( { name: jQuery( this ).attr('id'), value: val } );
                            }
                        });
                    }
                    break;

                case "housemode":
                    action.housemode = jQuery( 'select#housemode', row ).val() || "1";
                    break;

                case "runscene":
                    action.scene = parseInt( jQuery( "select#scene", row ).val() || "0" );
                    if ( isNaN( action.scene ) || 0 === action.scene ) {
                        console.log("buildActionList: invalid scene selected");
                        scene = false;
                        return false;
                    }
                    // action.sceneName = sceneByNumber[ action.scene ].name
                    jQuery.ajax({
                        url: api.getDataRequestURL(),
                        data: {
                            id: "lr_Reactor",
                            action: "preloadscene",
                            device: api.getCpanelDeviceId(),
                            scene: action.scene,
                            flush: firstScene ? 0 : 1
                        },
                        dataType: "json",
                        timeout: 2000
                    }).done( function( data, statusText, jqXHR ) {
                    }).fail( function( jqXHR ) {
                    });
                    firstScene = false;
                    break;

                case "runlua":
                    var lua = jQuery( 'textarea.luacode', row ).val() || "";
                    lua = lua.replace( /\r\n/g, "\n" );
                    lua = lua.replace( /\r/, "\n" );
                    lua = lua.replace( /\s+\n/g, "\n" );
                    lua = lua.replace( /[\r\n\s]+$/m, "" ); // rtrim
                    lua = unescape( encodeURIComponent( lua ) ); // Fanciness to keep UTF-8 chars well
                    if ( "" === lua ) {
                        delete action.encoded_lua;
                        action.lua = "";
                    } else {
                        action.encoded_lua = 1;
                        action.lua = btoa( lua );
                    }
                    break;

                default:
                    console.log("buildActionList: " + actionType + " action unknown");
                    scene = false;
                    return false;
            }

            /* Append action to current group */
            group.actions.push( action );
        });
        return scene;
    }

    function handleActionsSaveClick( ev ) {
        var myid = api.getCpanelDeviceId();
        var tcf = buildActionList( jQuery( 'div#tripactions') );
        var ucf = buildActionList( jQuery( 'div#untripactions') );
        var cd = iData[myid].cdata;
        if ( tcf && ucf ) {
            /* If either "scene" has no actions, just delete its config */
            if ( tcf.groups.length == 1 && tcf.groups[0].actions.length == 0 ) {
                delete cd.tripactions;
            } else {
                tcf.id = 'root.true';
                cd.tripactions = tcf;
            }
            if ( ucf.groups.length == 1 && ucf.groups[0].actions.length == 0 ) {
                delete cd.untripactions;
            } else {
                ucf.id = 'root.false';
                cd.untripactions = ucf;
            }
            /* Save has async action, so use callback to complete. */
            handleSaveClick( ev, function() {
                if ( !configModified ) { /* successful save? */
                    jQuery( 'div.actionlist.tbmodified' ).removeClass( "tbmodified" );
                    jQuery( 'div.actionlist .tbmodified' ).removeClass( "tbmodified" );
                    /* Scene refs are upgraded to actions, so delete old on save */
                    api.setDeviceStateVariablePersistent( api.getCpanelDeviceId(), serviceId, "Scenes", "" );
                }
            }, [] ); /* pass up */
            return;
        }
        alert( "Configuration not saved. Please correct the indicated errors, then try again." );
    }

    function updateActionControls() {
        jQuery( 'div.actionlist' ).each( function( ix ) {
            var section = jQuery( this );
            jQuery('div.controls i#action-up', section).attr('disabled', false);
            jQuery('div.actionrow:first div.controls i#action-up', section).attr('disabled', true);
            jQuery('div.controls i#action-down', section).attr('disabled', false);
            jQuery('div.actionrow:last div.controls i#action-down', section).attr('disabled', true);
        });

        /* Save and revert buttons */
        updateSaveControls();
    }

    /**
     * Given a section, update cdata to match.
     */
    function updateActionList( section ) {
        var sn = section.attr('id');
        if ( !isEmpty( sn ) ) {
            var scene = buildActionList( section );
            if ( scene ) {
                var myid = api.getCpanelDeviceId();
                iData[myid].cdata[sn] = scene;
                configModified = true;
            }
        }
    }

    function changeActionRow( row ) {
        console.log("changeActionRow: updating cached config");
        configModified = true;
        row.addClass( "tbmodified" );
        jQuery( 'div.actionlist' ).addClass( "tbmodified" ); // all lists, because save saves all.
        validateActionRow( row );
        var section = row.closest( 'div.actionlist' );
        updateActionList( section );
        updateActionControls();
    }

    function handleActionValueChange( ev ) {
        var row = jQuery( ev.currentTarget ).closest( 'div.actionrow' );
        changeActionRow( row );
    }

    function appendVariables( menu ) {
        var cd = iData[ api.getCpanelDeviceId() ].cdata;
        var first = true;
        for ( var vname in (cd.variables||{}) ) {
            if ( cd.variables.hasOwnProperty( vname ) ) {
                if ( first ) {
                    menu.append( '<option class="menuspacer" disabled/>' ).append( '<option id="variables" class="optheading" disabled>--Variables--</option>' );
                    first = false;
                }
                menu.append(
                    jQuery( '<option/>' ).val( '{' + vname + '}' ).text( '{' + vname + '}' )
                );
            }
        }
    }

    function changeActionAction( row, newVal ) {
        var ct = jQuery( 'div.actiondata', row );
        jQuery( 'label,.argument', ct ).remove();
        if ( isEmpty( newVal ) ) {
            return;
        }
        var action = actions[newVal];
        /* Check for device override to service/action */
        var devNum = parseInt( jQuery( 'select.devicemenu', ct ).val() );
        if ( !isNaN(devNum) && action && action.deviceOverride && action.deviceOverride[devNum] ) {
            console.log("changeActionAction: using device override for " + String(devNum));
            action = action.deviceOverride[devNum];
            if ( undefined != action && undefined == action.name ) {
                /* exceptions use different key ??? should fix this in data! */
                action.name = action.action;
            }
        }
        if ( undefined !== action ) {
            /* Info assist from our enhancement data */
            for ( var k=0; k<( action.parameters || [] ).length; ++k ) {
                var opt, j, z;
                var parm = action.parameters[k];
                if ( ( parm.direction || "in" ) == "out" ) continue; /* Don't display output params */
                if ( parm.hidden ) continue; /* or hidden parameters */
                if ( undefined !== parm.value ) continue; /* fixed value */
                var inp;
                if ( parm.valueSet && deviceInfo.valuesets[parm.valueSet] ) {
                    parm.values = deviceInfo.valuesets[parm.valueSet];
                }
                if ( undefined !== parm.values && Array.isArray( parm.values ) ) {
                    /* Menu, can be array of strings or objects */
                    if ( undefined !== window.HTMLDataListElement ) {
                        /* Use datalist when supported (allows more flexible entry) */
                        var dlid = ("data-" + action.service + '-' + action.name + '-' + parm.name).replace( /[^a-z0-9-]/ig, "-" );
                        if ( 0 == jQuery( 'datalist#'+dlid ).length ) {
                            /* Datalist doesn't exist yet, create it */
                            inp = jQuery('<datalist class="argdata" id="' + dlid + '"/>');
                            for ( j=0; j<parm.values.length; j++ ) {
                                opt = jQuery( '<option/>' );
                                if ( "object" === typeof(parm.values[j]) ) {
                                    for ( z in parm.values[j] ) {
                                        if ( parm.values[j].hasOwnProperty( z ) ) {
                                            opt.val( String(z) );
                                            opt.text( String( parm.values[j][z] ) );
                                        }
                                    }
                                } else {
                                    opt.val( String( parm.values[j] ) );
                                    opt.text( String( parm.values[j] ) );
                                }
                                inp.append( opt );
                            }
                            /* Add variables and append to tab (datalists are global to tab) */
                            appendVariables( inp );
                            jQuery( 'div#tab-actions.reactortab' ).append( inp );
                        }
                        /* Now pass on the input field */
                        inp = jQuery( '<input class="argument form-control form-control-sm" list="' + dlid + '">' );
                        if ( undefined !== parm.default ) {
                            inp.val( parm.default );
                        }
                    } else {
                        /* Standard select menu */
                        inp = jQuery( '<select class="argument form-control form-control-sm"/>' );
                        if ( parm.optional ) {
                            inp.append( '<option value="">(unspecified)</option>' );
                        }
                        for ( j=0; j<parm.values.length; j++ ) {
                            opt = jQuery( '<option/>' );
                            if ( "object" === typeof(parm.values[j]) ) {
                                for ( z in parm.values[j] ) {
                                    if ( parm.values[j].hasOwnProperty( z ) ) {
                                        opt.val( String(z) );
                                        opt.text( String( parm.values[j][z] ) );
                                    }
                                }
                            } else {
                                opt.val( String( parm.values[j] ) );
                                opt.text( String( parm.values[j] ) );
                            }
                            inp.append( opt );
                        }
                        /* Add variables */
                        appendVariables( inp );
                        /* As a default, just choose the first option, unless specified */
                        if ( undefined !== parm.default ) {
                            inp.val( parm.default );
                        } else {
                            jQuery( 'option:first' ).prop( 'selected', true );
                        }
                    }
                } else if ( parm.type == "scene" ) {
                    inp = makeSceneMenu();
                    if ( parm.optional ) {
                        inp.append( '<option value="" selected>(unspecified)</option>' );
                    } else {
                        inp.append( '<option value="" selected>--choose--</option>' );
                    }
                    if ( undefined !== parm.extraValues ) {
                        if ( Array.isArray( parm.extraValues ) ) {
                            for ( j=0; j<parm.extraValues.length; j++ ) {
                                opt = jQuery( '<option/>' ).val( parm.extraValues[j] ).text( parm.extraValues[j] );
                                //inp.append( opt );
                                opt.insertAfter( jQuery( 'option[value=""]:first', inp ) );
                            }
                        } else {
                            for ( var key in parm.extraValues ) {
                                if ( parm.extraValues.hasOwnProperty( key ) ) {
                                    opt = jQuery( '<option/>' ).val( key ).text( parm.extraValues[key] );
                                    opt.insertAfter( jQuery( 'option[value=""]:first', inp ) );
                                    //inp.append( opt );
                                }
                            }
                        }
                    }
                    /* Add variables */
                    appendVariables( inp );
                } else if ( parm.type == "boolean" ) {
                    /* Menu */
                    inp = jQuery('<select class="argument form-control form-control-sm"/>');
                    if ( parm.optional ) {
                        inp.prepend( '<option value="">not specified</option>' );
                    }
                    inp.append('<option value="0">0/off/false</option>');
                    inp.append('<option value="1">1/on/true</option>');
                    /* Add variables */
                    appendVariables( inp );
                    /* Don't set default, let default default -- WHY???? */
                    if ( parm.default ) {
                        inp.val( parm.default );
                    }
                } else if ( false && parm.type == "ui1" && parm.min !== undefined && parm.max !== undefined ) {
                    inp = jQuery('<div class="argument tbslider"/>');
                    inp.slider({
                        min: parm.min, max: parm.max, step: parm.step || 1,
                        range: "min",
                        stop: function ( ev, ui ) {
                            // DeusExMachinaII.changeDimmerSlider( jQuery(this), ui.value );
                        },
                        slide: function( ev, ui ) {
                            jQuery( 'a.ui-slider-handle', jQuery( this ) ).text( ui.value );
                        },
                        change: function( ev, ui ) {
                            jQuery( 'a.ui-slider-handle', jQuery( this ) ).text( ui.value );
                        }
                    });
                    inp.slider("option", "disabled", false);
                    inp.slider("option", "value", undefined === parm.default ? parm.min : parm.default ); //??? fixme: clobbered later
                } else if ( (parm.type || "").match(/^(r|u?i)[124]$/i ) ) {
                    inp = jQuery( '<input class="argument narrow form-control form-control-sm" list="reactorvarlist">' );
                    inp.attr( 'placeholder', action.parameters[k].name );
                    inp.val( undefined==parm.default ? (undefined==parm.min ? (undefined==parm.optional ? 0 : "") : parm.min ) : parm.default );
                } else {
                    console.log("J_ReactorSensor_UI7.js: using default field presentation for type " + String(parm.type));
                    inp = jQuery( '<input class="argument form-control form-control-sm" list="reactorvarlist">' );
                    inp.attr( 'placeholder', action.parameters[k].name );
                    inp.val( undefined===parm.default ? "" : parm.default );
                }
                inp.attr('id', parm.name );
                inp.on( 'change.reactor', handleActionValueChange );
                /* If there are more than one parameters, wrap each in a label. */
                if ( action.parameters.length > 1 ) {
                    var label = jQuery("<label/>");
                    label.attr("for", parm.name );
                    label.text( ( parm.label || parm.name ) + ": " );
                    label.append( inp );
                    if ( parm.optional ) inp.addClass("optarg");
                    ct.append(" ");
                    ct.append( label );
                } else {
                    /* No label */
                    ct.append( inp );
                }
            }
        }
        return;
    }

    function handleActionActionChange( ev ) {
        configModified = true;
        var el = jQuery( ev.currentTarget );
        var newVal = el.val() || "";
        var row = el.closest( 'div.actionrow' );
        changeActionAction( row, newVal );
        changeActionRow( row );
    }

    function deepcopy(obj) {
        if ( null == obj || typeof(obj) != "object" ) return obj;
        var ret = obj.constructor();
        for (var k in obj) {
            if (obj.hasOwnProperty(k)) ret[k]=deepcopy(obj[k]);
        }
        return ret;
    }

    /* Perform numeric comparison for device override */
    function doNumericComparison( str1, op, str2 ) {
        var v1 = parseInt( str1 );
        var v2 = parseInt( str2 );
        if ( isNaN( v1 ) || isNaN( v2 ) ) {
            return false;
        }
        if ( op == "<" ) return v1 < v2;
        if ( op == "<=" ) return v1 <= v2;
        if ( op == ">" ) return v1 > v2;
        if ( op == ">=" ) return v1 >= v2;
        if ( op == "=" || op == "==" ) return v1 == v2;
        if ( op == "!=" || op == "~=" ) return v1 != v2;
        return false;
    }

    /* Find an override for a device. */
    function getDeviceOverride( devnum ) {
        var devobj = api.getDeviceObject( devnum );
        if ( devobj ) {
            var mytype = devobj.device_type || "?";
            var base = deviceInfo.devices[mytype] || deviceInfo.devices[ 'type:' + mytype ];
            if ( undefined !== base ) {
                if ( Array.isArray( base ) ) {
                    /* Early syntax without match conditions. Just return array */
                    return base;
                }
                /* Attempt to find a match condition */
                for ( var im=0; im<(base.match || []).length; im++ ) {
                    /* Conditions separated by ";", all must be met. for match to succeed */
                    var cond = (base.match[im].condition || "").split( /;/ );
                    var match = true;
                    for ( var ic=0; ic<cond.length; ++ic ) {
                        /* Each condition uses simple RPN script */
                        var pt = cond[ic].split( /,/ );
                        var stack = []; /* Start off */
                        var refdev = devnum;
                        var v;
                        while ( pt.length > 0 ) {
                            var seg = decodeURIComponent( pt.shift() || "" ).trim();
                            if ( "openluup" === seg ) {
                                /* Fail immediately if not running on openLuup */
                                if ( ! isOpenLuup ) {
                                    stack.push( false );
                                    break;
                                }
                            } else if ( "vera" === seg ) {
                                /* Fail immediately if not running on genuine Vera */
                                if ( isOpenLuup ) {
                                    stack.push( false );
                                    break;
                                }
                            } else if ( "parent" === seg ) {
                                /* Does not change stack, but switches reference device to parent */
                                if ( 0 !== devobj.id_parent ) {
                                    refdev = devobj.id_parent;
                                    devobj = api.getDeviceObject( refdev );
                                    if ( !devobj ) { /* no device, immediate failure */
                                        match = false;
                                        break;
                                    }
                                }
                            } else if ( "var" === seg ) {
                                var vname = stack.pop() || "";
                                var vserv = stack.pop() || "";
                                v = api.getDeviceStateVariable( refdev, vserv, vname ) || null;
                                stack.push( v );
                            } else if ( "attr" === seg ) {
                                var aname = stack.pop() || "";
                                v = api.getDeviceAttribute( refdev, aname ) || null;
                                stack.push( v );
                            } else if ( "and" === seg ) {
                                var op2 = stack.pop() || false;
                                var op1 = stack.pop() || false;
                                stack.push( op1 && op2 );
                            } else if ( "or" === seg ) {
                                var op2 = stack.pop() || false;
                                var op1 = stack.pop() || false;
                                stack.push( op1 || op2 );
                            } else if ( "not" === seg ) {
                                v = stack.pop();
                                if ( typeof(v) == "boolean" ) {
                                    stack.push( !v );
                                } else {
                                    console.log("getDeviceOverride: not operand invalid type: (" + typeof(v) +
                                        ")" + String(v));
                                    stack.push( false );
                                }
                            } else if ( "isnull" === seg ) {
                                v = stack.pop() || null;
                                stack.push( v === null );
                            } else if ( "dup" === seg ) {
                                v = stack.pop() || null; /* sloppy peek??? */
                                stack.push( v );
                                stack.push( v );
                            } else if ( seg.match( /^(<|<=|>|>=|=|==|!=|~=)$/ ) ) {
                                /* Binary op, takes two values */
                                var op = seg;
                                var oper2 = stack.pop();
                                var oper1 = stack.pop();
                                var res;
                                if ( op == "==" || op == "=" ) {
                                    res = oper1 == oper2;
                                } else if ( op == "!=" || op == "~=" ) {
                                    res = oper1 != oper2;
                                } else {
                                    res = doNumericComparison( oper1, op, oper2 );
                                }
                                stack.push( res );
                            } else if ( seg.match( /^\// ) ) {
                                /* Regular expression match */
                                var re = new RegExp( seg );
                                v = stack.pop();
                                stack.push( v.match( re ) );
                            } else if ( seg.match( /^["']/ ) ) {
                                v = seg.substring( 1, seg.length-1 );
                                stack.push( v );
                            } else if ( ! isNaN( seg ) ) {
                                stack.push( parseInt( seg ) );
                            } else {
                                console.log("getDeviceOverride: unrecognized op in " + cond[ic] + ": '" + seg + "'");
                            }
                        }
                        /* Done. Test succeeds iff stack has true */
                        if ( stack.length != 1 ) {
                            console.log("getDeviceOverride: eval of " + cond[ic] + " for " + devobj.device_type +
                                " end of conditions stack len expected 1 got " + stack.length );
                        }
                        var result = stack.pop() || null;
                        console.log("getDeviceOverride: eval of " + cond[ic] + " yields (" +
                            typeof(result) + ")" + String(result));
                        if ( ! ( typeof(result)==="boolean" && result ) ) {
                            match = false;
                            break; /* stop testing conds */
                        }
                        if ( match ) {
                            console.log("getDeviceOverride: match condition " + cond[ic] +
                                " succeeded for " + devnum + " (" + devobj.name + ") type " +
                                devobj.device_type);
                            return base.match[im].actions || [];
                        }
                    }
                }
                /* Return default actions for type */
                return deviceInfo.devices[ 'type:' + mytype ].actions || [];
            }
        }
        return false;
    }

    function changeActionDevice( row, newVal, fnext, fargs ) {
        var ct = jQuery( 'div.actiondata', row );
        var actionMenu = jQuery( 'select#actionmenu', ct );

        // Clear the action menu and remove all arguments.
        actionMenu.empty().attr( 'disabled', true );
        jQuery('label,.argument', ct).remove();
        if ( newVal == "" ) { return; }

        /* Use actions/lu_actions to get list of services/actions for this device. We could
           also use lu_device and fetch/parse /luvd/S_...xml to get even more data,
           but let's see how this goes for now. */
        jQuery.ajax({
            url: api.getDataRequestURL(),
            data: {
                id: "actions",
                DeviceNum: newVal,
                output_format: "json"
            },
            dataType: "json",
            timeout: 5000
        }).done( function( data, statusText, jqXHR ) {
            var hasAction = false;
            var i, j, key;
            for ( i=0; i<(data.serviceList || []).length; i++ ) {
                var section = jQuery( "<select/>" );
                var service = data.serviceList[i];
                var opt;
                for ( j=0; j<(service.actionList || []).length; j++ ) {
                    var nodata = false;
                    var actname = service.actionList[j].name;
                    var ai;
                    if ( deviceInfo.services[service.serviceId] && (deviceInfo.services[service.serviceId].actions || {})[actname] ) {
                        /* Have extended data */
                        ai = deviceInfo.services[service.serviceId].actions[actname];
                    } else {
                        /* No extended data; copy what we got from lu_actions */
                        nodata = true;
                        ai = { service: service.serviceId, action: actname, parameters: service.actionList[j].arguments };
                        for ( var ip=0; ip < (service.actionList[j].arguments || []).length; ++ip ) {
                            var p = service.actionList[j].arguments[ip];
                            p.type = p.dataType || "string";
                            if ( ! p.defaultValue ) {
                                p.optional = 1;
                            } else {
                                p.default = p.defaultValue;
                            }
                        }
                    }
                    key = service.serviceId + "/" + actname;
                    if ( actions[key] === undefined ) {
                        // Save action data as we use it.
                        ai.deviceOverride = {};
                        ai.service = service.serviceId;
                        actions[key] = ai;
                    }
                    if ( ai.hidden ) {
                        continue;
                    }

                    opt = jQuery( '<option/>' ).val( key ).text( actname + ( nodata ? "??(E)" : "") );
                    if ( nodata ) opt.addClass( "nodata" );
                    section.append( opt.clone() );

                    hasAction = true;
                }
                if ( jQuery("option", section).length > 0 ) {
                    opt = jQuery("<option/>").val("").text( "---Service " + service.serviceId.replace(/^([^:]+:)+/, "") + "---" );
                    opt.attr( 'disabled', true );
                    opt.addClass("optheading");
                    section.prepend( opt );
                    actionMenu.append( section.children() );
                }
            }
            var over = getDeviceOverride( newVal );
            if ( over ) {
                var known = jQuery("<select/>");
                known.append( "<option class='optheading' value='' disabled><b>---Common Actions---</b></option>" );
                for ( j=0; j<over.length; j++ ) {
                    var devact = over[j];
                    var fake = false;
                    if ( undefined === deviceInfo.services[devact.service] || undefined == deviceInfo.services[devact.service].actions[devact.action] ) {
                        /* Service/action in device exception not "real". Fake it real good. */
                        deviceInfo.services[devact.service] = deviceInfo.services[devact.service] || { actions: {} };
                        deviceInfo.services[devact.service].actions[devact.action] = { name: devact.action, deviceOverride: {} };
                        fake = true;
                    }
                    /* There's a well-known service/action, so copy it, and apply overrides */
                    var act = deepcopy( deviceInfo.services[devact.service].actions[devact.action] );
                    for ( var k in devact ) {
                        if ( devact.hasOwnProperty(k) ) {
                            act[k] = devact[k];
                        }
                    }
                    if ( act.hidden ) continue;
                    key = act.service + "/" + act.action;
                    known.append( jQuery('<option/>').val( key ).text( ( act.description || act.action ) +
                        ( fake ? "??(O)" : "" ) ) );
                    hasAction = true;
                    if ( undefined === actions[key] ) {
                        actions[key] = deviceInfo.services[devact.service].actions[devact.action];
                        actions[key].deviceOverride = {};
                    }
                    actions[key].deviceOverride[newVal] = act;
                }
                known.append("<option disabled/>");
                actionMenu.prepend( known.children() );
            }
            var lopt = jQuery( '<option selected/>' ).val( "" ).text( hasAction ? "--choose action--" : "(invalid device--no actions)" );
            actionMenu.prepend( lopt );
            actionMenu.attr( 'disabled', false );
            jQuery( 'option:first', actionMenu ).prop( 'selected' );
            if ( undefined !== fnext ) {
                fnext.apply( null, fargs );
            }
        }).fail( function( jqXHR, textStatus, errorThrown ) {
            // Bummer.
            // ??? Simple(too) way? foreach service in deviceInfo { if device_supports_service { add actions to menu } }
            if ( 500 === jqXHR.status ) {
                alert("Can't load service data for device. Luup may be reloading. Try again in a moment.");
            } else {
                console.log("changeActionDevice: failed to load service data: " + textStatus + "; " + String(errorThrown));
                console.log(jqXHR.responseText);
            }
            actionMenu.prepend( '<option value="">--choose--</option>' );
            actionMenu.val("");
            actionMenu.attr( 'disabled', false );
            if ( undefined !== fnext ) {
                fnext.apply( null, fargs );
            }
        });
    }

    function handleActionDeviceChange( ev ) {
        configModified = true;
        var el = jQuery( ev.currentTarget );
        var newVal = el.val() || "";
        var row = el.closest( 'div.actionrow' );
        changeActionDevice( row, newVal, changeActionRow, [ row ] );
    }

    /* Convert plain textarea to ACE. Keep the textarea as shadow field for content
     * that's synced with ACE content--it's easier to read from that (and consistent) */
    function doEditor( field ) {
        var ediv = jQuery( '<div class="editor"/>' );
        ediv.insertAfter( field );
        var editor = ace.edit( ediv.get(0), {
            minLines: 8,
            maxLines: 32,
            theme: "ace/theme/xcode",
            mode: "ace/mode/lua",
            fontSize: "16px",
            tabSize: 4
        });
        /* Apply options from state if set */
        var myid = api.getCpanelDeviceId();
        var exopts = api.getDeviceState( myid, serviceId, "AceOptions" ) || "";
        if ( isEmpty( exopts ) ) {
            exopts = getParentState( "AceOptions" ) || "";
        }
        if ( ! isEmpty( exopts ) ) {
            try {
                var opts = JSON.parse( exopts );
                if ( opts !== undefined ) {
                    editor.setOptions( opts );
                }
            } catch( e ) {
                alert("Can't apply your custom AceOptions: " + String(e));
            }
        }
        var session = editor.session;
        session.setValue( field.val() || "" );
        editor.on( 'change', function( delta ) { field.val( session.getValue() ); } );
        editor.on( 'blur', handleActionValueChange );
            /* Finally, hide our field, remove any change action, and add a custom action
           to reload ACE from the field. */
        field.off( 'change.reactor' ).hide();
        field.on( 'reactorinit', function() { session.setValue( field.val() || "" ); } );
    }

    function changeActionType( row, newVal ) {
        var ct = jQuery('div.actiondata', row);
        var m;
        ct.empty();
        jQuery( 'i#action-try,i#action-import', row ).hide();

        switch ( newVal ) {
            case "comment":
                ct.append('<input type="text" id="comment" class="argument form-control form-control-sm" placeholder="Enter comment text" autocomplete="off">');
                jQuery( 'input', ct ).on( 'change.reactor', handleActionValueChange );
                break;

            case "device":
                ct.append( makeDeviceMenu( "", "" ) );
                ct.append('<select id="actionmenu" class="form-control form-control-sm"></select>');
                jQuery( 'select.devicemenu', ct ).on( 'change.reactor', handleActionDeviceChange );
                jQuery( 'select#actionmenu', ct ).on( 'change.reactor', handleActionActionChange );
                jQuery( 'i#action-try', row ).show();
                break;

            case "housemode":
                m = jQuery( '<select id="housemode" class="form-control form-control-sm">')
                    .append( '<option value="1">Home</option>' ).append( '<option value="2">Away</option>' )
                    .append( '<option value="3">Night</option>' ).append( '<option value="4">Vacation</option>' );
                m.on( 'change.reactor', handleActionValueChange );
                ct.append( m );
                break;

            case "delay":
                ct.append('<label for="delay">for <input type="text" id="delay" class="argument narrow form-control form-control-sm" title="Enter delay time as seconds, MM:SS, or HH:MM:SS" placeholder="delay time" list="reactorvarlist"></label>');
                ct.append('<select id="delaytype" class="form-control form-control-sm"><option value="inline">from this point</option><option value="start">from start of actions</option></select>');
                jQuery( 'input', ct ).on( 'change.reactor', handleActionValueChange );
                jQuery( 'select', ct ).on( 'change.reactor', handleActionValueChange );
                break;

            case "runscene":
                m = makeSceneMenu();
                m.prepend('<option value="" selected>--choose--</option>').val("").attr('id', 'scene');
                m.on( 'change.reactor', handleActionValueChange );
                ct.append( m );
                jQuery( 'i#action-import', row ).show();
                break;

            case "runlua":
                /* Handle upgrade to ACE separately */
                ct.append( '<textarea id="lua" wrap="off" autocorrect="off" autocomplete="off" autocapitalize="off" spellcheck="off" class="luacode form-control form-control-sm" rows="6"/>' );
                if ( window.ace ) {
                    doEditor( jQuery( 'textarea.luacode', ct ) );
                } else {
                    jQuery( 'textarea.luacode', ct ).on( 'change.reactor', handleActionValueChange );
                }
                ct.append('<div class="tbhint">If your Lua code returns boolean <em>false</em>, scene execution will stop and the remaining actions that follow will not be run (this is a feature). It is also recommended that the first line of your Lua be a comment with text to help you identify the code--if there\'s an error logged, the first line of the script is almost always shown. Also, you can use the <tt>print()</tt> function to write to Reactor\'s event log, which is shown in the Logic Summary and easier/quicker to get at than the Vera log file.</div>');
                break;

            default:
                ct.append('<div class="tberror">Type ' + newVal + '?</div>');
        }
    }

    function handleActionChange( ev ) {
        configModified = true;
        var row = jQuery( ev.currentTarget ).closest( '.actionrow' );
        var newVal = jQuery( 'select#actiontype', row ).val();
        changeActionType( row, newVal );
        changeActionRow( row );
    }

    function handleControlClick( ev ) {
        var el = ev.currentTarget;
        if ( jQuery( el ).prop('disabled') ) {
            return;
        }
        var row = jQuery(el).closest('div.actionrow');
        var op = jQuery( el ).attr('id');
        switch ( op ) {
            case "action-up":
                /* Move up in display */
                var prior = row.prev( 'div.actionrow' ); /* find prior row */
                if ( prior.length > 0 ) {
                    row.detach();
                    row.insertBefore( prior );
                    changeActionRow( row ); /* pass it on */
                }
                break;

            case "action-down":
                /* Move down in display */
                var next = row.next( 'div.actionrow' );
                if ( next.length > 0 ) {
                    row.detach();
                    row.insertAfter( next );
                    changeActionRow( row );
                }
                break;

            case "action-delete":
                var list = row.closest( 'div.actionlist' );
                row.remove();
                jQuery( 'div.actionlist' ).addClass( "tbmodified" ); // all lists, because save saves all.
                updateActionList( list );
                updateActionControls(); /* handles save controls too */
                break;

            case "action-try":
                if ( jQuery( '.tberror', row ).length > 0 ) {
                    alert( 'Please fix the errors before attempting to run this action.' );
                    return;
                }
                var typ = jQuery( 'select#actiontype', row ).val() || "comment";
                if ( "device" === typ ) {
                    var d = parseInt( jQuery( 'select.devicemenu', row ).val() );
                    var s = jQuery( 'select#actionmenu', row ).val() || "";
                    var pt = s.split( /\//, 2 );
                    var act = (deviceInfo.services[pt[0]] || { actions: {} }).actions[pt[1]];
                    if ( act && act.deviceOverride[d] ) {
                        act = act.deviceOverride[d];
                    }
                    var param = {};
                    var actionText = s + "(";
                    if ( act ) {
                        for ( var k=0; k<(act.parameters || []).length; ++k ) {
                            var p = act.parameters[k];
                            if ( undefined !== p.value ) {
                                /* Fixed value */
                                param[p.name] = p.value;
                                actionText += "{" + p.name + "=" + String(p.value) + "}, ";
                            } else {
                                var v = (jQuery( '#' + p.name, row ).val() || "").trim();
                                var vn = v.match( varRefPattern );
                                if ( vn && vn.length == 2 ) {
                                    /* Variable reference, get current value. */
                                    v = api.getDeviceState( api.getCpanelDeviceId(), "urn:toggledbits-com:serviceId:ReactorValues", vn[1] ) || "";
                                }
                                if ( "" === v && undefined !== p.default ) v = p.default;
                                if ( "" === v && p.optional ) continue;
                                param[p.name] = v;
                                actionText += p.name + "=" + quot(v) + ", ";
                            }
                        }
                    } else {
                        /* No action info whatsoever, build from fields */
                        jQuery( '.argument', row ).each( function() {
                            var val = jQuery( this ).val();
                            var vname = jQuery( this ).attr('id');
                            param[ vname ] = val;
                            actionText += vname + "=" + quot(val) + ", ";
                        });
                    }
                    actionText += '): ';

                    api.performActionOnDevice( d, pt[0], pt[1], {
                        actionArguments: param,
                        onSuccess: function( xhr ) {
                            console.log(actionText + "performActionOnDevice.onSuccess: " + String(xhr));
                            if (typeof(xhr)==="object") {
                                for ( var k in xhr ) {
                                    if ( xhr.hasOwnProperty(k) )
                                        console.log("xhr." + k + "=" + String(xhr[k]));
                                }
                            }
                            if ( "object" === typeof( xhr ) ) {
                                if ( xhr.responseText && xhr.responseText.match( /ERROR:/ ) ) {
                                    alert( actionText + xhr.responseText );
                                } else {
                                    alert( actionText + xhr.responseText );
                                }
                            }
                            // alert( "The action completed successfully!" );
                        },
                        onFailure: function( xhr ) {
                            //??? are there undocumented parameters here?
                            if (typeof(xhr)==="object") {
                                for ( var k in xhr ) {
                                    if ( xhr.hasOwnProperty(k) )
                                        console.log("xhr." + k + "=" + String(xhr[k]));
                                }
                            }
                            alert( "An error occurred. Try again in a moment; Vera may be busy." );
                        }
                    } );
                } else {
                    alert( "Can't perform selected action. You should not be seeing this message." );
                }
                break;

            case "action-import":
                if ( "runscene" !== jQuery( 'select#actiontype', row ).val() ) {
                    return;
                }
                if ( jQuery( '.tberror', row ).length > 0 ) {
                    return;
                }
                var scene = parseInt( jQuery( 'select#scene', row ).val() );
                if ( !isNaN( scene ) ) {
                    jQuery.ajax({
                        url: api.getDataRequestURL(),
                        data: {
                            id: "scene",
                            action: "list",
                            scene: scene,
                            output_format: "json"
                        },
                        dataType: "json",
                        timeout: 5000
                    }).done( function( data, statusText, jqXHR ) {
                        var pred = row;
                        var newRow;
                        if ( ! isEmpty( data.lua ) ) {
                            /* Insert Lua */
                            var lua = (data.encoded_lua || 0) != 0 ? atob(data.lua) : data.lua;
                            newRow = getActionRow();
                            jQuery( "select#actiontype", newRow).val( "runlua" );
                            changeActionType( newRow, "runlua" );
                            jQuery( "textarea.luacode", newRow ).val( lua ).trigger( "reactorinit" );
                            pred = newRow.addClass( "tbmodified" ).insertAfter( pred );
                        }
                        /* Sort groups by delay ascending */
                        data.groups = data.groups || [];
                        data.groups.sort( function( a, b ) { return (a.delay||0) - (b.delay||0); });
                        for ( var ig=0; ig<(data.groups || []).length; ig++ ) {
                            var gr = data.groups[ig];
                            if ( 0 != (gr.delay || 0) ) {
                                /* Delayed group -- insert delay action */
                                newRow = getActionRow();
                                jQuery( "select#actiontype", newRow).val( "delay" );
                                changeActionType( newRow, "delay" );
                                jQuery( "input#delay", newRow ).val( gr.delay );
                                jQuery( "select#delaytype", newRow ).val( "start" );
                                pred = newRow.addClass( "tbmodified" ).insertAfter( pred );
                            }
                            for ( var k=0; k < (gr.actions || []).length; k++ ) {
                                var act = gr.actions[k];
                                newRow = getActionRow();
                                jQuery( 'select#actiontype', newRow).val( "device" );
                                changeActionType( newRow, "device" );
                                if ( 0 == jQuery( 'select.devicemenu option[value="' + act.device + '"]', newRow ).length ) {
                                    var opt = jQuery( '<option/>' ).val( act.device ).text( '#' + act.device + ' ' + ( act.deviceName || 'name?' ) + ' (missing)' );
                                    // opt.insertAfter( jQuery( 'select.devicemenu option[value=""]:first', newRow ) );
                                    jQuery( 'select.devicemenu', newRow ).prepend( opt ).addClass( "tberror" );
                                }
                                jQuery( 'select.devicemenu', newRow ).val( act.device );
                                pred = newRow.addClass( "tbmodified" ).insertAfter( pred );
                                changeActionDevice( newRow, act.device || "", function( row, action ) {
                                    var key = action.service + "/" + action.action;
                                    if ( 0 == jQuery( 'select#actionmenu option[value="' + key + '"]', row ).length ) {
                                        var opt = jQuery( '<option/>' ).val( key ).text( key );
                                        jQuery( 'select#actionmenu', row ).prepend( opt );
                                    }
                                    jQuery( 'select#actionmenu', row ).val( key );
                                    changeActionAction( row, key );
                                    for ( var j=0; j<(action.arguments || []).length; j++ ) {
                                        var a = action.arguments[j];
                                        if ( 0 === jQuery( '#' + a.name, row ).length ) {
                                            var inp = jQuery( '<input class="argument form-control form-control-sm">' ).attr('id', a.name);
                                            var lbl = jQuery( '<label/>' ).attr('for', a.name).text(a.name).addClass('tbrequired').append(inp);
                                            jQuery( 'div.actiondata', row ).append( lbl );
                                        }
                                        jQuery( '#' + a.name, row ).val( a.value || "" );
                                    }
                                }, [ newRow, act ]);
                            }
                        }

                        /* All actions inserted. Remove original row. */
                        row.remove();
                        configModified = true;
                        changeActionRow( row );
                    }).fail( function( jqXHR, textStatus, errorThrown ) {
                        // Bummer.
                        console.log("Failed to load scene data: " + textStatus + " " + String(errorThrown));
                        console.log(jqXHR.responseText);
                        alert( "Unable to load scene data. Luup may be reloading; try again in a moment." );
                    });
                }
                break;

            default:
                /* nada */
        }
    }

    function getActionRow() {
        var row = jQuery( '<div class="row actionrow"></div>' );
        row.append( '<div class="col-xs-12 col-sm-12 col-md-4 col-lg-2"><select id="actiontype" class="form-control form-control-sm">' +
            '<option value="comment">Comment</option>' +
            '<option value="device">Device Action</option>' +
            '<option value="housemode">Change House Mode</option>' +
            '<option value="delay">Delay</option>' +
            '<option value="runlua">Run Lua</option>' +
            '<option value="runscene">Run Scene</option>' +
            '</select></div>' );
        row.append('<div class="actiondata col-xs-12 col-sm-12 col-md-6 col-lg-8 form-inline"></div>');
        var controls = jQuery('<div class="controls col-xs-12 col-sm-12 col-md-2 col-lg-2 text-right"></div>');
        controls.append( '<i id="action-try" class="material-icons md-btn" title="Try this action">directions_run</i>' );
        controls.append( '<i id="action-import" class="material-icons md-btn" title="Import scene to actions">save_alt</i>' );
        controls.append( '<i id="action-up" class="material-icons md-btn" title="Move up">arrow_upward</i>' );
        controls.append( '<i id="action-down" class="material-icons md-btn" title="Move down">arrow_downward</i>' );
        controls.append( '<i id="action-delete" class="material-icons md-btn" title="Remove action">clear</i>' );
        jQuery( 'i.md-btn', controls ).on( 'click.reactor', handleControlClick );
        jQuery( 'i#action-try,i#action-import', controls ).hide();
        row.append( controls );
        jQuery( 'select#actiontype', row ).val( 'comment' ).on( 'change.reactor', handleActionChange );
        changeActionType( row, "comment" );
        return row;
    }

    function handleAddActionClick( ev ) {
        var btn = jQuery( ev.currentTarget );
        var container = btn.closest( 'div.actionlist' );
        var newRow = getActionRow();
        newRow.insertBefore( jQuery( '.buttonrow', container ) );
    }

    function loadActions( setName, scene ) {
        var section = jQuery( 'div#' + setName );
        var newRow;
        for ( var i=0; i < (scene.groups || []).length; i++ ) {
            var gr = scene.groups[i];
            if ( 0 !== (gr.delay || 0) ) {
                newRow = getActionRow();
                jQuery( "select#actiontype", newRow ).val( "delay" );
                changeActionType( newRow, "delay" );
                jQuery( "input#delay", newRow ).val( gr.delay );
                jQuery( "select#delaytype", newRow ).val( gr.delaytype || "inline" );
                newRow.insertBefore( jQuery( '.buttonrow', section ) );
            }
            for ( var k=0; k < (gr.actions || []).length; k++ ) {
                var act = gr.actions[k];
                newRow = getActionRow();
                jQuery( 'select#actiontype', newRow).val( act.type || "comment" );
                changeActionType( newRow, act.type || "comment" );
                switch ( act.type ) {
                    case "comment":
                        jQuery( 'input', newRow ).val( act.comment || "" );
                        break;

                    case "device":
                        if ( 0 == jQuery( 'select.devicemenu option[value="' + act.device + '"]', newRow ).length ) {
                            var opt = jQuery( '<option/>' ).val( act.device ).text( '#' + act.device + ' ' + ( act.deviceName || 'name?' ) + ' (missing)' );
                            // opt.insertAfter( jQuery( 'select.devicemenu option[value=""]:first', newRow ) );
                            jQuery( 'select.devicemenu', newRow ).prepend( opt ).addClass( "tberror" );
                        }
                        jQuery( 'select.devicemenu', newRow ).val( act.device );
                        changeActionDevice( newRow, act.device || "", function( row, action ) {
                            var key = action.service + "/" + action.action;
                            if ( 0 == jQuery( 'select#actionmenu option[value="' + key + '"]', row ).length ) {
                                var opt = jQuery( '<option/>' ).val( key ).text( key );
                                jQuery( 'select#actionmenu', row ).prepend( opt );
                            }
                            jQuery( 'select#actionmenu', row ).val( key );
                            changeActionAction( row, key );
                            for ( var j=0; j<(action.parameters || []).length; j++ ) {
                                if ( false && 0 === jQuery( '#' + action.parameters[j].name, row ).length ) {
                                    var inp = jQuery( '<input class="argument form-control form-control-sm">' ).attr('id', action.parameters[j].name);
                                    var lbl = jQuery( '<label/>' ).attr('for', action.parameters[j].name).text(action.parameters[j].name).addClass('tbrequired').append(inp);
                                    jQuery( 'div.actiondata', row ).append( lbl );
                                }
                                jQuery( '#' + action.parameters[j].name, row ).val( action.parameters[j].value || "" );
                            }
                        }, [ newRow, act ]);
                        break;

                    case "runscene":
                        if ( 0 === jQuery( 'select#scene option[value="' + act.scene + '"]', newRow ).length ) {
                            /* Insert missing value (ref to non-existent scene) */
                            var el = jQuery( '<option/>' ).val( act.scene ).text( ( act.sceneName || "name?" ) + ' (#' + act.scene + ') (missing)' );
                            jQuery( 'select#scene', newRow ).prepend( el ).addClass( "tberror" );
                        }
                        jQuery( 'select#scene', newRow).val( act.scene );
                        break;

                    case "housemode":
                        jQuery( 'select#housemode', newRow ).val( act.housemode || 1 );
                        break;

                    case "runlua":
                        var lua = "";
                        if ( act.lua ) {
                            lua = (act.encoded_lua || 0) != 0 ? atob( act.lua ) : act.lua;
                        }
                        jQuery( 'textarea.luacode', newRow ).val( lua ).trigger( 'reactorinit' );
                        break;

                    default:
                        console.log("loadActions: what's a " + act.type + "? Skipping it!");
                        alert( "Action type " + act.type + " unknown, skipping. Did you downgrade from a higher version of Reactor?" );
                        continue;
                }

                newRow.insertBefore( jQuery( '.buttonrow', section ) );
            }
        }
    }

    /* Redraw the activities lists within the existing tab structure. */
    function redrawActivities() {
        var cd = iData[api.getCpanelDeviceId()].cdata;
        jQuery( 'div#tripactions div.actionrow' ).remove();
        loadActions( 'tripactions', cd.tripactions || {} );
        jQuery( 'div#untripactions div.actionrow' ).remove();
        loadActions( 'untripactions', cd.untripactions || {} );
        updateActionControls();
    }

    /* Set up the Activities tab */
    function doActivities()
    {
        console.log("doActivities()");
        var myid = api.getCpanelDeviceId();

        try {
            jQuery( 'div#tbcopyright' ).append('<span> Reactor device info ver ' + String(deviceInfo.serial) + '</span>');
        }
        catch (e) {}

        try {
            if ( configModified && confirm( msgUnsavedChanges) ) {
                handleSaveClick( undefined );
            }

            var cd = iData[myid].cdata;

            /* Restore old-style selected scenes */
            var rr = api.getDeviceState( api.getCpanelDeviceId(), serviceId, "Scenes" ) || "";
            if ( ! isEmpty( rr ) ) {
                var selected = rr.split( /,/ );
                var ts = parseInt( selected.shift() );
                var us = selected.length > 0 ? parseInt( selected.shift() ) : NaN;
                if ( !isNaN(ts) ) {
                    if ( undefined === cd.tripactions )
                        cd.tripactions = { isReactorScene: true, groups: [ { actions:[] } ] };
                    if ( 0 === (cd.tripactions.groups || []).length )
                        cd.tripactions.groups = [ { actions: [] } ];
                    cd.tripactions.groups[0].actions.unshift( { type: "runscene", scene: ts } );
                }
                if ( !isNaN(us) ) {
                    if ( undefined === cd.untripactions )
                        cd.untripactions = { isReactorScene: true, groups: [ { actions:[] } ] };
                    if ( 0 === (cd.untripactions.groups || []).length )
                        cd.untripactions.groups = [ { actions: [] } ];
                    cd.untripactions.groups[0].actions.unshift( { type: "runscene", scene: us } );
                }
                if ( "" !== ( ts + us ) ) {
                    alert( "Your specified trip and untrip scenes have been moved to new-style actions. Please save. " );
                    configModified = true;
                }
            }

            /* Set up a data list with our variables */
            var dl = jQuery('<datalist id="reactorvarlist"></datalist>');
            if ( cd.variables ) {
                for ( var vname in cd.variables ) {
                    if ( cd.variables.hasOwnProperty( vname ) ) {
                        var opt = jQuery( '<option/>' ).val( '{'+vname+'}' ).text( '{'+vname+'}' );
                        dl.append( opt );
                    }
                }
            }
            jQuery( 'div#tab-actions.reactortab' ).append( dl );

            redrawActivities();

            jQuery("div#tab-actions.reactortab button.addaction").on( 'click.reactor', handleAddActionClick );
            jQuery("div#tab-actions.reactortab button#saveconf").on( 'click.reactor', handleActionsSaveClick ).prop( "disabled", true );
            jQuery("div#tab-actions.reactortab button#revertconf").on( 'click.reactor', handleRevertClick ).prop( "disabled", true );

            if ( undefined !== deviceInfo ) {
                var uc = jQuery( '<div id="di-ver-check"/>' );
                uc.insertBefore( jQuery( 'div#tripactions' ) );
                jQuery.ajax({
                    url: "https://www.toggledbits.com/deviceinfo/checkupdate.php",
                    data: {
                        "v": deviceInfo.serial,
                        "fw": ""
                    },
                    dataType: "jsonp",
                    jsonp: "callback",
                    crossDomain: true
                }).done( function( respData, statusText, jqXHR ) {
                    console.log("Response from server is " + JSON.stringify(respData));
                    if ( undefined !== respData.serial && respData.serial > deviceInfo.serial ) {
                        jQuery( 'div#di-ver-check' ).empty().append( "<p>A newer version of the device information database is available. Please use the update function on the Tools tab to get it. This process is quick and does not require a Luup reload or browser refresh--you can immediately come back here and go right back to work! The new version is " +
                            String(respData.serial) + ", and you are currently using " + String(deviceInfo.serial) + ".</p>" );
                    }
                }).fail( function( jqXHR, textStatus, errorThrown ) {
                    console.log( "deviceInfo version check failed: " + String(errorThrown) );
                });
            }

            api.registerEventHandler('on_ui_cpanel_before_close', ReactorSensor, 'onBeforeCpanelClose');
        }
        catch (e)
        {
            console.log( 'Error in ReactorSensor.doActivities(): ' + String( e ) );
            alert( e.stack );
        }
    }

    function preloadActivities() {
        initModule();

        /* Load material design icons */
        jQuery("head").append('<link href="https://fonts.googleapis.com/icon?family=Material+Icons" rel="stylesheet">');

        /* Our styles. */
        var html = "<style>";
        html += "div#tab-actions datalist { display: none; }";
        html += "div#tab-actions.reactortab div#di-ver-check p { margin: 8px 8px 8px 8px; padding: 8px 8px 8px 8px; border: 2px solid yellow; }";
        html += "div#tab-actions.reactortab .tb-about { margin-top: 24px; }";
        html += "div#tab-actions.reactortab .color-green { color: #428BCA; }";
        html += 'div#tab-actions.reactortab .tberror { border: 1px solid red; }';
        html += 'div#tab-actions.reactortab .tbwarn { border: 2px solid yellow; }';
        html += 'div#tab-actions.reactortab .tberrmsg { padding: 8px 8px 8px 8px; color: red; }';
        html += 'div#tab-actions.reactortab i.md-btn:disabled { color: #cccccc; cursor: auto; }';
        html += 'div#tab-actions.reactortab i.md-btn[disabled] { color: #cccccc; cursor: auto; }';
        html += 'div#tab-actions.reactortab i.md-btn { color: #2d6a9f; font-size: 14pt; cursor: pointer; }';
        html += 'div#tab-actions.reactortab input.tbinvert { min-width: 16px; min-height: 16px; }';
        html += 'div#tab-actions.reactortab input.narrow { max-width: 8em; }';
        html += 'div#tab-actions.reactortab div.actionlist { border-radius: 8px; border: 2px solid #428BCA; margin-bottom: 16px; }';
        html += 'div#tab-actions.reactortab div.actionlist .row { margin-right: 0px; margin-left: 0px; }';
        html += 'div#tab-actions.reactortab div.tblisttitle { background-color: #428BCA; color: #fff; padding: 8px; min-height: 42px; }';
        html += 'div#tab-actions.reactortab div.tblisttitle span.titletext { font-size: 16px; font-weight: bold; margin-right: 4em; }';
        html += 'div#tab-actions.reactortab div.actionlist label:not(.required) { font-weight: normal; }';
        html += 'div#tab-actions.reactortab div.actionlist label.required { font-weight: bold; }';
        html += 'div#tab-actions.reactortab div.actionlist.tbmodified div.tblisttitle span.titletext:after { content: " (unsaved)" }';
        html += 'div#tab-actions.reactortab div.actionrow,div.buttonrow { padding: 8px; }';
        html += 'div#tab-actions.reactortab div.actionlist div.actionrow:nth-child(odd) { background-color: #EFF6FF; }';
        html += 'div#tab-actions.reactortab div.actionrow.tbmodified:not(.tberror) { border-left: 4px solid green; }';
        html += 'div#tab-actions.reactortab div.actionrow.tberror { border-left: 4px solid red; }';
        html += 'div#tab-actions.reactortab input#comment { width: 100% !important; }';
        html += 'div#tab-actions.reactortab textarea.luacode { font-family: monospace; resize: vertical; width: 100% !important; }';
        html += 'div#tab-actions.reactortab div.editor { width: 100%; min-height: 240px; }';
        html += 'div#tab-actions.reactortab div.tbhint { font-size: 90%; font-weight: normal; }';
        html += 'div#tbcopyright { display: block; margin: 12px 0 12px; 0; }';
        html += 'div#tbbegging { display: block; color: #ff6600; margin-top: 12px; }';
        html += 'div#tab-actions.reactortab div.warning { color: red; }';
        html += 'div#tab-actions.reactortab option.optheading { font-weight: bold; }';
        html += 'div#tab-actions.reactortab option.nodata { font-style: italic; }';
        html += 'div#tab-actions.reactortab option.nodata:after { content: "[1] see footer"; }';
        html += 'div#tab-actions.reactortab .tbslider { display: inline-block; width: 200px; height: 1em; border-radius: 8px; }';
        html += 'div#tab-actions.reactortab .tbslider .ui-slider-handle { background: url("/cmh/skins/default/img/other/slider_horizontal_cursor_24.png?") no-repeat scroll left center rgba(0,0,0,0); cursor: pointer !important; height: 24px !important; width: 24px !important; margin-top: 6px; font-size: 12px; text-align: center; padding-top: 4px; text-decoration: none; }';
        html += 'div#tab-actions.reactortab .tbslider .ui-slider-range-min { background-color: #12805b !important; }';
        html += "</style>";
        jQuery("head").append( html );

        api.setCpanelContent( '<div id="loading">Please wait... loading device and activity data, which may take a few seconds.</div>' );

        /* Load the device data */
        var start = Date.now();
        var urlbase = api.getDataRequestURL();
        console.log("Base URL: " + urlbase);
        urlbase = urlbase.replace( /data_request.*$/i, "" );
        console.log("Fetching " + urlbase + "D_ReactorDeviceInfo.json");
        jQuery.ajax({
            url: urlbase + "D_ReactorDeviceInfo.json",
            dataType: "json",
            timeout: 15000
        }).done( function( data, statusText, jqXHR ) {
            console.log("D_ReactorDeviceInfo loaded (" + String(Date.now()-start) +
                "ms), timestamp=" + String(data.timestamp) + ", serial=" +
                String(data.serial));
            if ( (data.serial || 0) < DEVINFO_MINSERIAL ) {
                jQuery("div#loading").empty().append( '<h3>Update Required</h3>Your device information database file needs to be at least serial ' + String(DEVINFO_MINSERIAL) + ' to run with this version of Reactor. Please go to the Tools tab to update it, then come back here.' );
                return;
            }

            deviceInfo = data;

            /* Body content */
            html += '<div id="tab-actions" class="reactortab">';

            html += '<div class="row"><div class="col-xs-12 col-sm-12"><h3>Activities</h3></div></div>';
            html += '<div class="row"><div class="col-xs-12 col-sm-12">Activities are actions that Reactor will perform on its own when tripped or untripped.</div></div>';


            html += '<div id="tripactions" class="actionlist">';
            html += '<div class="row"><div class="tblisttitle col-xs-6 col-sm-6"><span class="titletext">Trip Actions</span></div><div class="tblisttitle col-xs-6 col-sm-6 text-right"><button id="saveconf" class="btn btn-xs btn-success">Save</button> <button id="revertconf" class="btn btn-xs btn-danger">Revert</button></div></div>';
            html += '<div class="row buttonrow"><div class="col-sm-1"><button id="addtripaction" class="addaction btn btn-sm btn-primary">Add Trip Action</button></div></div>';
            html += '</div>'; // #tripactions
            html += '<div id="untripactions" class="actionlist">';
            html += '<div class="row"><div class="tblisttitle col-xs-6 col-sm-6"><span class="titletext">Untrip Actions</span></div><div class="tblisttitle col-xs-6 col-sm-6 text-right"><button id="saveconf" class="btn btn-xs btn-success">Save</button> <button id="revertconf" class="btn btn-xs btn-danger">Revert</button></div></div>';
            html += '<div class="row buttonrow"><div class="col-sm-1"><button id="adduntripaction" class="addaction btn btn-sm btn-primary">Add Untrip Action</button></div></div>';
            html += '</div>'; // untripactions

            html += '</div>'; // tab-actions

            html += footer();

            jQuery('div#loading').replaceWith( jQuery( html ) );

            doActivities();
        }).fail( function( jqXHR, textStatus, errorThrown ) {
            // Bummer.
            console.log("Failed to load D_ReactorDeviceInfo.json: " + textStatus + " " + String(errorThrown));
            console.log(jqXHR.responseText);
            deviceInfo = { services: {}, devices: {} };
            if ( jqXHR.status == 500 ) {
                jQuery('div#loading').html("<b>Sorry, not able to load data at this moment!</b> Vera may be busy or reloading. Don't panic! Wait a moment, switch to the Status tab, and then back here to retry loading.");
            } else {
                jQuery('div#loading').html('<h1>Hmmm...</h1>Well, that didn\'t go well. Try waiting a few moments, and then switching back to the Control tab and then back to this tab. If that doesn\'t work, please <a href="mailto:reactor@toggledbits.com?subject=Reactor+Activities+Load+Problem">send email to reactor@toggledbits.com</a> with the following text: <pre id="diag"></pre>');
                var str = String(errorThrown) + "\n" + String(textStatus);
                for ( var k in jqXHR ) {
                    if ( jqXHR.hasOwnProperty(k) && typeof(jqXHR[k]) != "function" ) {
                        str += "\n" + k + '=' + String(jqXHR[k]);
                    }
                }
                jQuery('#diag').text( str );
            }
        });
    }

 /** ***************************************************************************
 *
 * T O O L S
 *
 ** **************************************************************************/

    function grabLog( ev ) {
        jQuery( 'div#logdata' ).empty();
        var url = api.getDataRequestURL();
        url = url.replace( /(:3480|\/port_3480).*/, "" );
        url = url + "/cgi-bin/cmh/log.sh?Device=LuaUPnP";
        jQuery( 'div#logdata' ).append( jQuery( '<p/>' ).text( 'Fetching ' + url ) );
        $.ajax({
            url: url,
            data: {},
            cache: false,
            dataType: 'text'
        }).done( function( data, statusText, jqXHR ) {
            var keypat = new RegExp( "Reactor\\(debug\\): startSensor\\(" + api.getCpanelDeviceId() + "," );
            var pos = data.search( keypat );
            if ( pos < 0 ) {
                jQuery( 'div#logdata' ).append( '<b>SUBJECT DATA NOT FOUND. RESTART THIS REACTOR SENSOR AFTER ENABLING DEBUG.</b>' );
                return;
            }
            while ( pos >= 0 ) {
                data = data.substring( pos+16 );
                pos = data.search( keypat );
            }
            jQuery( 'div#logdata' ).empty().append( '<pre/>' );
            var lines = data.split( /\r?\n/ );
            var k = 0, n = 0;
            while ( n < 500 && k<lines.length ) {
                var l = lines[k].replace( /<span\s+[^>]*>/i, "" ).replace( /<\/span>/i, "" );
                if ( ! l.match( /^(06)/ ) ) {
                    jQuery( 'div#logdata pre' ).append( l + "\n" );
                    n++;
                }
                k++;
            }
        }).fail( function() {
            jQuery( 'div#logdata' ).empty().append("<b>Hmm, that didn't go well. Try again in a few moments.</b>");
        });
    }

    function handleTestChange( ev ) {
        var container = jQuery('div#reactortools.reactortab');
        var el = jQuery('input#testdateenable', container);
        var vv = "";
        if ( el.prop('checked') ) {
            jQuery('select,input#testtime', el.closest('div.row')).prop('disabled', false);
            var t = new Date();
            t.setFullYear( jQuery('select#testyear', container).val() );
            t.setMonth( parseInt( jQuery('select#testmonth', container).val() ) - 1 );
            t.setDate( jQuery('select#testday', container).val() );
            t.setSeconds( 0 );
            var s = jQuery('input#testtime', container).val();
            var p = ( s || "0:00" ).match( /^(\d+):(\d+)(:(\d+))?$/ );
            if ( p !== null ) {
                t.setHours( p[1] );
                t.setMinutes( p[2] );
                if ( p.length >= 5 && p[5] !== undefined ) {
                    t.setSeconds( p[4] );
                }
            }
            t.setMilliseconds( 0 );
            vv = Math.floor( t.getTime() / 1000 );
            if ( isNaN(vv) ) {
                vv = "";
            }
        } else {
            jQuery('select,input#testtime', el.closest('div.row')).prop('disabled', true);
        }
        api.setDeviceStateVariablePersistent( api.getCpanelDeviceId(), serviceId, "TestTime", vv );

        el = jQuery('input#testhousemode', container);
        if ( el.prop('checked') ) {
            jQuery('select#mode', container).prop('disabled', false);
            vv = jQuery('select#mode').val();
        } else {
            jQuery('select#mode', container).prop('disabled', true);
            vv = "";
        }
        api.setDeviceStateVariablePersistent( api.getCpanelDeviceId(), serviceId, "TestHouseMode", vv );
    }

    function processServiceFile( dd, serviceId, scpdurl ) {
        var jqXHR = jQuery.ajax({
            url: scpdurl,
            dataType: "xml",
            timeout: 5000
        });

        jqXHR.done( function( serviceData, statusText ) {
            console.log("Got service data for " + serviceId);
            var sd = { service: serviceId, stateVariables: {}, actions: {} };
            var svs = $(serviceData).find( 'stateVariable' );
            svs.each( function() {
                var name = $('name', this).text();
                var type = $('dataType', this).text();
                sd.stateVariables[name] = { name: name, type: type };
                if ( $('defaultValue', this).length > 0 ) sd.stateVariables[name].default = $('defaultValue', this).text();
                if ( $('shortCode', this).length > 0 ) sd.stateVariables[name].shortcode = $('shortCode', this).text();
                if ( $('Optional', this).length > 0 ) sd.stateVariables[name].optional = true;
                if ( $(this).attr('sendEvents') === "yes" ) sd.stateVariables[name].events = true;
                if ( $('sendEventsAttribute', this).text() === "yes" ) sd.stateVariables[name].events = true;
                if ( $('allowedValueRange', this).length > 0 ) {
                    var min = $(this).find('minimum').text();
                    var max = $(this).find('maximum').text();
                    sd.stateVariables[name].min = min;
                    sd.stateVariables[name].max = max;
                }
                var vals = $(this).find( 'allowedValue' );
                if ( vals.length ) {
                    sd.stateVariables[name].values = [];
                    vals.each( function() {
                        sd.stateVariables[name].values.push( $(this).text() );
                    });
                }
            });
            svs = $(serviceData).find( 'action' );
            svs.each( function() {
                var actname = $(this).children('name').text();
                sd.actions[actname] = { name: actname };
                var args = $(this).find( 'argument' );
                if ( args.length > 0 ) {
                    sd.actions[actname].parameters = [];
                    args.each( function() {
                        var name = $('name', this).text();
                        var dir = $('direction', this).text() || "?";
                        var po = { name: name, direction: dir };
                        if ( $('relatedStateVariable', this).length == 0 ) {
                            po.type = "string";
                        } else {
                            var rel = $('relatedStateVariable', this).text();
                            po.related = rel;
                            po.type = (sd.stateVariables[rel] || {}).type || "string";
                        }
                        if ( $('retval', this).length > 0 ) po.retval = true;
                        sd.actions[actname].parameters.push( po );
                    });
                }
            });
            dd.services[ sd.service ] = sd;
        });

        jqXHR.fail( function( jqXHR, textStatus, err ) {
            console.log(String(err));
        });

        return jqXHR.promise();
    }

    function sendDeviceData( device ) {
        /* Fetch the device file */
        jQuery.ajax({
            url: api.getDataRequestURL(),
            data: {
                id: "lu_device",
                output_format: "xml"
            },
            dataType: "xml",
            timeout: 15000
        }).done( function( data, statusText, jqXHR ) {
            var devs = jQuery( data ).find( "device" );
            devs.each( function() {
                var devid = $(this).children('Device_Num').text();
                if ( devid == device ) {

                    // https://stackoverflow.com/questions/13651243/how-do-i-chain-a-sequence-of-deferred-functions-in-jquery-1-8-x#24041521
                    var copy = function(a) { return Array.prototype.slice.call(a); };
                    $.sequence = function( chain, continueOnFailure ) {
                        var handleStep, handleResult,
                            steps = copy(chain),
                            def = new $.Deferred(),
                            defs = [],
                            results = [];
                        handleStep = function () {
                            if (!steps.length) {
                                def.resolveWith(defs, [ results ]);
                                return;
                            }
                            var step = steps.shift(),
                                result = step();
                            handleResult(
                                $.when(result).always(function () {
                                    defs.push(this);
                                }).done(function () {
                                    results.push({ resolved: copy(arguments) });
                                }).fail(function () {
                                    results.push({ rejected: copy(arguments) });
                                })
                            );
                        };
                        handleResult = continueOnFailure ?
                            function (result) {
                                result.always(function () {
                                    handleStep();
                                });
                            } :
                            function (result) {
                                result.done(handleStep)
                                    .fail(function () {
                                        def.rejectWith(defs, [ results ]);
                                    });
                            };
                        handleStep();
                        return def.promise();
                    };

                    var typ = $('deviceType', this).first().text();
                    var chain = [];

                    /* Send device data */
                    var dd = { version: 1, timestamp: Date.now(), devicetype: typ, services: {} };
                    dd.manufacturer = $( 'manufacturer', this ).text();
                    dd.modelname = $( 'modelName', this ).text();
                    dd.modelnum = $( 'modelNumber', this ).text();
                    dd.modeldesc = $( 'modelDescription', this ).text();
                    dd.category = $( 'Category_Num', this).text();
                    dd.subcat = $( 'Subcategory_Num', this).text();

                    /* Handle services */
                    var rp = api.getDataRequestURL().replace( /\/data_request.*$/i, "" );
                    var sl = $(this).find('serviceList');
                    var services = sl.find('service');
                    services.each( function() {
                        console.log( $('serviceId',this).text() + " at " + $("SCPDURL",this).text() );
                        var serviceId = $('serviceId', this).text();
                        var scpdurl = $("SCPDURL", this).text();
                        chain.push( function() { return processServiceFile( dd, serviceId, rp + scpdurl ); } );
                    });

                    chain.push( function() {
                        var jd = JSON.stringify( dd );
                        console.log("Sending " + jd);
                        return jQuery.ajax({
                            type: "POST",
                            url: api.getDataRequestURL(),
                            data: {
                                id: "lr_Reactor",
                                action: "submitdevice",
                                data: jd
                            },
                            dataType: 'json'
                        }).promise();
                    });

                    $.sequence( chain ).done( function() {
                        alert("Thank you! Your data has been submitted.");
                    }).fail( function() {
                        alert("Something went wrong and the data could not be submitted.");
                    });
                }
            });
        }).fail( function( jqXHR, textStatus, errorThrown ) {
            // Bummer.
            alert("Unable to request data from Vera. Try again in a moment; it may be reloading or busy.");
            console.log("Failed to load lu_device data: " + textStatus + " " + String(errorThrown));
            console.log(jqXHR.responseText);
        });
    }

    function handleSendDeviceDataClick( ev ) {
        var ct = jQuery( ev.currentTarget ).closest( 'div' );
        var device = jQuery( 'select#devices', ct ).val();
        if ( isEmpty( device ) ) {
            alert("Please select a device first.");
            return;
        }
        sendDeviceData( device );
        /* If device has a parent, or has children, send them as well */
        var dobj = api.getDeviceObject( device );
        if ( dobj && dobj.id_parent != 0 ) {
            sendDeviceData( dobj.id_parent ); /* parent */
        }
        var typs = {};
        /* ??? only one level deep */
        var ud = api.getUserData();
        for ( var ix=0; ix<ud.devices.length; ix++ ) {
            if ( ud.devices[ix].id_parent == device && undefined === typs[ ud.devices[ix].device_type ] ) {
                sendDeviceData( ud.devices[ix].id );
                typs[ ud.devices[ix].device_type ] = true;
            }
        }
    }

    function updateToolsVersionDisplay() {
        jQuery.ajax({
            url: "https://www.toggledbits.com/deviceinfo/checkupdate.php",
            data: {
                "v": ( deviceInfo || {}).serial || "",
                "fw": ""
            },
            dataType: "jsonp",
            jsonp: "callback",
            crossDomain: true
        }).done( function( respData, statusText, jqXHR ) {
            // console.log("Response from server is " + JSON.stringify(respData));
            if ( undefined !== respData.serial ) {
                var msg = "The latest version is " + String( respData.serial ) + ".";
                if ( undefined !== ( deviceInfo || {}).serial ) {
                    msg += " You are currently using " + String(deviceInfo.serial) + ".";
                    if ( respData.serial > deviceInfo.serial ) {
                        msg = "<b>" + msg + " You should update now.</b>";
                    } else {
                        msg += " No update is needed.";
                    }
                } else {
                    msg += " Information about the version you are using has not yet been loaded (that is normal if you haven't yet been on the Activites tab). If you go to the Activities tab, the database will be loaded, and if an update is available, an alert will show.";
                }
                jQuery( 'span#di-ver-info' ).html( msg );
            }
        }).fail( function( jqXHR, textStatus, errorThrown ) {
            jQuery( 'span#di-ver-info' ).text( "Information about the current version is not available." );
            console.log( "deviceInfo version check failed: " + String(errorThrown) );
        });
    }

    function doTools()
    {
        console.log("doTools()");

        if ( configModified && confirm( msgUnsavedChanges ) ) {
            handleSaveClick( undefined );
        }

        initModule();

        var html = "";

        html = '<style>';
        html += 'div#reactortools.reactortab input.narrow { max-width: 8em; }';
        html += 'div#tbcopyright { display: block; margin: 12px 0 12px 0; }';
        html += 'div#tbbegging { display: block; color: #ff6600; margin-top: 12px; }';
        html += '</style>';
        jQuery('head').append( html );

        html = '<div id="reactortools" class="reactortab">';
        html += '<h3>Test Tools</h3>';

        html += '<div class="row">';
        html += '<div class="col-sm-2 col-md-4 col-lg-3 col-xl-2"><label for="testdateenable" class="checkbox-inline"><input type="checkbox" value="1" id="testdateenable">&nbsp;Test&nbsp;Date:</label></div>';
        html += '<div class="col-sm-10 col-md-8 col-lg-9 col-xl-10 form-inline"><select id="testyear" class="form-control form-control-sm"></select><select id="testmonth" class="form-control form-control-sm"></select><select class="form-control form-control-sm" id="testday"></select><input class="narrow form-control form-control-sm" id="testtime"></div>';
        html += '</div>'; /* row */

        html += '<div class="row">';
        html += '<div class="col-sm-2 col-md-4 col-lg-3 col-xl-2"><label for="testhousemode" class="checkbox-inline"><input type="checkbox" value="1" id="testhousemode">&nbsp;Test&nbsp;House&nbsp;Mode</label></div>';
        html += '<div class="col-sm-10 col-md-8 col-lg-9 col-xl-10 form-inline"><select class="form-control form-control-sm" id="mode"><option value="1">Home</option><option value="2">Away</option><option value="3">Night</option><option value="4">Vacation</option></select></div>';
        html += '</div>'; /* row */

        html += '<div class="row">';
        html += '<div class="col-sm-12 col-md-12">' +
            'These settings do not change system configuration.' +
            ' They override the system values when your ReactorSensor requests them, allowing you to more easily test your conditions.' +
            ' For example, turn on the "Test Date" checkbox above' +
            ' and use the controls to set a date, then go back to the "Control" tab and press the "Restart" button to force a re-evaluation of the sensor state' +
            ' using your selected date/time. <b>Remember to turn these settings off when you have finished testing!</b></div>';
        html += '</div>'; /* row */

        html += '</div>'; /* .reactortab */

        html += '<div><h3>Update Device Information Database</h3>The device information database contains information to help smooth out the user interface for device actions. The "Activities" tab will notify you when an update is available. You may update by clicking the button below; this process does not require a Luup restart or browser refresh. The updates are shared by all ReactorSensors, so updating any one of them updates all of them. This process sends information about the versions of your Vera firmware, this plugin, and the current database, but no personally-identifying information. This information is used to select the correct database for your configuration; it is not used for tracking you. <span id="di-ver-info"/><p><button id="updateinfo" class="btn btn-sm btn-success">Update Device Info</button> <span id="status"/></p>';

        /* This feature doesn't work on openLuup -- old form of lu_device request isn't implemented */
        if ( !isOpenLuup ) {
            html += '<div id="enhancement" class="form-inline"><h3>Submit Device Data</h3>If you have a device that is missing "Common Actions" or warns you about missing enhancement data in the Activities tab (actions in <i>italics</i>), you can submit the device data to rigpapa for evaluation. This process sends the relevant data about the device. It does not send any identifying information about you or your Vera, and the data is used only for enhancement of the device information database. <p><select id="devices"></select> <button id="submitdata" class="btn btn-sm btn-info">Submit Device Data</button></p></div>';
        }

        html += '<div id="troubleshooting"><h3>Troubleshooting &amp; Support</h3>If you are having trouble working out your condition logic, or you think you have found a bug, here are some steps and tools you can use:';
        html += '<ul><li>Check the documentation in the <a href="https://github.com/toggledbits/Reactor/wiki" target="_blank">Reactor Wiki</a>.</li><li>The <a href="http://forum.micasaverde.com/index.php/board,93.0.html" target="_blank">Reactor Board</a> in the Vera Community Forums is a great way to get support for questions, how-to\'s, etc.</li><li>Generate and examine a <a href="' +
            api.getDataRequestURL() + '?id=lr_Reactor&action=summary&device=' + api.getCpanelDeviceId() + '" target="_blank">Logic&nbsp;Summary</a> report. This text-based report shows your ReactorSensor\'s current state, and its event list, which may tell you a lot about what led up to that state.</li>' +
            '<li>If the logic summary is not helping you, please post it in its entirety, together with a description of what you are trying to accomplish and/or the problem you are having, to a new thread on the Reactor Board (linked above). <strong>Please do not post screenshots</strong> unless you are reporting a UI/appearance bug. Generally speaking, the logic summary is far more useful (and easier to make and post, by design).</li>';
        if ( ! isOpenLuup ) {
            html += '<li>If you are asked for a "debug log snippet", use this procedure (unless given other instructions in the request):<ol><li>Turn on debug by clicking this link: <a href="' +
            api.getDataRequestURL() + '?id=lr_Reactor&action=debug&debug=1" target="_blank">Turn debug ON</a></li><li>Restart this sensor to force a re-evaluation of all conditions: <a href="' +
            api.getDataRequestURL() + '?id=action&output_format=xml&DeviceNum=' + api.getCpanelDeviceId() + '&serviceId=' +
            encodeURIComponent( serviceId ) + '&action=Restart" target="_blank">Restart this ReactorSensor</a></li><li><strong>Wait at least 60 seconds, not less.</strong> This is very important&mdash;proceeding too soon may result in incomplete log data.</li><li>Click this link to <a href="javascript:void();" id="grablog">generate the log snippet</a> (the relevant part the log file). It should magically appear at the bottom of this page&mdash;scroll down!</li><li>Post the log snippet to the forum thread, or email it <em>together with your logic summary report and your forum username</em> to <a href="mailto:reactor-logs@toggledbits.com" target="_blank">reactor-logs@toggledbits.com</a>. Note: this email address is for receiving logs only; do not submit questions or other requests to this address.</li></ol>';
        }
        html += '</ul></div>';

        html += footer();

        api.setCpanelContent( html );

        var container = jQuery('div#reactortools.reactortab');
        var el = jQuery('select#testyear', container);
        var i, vv;
        var now = new Date();
        vv = now.getFullYear() - 2;
        for ( i=0; i<12; i++, vv++ ) {
            el.append('<option value="' + vv + '">' + vv + '</option>');
        }
        el = jQuery('select#testmonth', container);
        for ( i=1; i<=12; i++) {
            el.append('<option value="' + i + '">' + monthName[ i ] + '</option>');
        }
        el = jQuery('select#testday', container);
        for ( i=1; i<=31; i++) {
            el.append('<option value="' + i + '">' + i + '</option>');
        }

        /* Restore test date */
        var s = api.getDeviceState( api.getCpanelDeviceId(), serviceId, "TestTime" ) || "";
        jQuery('input#testdateenable', container).prop('checked', false);
        jQuery('select#testyear,select#testmonth,select#testday,input#testtime', container).prop('disabled', true);
        if ( ! isEmpty( s ) ) {
            s = parseInt( s );
            if ( ! isNaN( s ) ) {
                /* Test time spec overrides now */
                now = new Date( s * 1000 );
                jQuery('input#testdateenable', container).prop('checked', true);
                jQuery('select#testyear,select#testmonth,select#testday,input#testtime', container).prop('disabled', false);
            }
        }
        jQuery('select#testyear', container).on( 'change.reactor', handleTestChange ).val( now.getFullYear() );
        jQuery('select#testmonth', container).on( 'change.reactor', handleTestChange ).val( now.getMonth() + 1 );
        jQuery('select#testday', container).on( 'change.reactor', handleTestChange ).val( now.getDate() );
        var mm = now.getMinutes();
        jQuery('input#testtime', container).on( 'change.reactor', handleTestChange ).val( now.getHours() + ":" + ( mm < 10 ? '0' + mm : mm ) );
        jQuery('input#testdateenable', container).on( 'click.reactor', handleTestChange );

        /* Restore test house mode */
        var mode = api.getDeviceState( api.getCpanelDeviceId(), serviceId, "TestHouseMode" ) || "";
        jQuery('input#testhousemode', container).prop('checked', false);
        jQuery('select#mode', container).prop('disabled', true);
        if ( ! isEmpty( mode ) ) {
            mode = parseInt( mode );
            if ( ! isNaN( mode ) ) {
                jQuery('input#testhousemode', container).prop('checked', true);
                jQuery('select#mode', container).prop('disabled', false).val( mode );
            }
        }
        jQuery('input#testhousemode,select#mode', container).on( 'change.reactor', handleTestChange );

        var deviceMenu = makeDeviceMenu( "", "" );
        deviceMenu.attr('id', 'devices');
        jQuery( 'div#enhancement select#devices' ).replaceWith( deviceMenu );
        jQuery( 'div#enhancement button#submitdata' ).on( 'click.reactor', handleSendDeviceDataClick );

        jQuery( 'button#updateinfo' ).on( 'click.reactor', function( ) {
            var msg = jQuery( 'button#updateinfo' ).parent().find('span#status');
            msg.text("Please wait, downloading update...");
            $.ajax({
                url: api.getDataRequestURL(),
                data: {
                    id: "lr_Reactor",
                    action: "infoupdate",
                    infov: deviceInfo.serial || 0
                },
                dataType: 'json'
            }).done( function( respData, respText, jqXHR ) {
                msg.text( "Update successful! The changes take effect immediately; no restart necessary." );
                // don't call updateToolsVersionDisplay() again because we'd need to reload devinfo to
                // get the right message.
                jQuery( 'span#di-ver-info' ).html( "Your database is up to date!" );
            }).fail( function( x, y, z ) {
                msg.text( "The update failed; Vera busy/restarting. Try again in a moment." );
            });
        });

        /* Tools get log fetcher */
        if ( ! isOpenLuup ) {
            jQuery( '<div id="logdata"/>' ).insertAfter( 'div#tbcopyright' );
            jQuery( 'a#grablog' ).on( 'click', grabLog );
        }

        updateToolsVersionDisplay();
    }

/** ***************************************************************************
 *
 * C L O S I N G
 *
 ** **************************************************************************/

    console.log("Initializing ReactorSensor (UI7) module");

    myModule = {
        uuid: uuid,
        initModule: initModule,
        onBeforeCpanelClose: onBeforeCpanelClose,
        onUIDeviceStatusChanged: onUIDeviceStatusChanged,
        doTools: doTools,
        doActivities: preloadActivities,
        doConditions: doConditions,
        doVariables: doVariables,
        doStatusPanel: doStatusPanel
    };
    return myModule;
})(api, $ || jQuery);<|MERGE_RESOLUTION|>--- conflicted
+++ resolved
@@ -14,13 +14,8 @@
 
     /* unique identifier for this plugin... */
     var uuid = '21b5725a-6dcd-11e8-8342-74d4351650de';
-<<<<<<< HEAD
-    
-    var pluginVersion = '2.4stable-19051';
-=======
-
-    var pluginVersion = '2.4develop-19058';
->>>>>>> b93365ac
+
+    var pluginVersion = '2.4stable-19059';
 
     var DEVINFO_MINSERIAL = 71.222;
 
