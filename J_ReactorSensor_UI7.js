//# sourceURL=J_ReactorSensor_UI7.js
/**
 * J_ReactorSensor_UI7.js
 * Configuration interface for ReactorSensor
 *
 * Copyright 2018 Patrick H. Rigney, All Rights Reserved.
 * This file is part of Reactor. For license information, see LICENSE at https://github.com/toggledbits/Reactor
 */
/* globals api,jQuery */

//"use strict"; // fails on UI7, works fine with ALTUI

var ReactorSensor = (function(api) {

    /* unique identifier for this plugin... */
    var uuid = '21b5725a-6dcd-11e8-8342-74d4351650de';

    var myModule = {};

    var serviceId = "urn:toggledbits-com:serviceId:ReactorSensor";
    // var deviceType = "urn:schemas-toggledbits-com:device:ReactorSensor:1";

    var deviceByNumber;
    var udByDevNum;
    var cdata;
    var ixCond, ixGroup;
    var roomsByName = [];
    var configModified = false;
    var lastx = 0;
    var condTypeName = { "service": "Service/Variable", "housemode": "House Mode", "comment": "Comment", "weekday": "Weekday", 'time': "Date (deprecated)",
        "sun": "Sunrise/Sunset", "trange": "Date/Time" };
    var weekDayName = [ '?', 'Sun', 'Mon', 'Tue', 'Wed', 'Thu', 'Fri', 'Sat' ];
    var monthName = [ '?', 'Jan', 'Feb', 'Mar', 'Apr', 'May', 'Jun', 'Jul', 'Aug', 'Sep', 'Oct', 'Nov', 'Dec' ];
    var condName = { "bet": "between", "nob": "not between", "after": "after", "before": "before" };
    var houseModeName = [ '?', 'Home', 'Away', 'Night', 'Vacation' ];

    /* Create an ID that's functionally unique for our purposes. */
    function getUID( prefix ) {
        /* Not good, but enough. */
        var newx = new Date().getTime();
        if ( newx == lastx ) ++newx;
        lastx = newx;
        return ( prefix === undefined ? "" : prefix ) + newx.toString(16);
    }

    /* Initialize the module */
    function initModule() {
        configModified = false;

        /* Make device-indexed version of userdata devices, which is just an array */
        var ud = api.getUserData();
        udByDevNum = [];
        for ( var k=0; k<ud.devices.length; ++k ) {
            udByDevNum[ ud.devices[k].id ] = ud.devices[k];
        }

        /* Get the config and parse it */
        var s = api.getDeviceState( api.getCpanelDeviceId(), serviceId, "cdata" ) || "";
        if ( s.length !== 0 ) {
            try {
                cdata = JSON.parse( s );
            } catch (e) {
                console.log("Unable to parse cdata: " + String(e));
            }
        }
        if ( cdata === undefined || typeof cdata !== "object" ||
                cdata.conditions === undefined || typeof cdata.conditions !== "object" ) {
            cdata = { version: 1, conditions: [
                { groupid: getUID('grp'), groupconditions: [
                    { id: getUID('cond'), type: "comment", comment: "Enter your AND conditions here" }
                    ]
                }
            ]};
        }
        ixGroup = {}; ixCond = {};
        for ( var ig=0; ig<(cdata.conditions || {}).length; ig++ ) {
            var grp = cdata.conditions[ig];
            ixGroup[ grp.groupid ] = grp;
            for ( var ic=0; ic<(grp.groupconditions || {}).length; ic++ ) {
                ixCond[ grp.groupconditions[ic].id ] = grp.groupconditions[ic];
            }
        }

        /* Make our own list of devices, sorted by room. */
        var devices = api.cloneObject( api.getListOfDevices() );
        deviceByNumber = [];
        var rooms = [];
        var noroom = { "id": 0, "name": "No Room", "devices": [] };
        rooms[noroom.id] = noroom;
        var dd = devices.sort( function( a, b ) {
            if ( a.name.toLowerCase() === b.name.toLowerCase() ) {
                return a.id < b.id ? -1 : 1;
            }
            return a.name.toLowerCase() < b.name.toLowerCase() ? -1 : 1;
        });
        for (var i=0; i<dd.length; i+=1) {
            var devobj = api.cloneObject( dd[i] );
            devobj.friendlyName = "#" + devobj.id + " " + devobj.name;
            deviceByNumber[devobj.id] = devobj;

            var roomid = devobj.room || 0;
            var roomObj = rooms[roomid];
            if ( roomObj === undefined ) {
                roomObj = api.cloneObject( api.getRoomObject(roomid) );
                roomObj.devices = [];
                rooms[roomid] = roomObj;
            }
            roomObj.devices.push( devobj );
        }
        roomsByName = rooms.sort(
            /* Special sort for room name -- sorts "No Room" last */
            function (a, b) {
                if (a.id === 0) return 1;
                if (b.id === 0) return -1;
                if (a.name.toLowerCase() === b.name.toLowerCase()) return 0;
                return a.name.toLowerCase() > b.name.toLowerCase() ? 1 : -1;
            }
        );
    }

    /**
     * Find cdata group
     */
    function findCdataGroupIndex( grpid ) {
        for ( var ix=0; ix<cdata.conditions.length; ++ix ) {
            if ( cdata.conditions[ix].groupid === grpid ) {
                return ix;
            }
        }
        return undefined;
    }

    /**
     * Find cdata condition in group.
     */
    function findCdataConditionIndex( condid, grpid ) {
        var grp = ixGroup[ grpid ];
        if ( undefined !== grp ) {
            for ( var ix=0; ix<grp.groupconditions.length; ++ix ) {
                if ( grp.groupconditions[ix].id === condid ) {
                    return ix;
                }
            }
        }
        return undefined;
    }

    function isEmpty( s ) {
        return s === undefined || s === "";
    }

    function textDateTime( y, m, d, hh, mm, isEnd ) {
        hh = parseInt( hh || "0" );
        mm = parseInt( mm || "0" );
        var tstr = ( hh < 10 ? '0' : '' ) + hh + ':' + ( mm < 10 ? '0' : '' ) + mm;
        if ( isEmpty( m ) ) {
            return tstr;
        }
        m = parseInt( m );
        return monthName[m] + ' ' + d + ( isEmpty( y ) ? '' : ' ' + y ) + ' ' + tstr;
    }

    function textDate( y, m, d, isEnd ) {
        if ( isEmpty( y ) ) {
            if ( isEmpty( m ) ) {
                if ( isEmpty( d ) ) {
                    return undefined;
                } else {
                    return "day " + d + " each month";
                }
            } else {
                return monthName[ parseInt( m ) ] + ( isEmpty( d ) ? "" : " " + d );
            }
        } else {
            if ( isEmpty( m ) ) {
                if ( isEmpty( d ) ) {
                    return y;
                } else {
                    return "day " + d + " each month of " + y;
                }
            } else {
                return monthName[ parseInt( m ) ] + ( isEmpty( d ) ? "" : " " + d ) + " " + y;
            }
        }
    }

    function makeConditionDescription( cond ) {
        if ( cond === undefined ) {
            return "(undefined)";
        }

        var str = "";
        switch ( cond.type ) {
            case 'service':
                str += ( undefined !== deviceByNumber[cond.device] ?
                        deviceByNumber[cond.device].friendlyName :
                        '#' + cond.device + ( cond.devicename === undefined ? "name unknown" : cond.devicename ) + ' (missing)' );
                str += ' ' + cond.variable + ' ' + cond.condition + ' ' + cond.value;
                break;

            case 'comment':
                str = cond.comment;
                break;

            case 'housemode':
                if ( ( cond.value || "" ) === "" ) {
                    str += "Any";
                } else {
                    var t = ( cond.value || "" ).split(/,/);
                    for ( var k=0; k<t.length; ++k ) {
                        t[k] = houseModeName[t[k]] || t[k];
                    }
                    str += t.join(' or ');
                }
                break;

            case 'weekday':
                var wmap = { "1": "first", "2": "second", "3": "third", "4": "fourth", "5": "fifth", "last": "last" };
                if ( ( cond.condition || "" ) === "" ) {
                    str = "every";
                } else if ( wmap[cond.condition] ) {
                    str = 'on the ' + wmap[cond.condition];
                } else {
                    str = cond.condition;
                }
                if ( ( cond.value || "" ) === "" ) {
                    str += " day";
                } else {
                    var t = ( cond.value || "" ).split(/,/);
                    for ( var k=0; k<t.length; ++k ) {
                        t[k] = weekDayName[ t[k] ];
                    }
                    str += ' ' + t.join(', ');
                }
                break;

            case 'sun':
                if ( condName[ cond.condition ] !== undefined ) {
                    str += condName[ cond.condition ];
                } else {
                    str += cond.condition + '???';
                }
                var vals = ( cond.value || "sunrise+0,sunset+0" ).split(/,/);
                var k = vals[0].match( /^([^+-]+)(.*)/ );
                if ( k === null || k.length !== 3 ) {
                    str += cond.value + '???';
                } else {
                    str += ' ' + k[1];
                    str += ' ' + k[2] + " minutes";
                }
                if ( cond.condition == "bet" || cond.condition == "nob" ) {
                    str += " and ";
                    k = ( vals[1] || "sunset+0" ).match( /^([^+-]+)(.*)/ );
                    if ( k === null || k.length !== 3 ) {
                        str += cond.value + '???';
                    } else {
                        str += ' ' + k[1];
                        str += ' ' + k[2] + " minutes";
                    }
                }
                break;

            case 'time':
                var t = ( cond.value || "" ).split(/,/);
                var ds = textDate( t[0], t[1], t[2], false ) || "";
                var de = textDate( t[5], t[6], t[7], true ) || "";
                str += (cond.condition != "bet" ? "nob " : "") + 'between ' +
                    ds +
                    ' ' +
                    ( isEmpty( t[3] ) ? "*" : t[3] ) + ':' + ( isEmpty( t[4] ) ? "*" : t[4] ) +
                    ' and ' +
                    de +
                    ' ' +
                    ( isEmpty( t[8] ) ? "*" : t[8] ) + ':' + ( isEmpty( t[9] ) ? "*" : t[9] );
                break;

            case 'trange':
                if ( condName[ cond.condition ] !== undefined ) {
                    str += condName[ cond.condition ];
                } else {
                    str += cond.condition + '???';
                }
                var t = ( cond.value || "" ).split(/,/);
                str += ' ' + textDateTime( t[0], t[1], t[2], t[3], t[4], false );
                if ( cond.condition !== "before" && cond.condition !== "after" ) {
                    str += ' and ' + textDateTime( t[5], t[6], t[7], t[8], t[9], true );
                }
                break;

            default:
                str = JSON.stringify( cond );
        }

        return str;
    }

    /**
     * Create a device menu from available devices, sorted alpha with room
     * names sorted alpha.
     */
    function makeDeviceMenu( val, name ) {
        var myid = api.getCpanelDeviceId();
        var el = jQuery('<select class="devicemenu form-control form-control-sm pull-left"></select>');
        roomsByName.forEach( function( roomObj ) {
            if ( roomObj.devices && roomObj.devices.length ) {
                var first = true; /* per-room first */
                for (var j=0; j<roomObj.devices.length; ++j) {
                    var devid = roomObj.devices[j].id;
                    if ( devid == myid ) {
                        continue;
                    }
                    if (first)
                        el.append( "<option disabled>--" + roomObj.name + "--</option>" );
                    first = false;
                    el.append( '<option value="' + devid + '">' + roomObj.devices[j].friendlyName + '</option>' );
                }
            }
        });

        if ( ( val || "" ) !== "" ) {
            var opt = jQuery( 'option[value="' + val + '"]', el );
            if ( 0 === opt.length ) {
                el.append( '<option value="' + val + '" selected>(missing) #' + val + ' ' + name + '</option>' );
            } else {
                el.val( val );
            }
        }
        return el;
    }

    /**
     * Make a service/variable menu of all state defined for the device. Be
     * brief, using only the variable name in the menu, unless that name is
     * used by multiple services, in which case the last component of the
     * serviceId is added parenthetically to draw the distinction.
     */
    function makeVariableMenu( device, service, variable ) {
        var el = jQuery('<select class="varmenu form-control form-control-sm pull-left"></select>');

        var devobj = udByDevNum[parseInt(device)];
        if ( undefined !== devobj ) {
            var mm = {}, ms = [];
            for ( var k=0; k<devobj.states.length; ++k ) {
                if ( mm[devobj.states[k].variable.toLowerCase()] === undefined ) {
                    /* Just use variable name as menu text, unless multiple with same name (collision) */
                    mm[devobj.states[k].variable.toLowerCase()] = ms.length;
                    ms[ms.length] = { text: devobj.states[k].variable, service: devobj.states[k].service,
                        variable: devobj.states[k].variable };
                } else {
                    /* Collision. Modify existing element to include service name. */
                    var n = mm[devobj.states[k].variable.toLowerCase()];
                    ms[n].text = ms[n].variable + ' (' +
                        ms[n].service.replace(/^([^:]+:)+/, "") + ')';
                    /* Append new entry (text includes service name) */
                    n = ms.length;
                    ms[n] = { text: devobj.states[k].variable + ' (' +
                        devobj.states[k].service.replace(/^([^:]+:)+/, "") + ')',
                        service: devobj.states[k].service,
                        variable: devobj.states[k].variable
                    };
                }
            }
            var r = ms.sort( function( a, b ) {
                /* ??? <=> */
                if ( a.text.toLowerCase() === b.text.toLowerCase() ) return 0;
                return a.text.toLowerCase() < b.text.toLowerCase() ? -1 : 1;
            });
            r.forEach( function( sv ) {
                el.append( '<option value="' + sv.service + '/' + sv.variable + '">' + sv.text + '</option>' );
            });
        }

        if ( ( service || "" ) !== "" && ( variable || "" ) !== "" ) {
            var opt = jQuery( 'option[value="' + service + '/' + variable + '"]', el );
            if ( opt.length === 0 ) {
                el.append( '<option value="' + service + '/' + variable + '" selected>' + service + '/' + variable + ' *</option>' );
            } else {
                el.val( service + '/' + variable );
            }
        }
        return el;
    }

    function makeServiceConditionMenu( cond ) {
        var el = jQuery('<select class="condmenu form-control form-control-sm pull-left"></select>');
        el.append('<option value="=">equals</option>');
        el.append( '<option value="&gt;&lt;">not equals</option>' );
        el.append( '<option value="&lt;">&lt;</option>' );
        el.append( '<option value="&lt;=">&lt;=</option>' );
        el.append( '<option value="&gt;">&gt;</option>' );
        el.append( '<option value="&gt;=">&gt;=</option>' );
        el.append( '<option value="starts">Starts with</option>' );
        el.append( '<option value="ends">Ends with</option>' );
        el.append( '<option value="contains">Contains</option>' );
        el.append( '<option value="in">in</option>' );

        if ( undefined !== cond ) {
            el.val( cond );
        }
        return el;
    }

    function makeDateTimeConditionMenu( cond ) {
        var el = jQuery('<select class="condmenu form-control form-control-sm pull-left"></select>');
        el.append('<option value="bet">between</option>');
        el.append( '<option value="nob">not between</option>' );

        if ( undefined !== cond ) {
            el.val( cond );
        }
        return el;
    }

    /**
     * Update controls for current conditions.
     */
    function updateControls() {
        /* Disable all "Add Condition" buttons if any condition type menu
           has no selection. */
        var nset = jQuery('div.condtype select option[value=""]:selected').length !== 0;
        jQuery('button.addcond').attr('disabled', nset );

        /* Disable "Add Group" button with same conditions. */
        jQuery('button#addgroup').attr('disabled', nset );

        jQuery('button#saveconf').attr('disabled', !configModified);
        jQuery('button#revertconf').attr('disabled', !configModified);

        /* Up/down tools for conditions enabled except up for first and down
           for last. */
        jQuery('div.controls i.action-up').attr('disabled', false);
        jQuery('div.conditionrow:first-child div.controls i.action-up').attr('disabled', true);
        /* Down is more complicated because the "Add Condition" button row is
           the last child in each group. Select only the conditionrows in each
           group, then apply to the last in each of those. */
        jQuery('div.controls i.action-down').attr('disabled', false);
        jQuery('div.conditiongroup').each( function( ix, grpEl ) {
            jQuery( 'div.conditionrow:last div.controls i.action-down', grpEl )
                .attr('disabled', true);
        });

        /* Delete button of single condition in first condition group is
           disabled/hidden. Must keep one condition, hopefully set. */
        jQuery('div.conditionrow div.controls i.action-delete').attr('disabled', false).show();
        var lastMo = jQuery('div.conditiongroup:first-child div.conditionrow div.controls');
        if ( lastMo.length == 1 ) {
            jQuery('i.action-delete', lastMo).attr('disabled', true ).hide();
        }
    }

    /**
     * Update row structure from current display data.
     */
    function updateConditionRow( row, target ) {
        var condId = row.attr("id");
        var cond = ixCond[ condId ];
        var typ = jQuery("div.condtype select", row).val();
        cond.type = typ;
        switch (typ) {
            case 'comment':
                cond.comment = jQuery("div.params input", row).val();
                break;

            case 'service':
                cond.device = parseInt( jQuery("div.params select.devicemenu", row).val() );
                cond.service = jQuery("div.params select.varmenu", row).val();
                cond.variable = cond.service.replace( /^[^\/]+\//, "" );
                cond.service = cond.service.replace(/\/.*$/, "");
                cond.condition = jQuery("div.params select.condmenu", row).val();
                cond.value = jQuery("input#value", row).val();
                break;

            case 'weekday':
                cond.condition = jQuery("div.params select.wdcond", row).val() || "";
                /* fall through */

            case 'housemode':
                var res = [];
                jQuery("input#opts:checked", row).each( function( ix, control ) {
                    res.push( control.value /* DOM element */ );
                });
                cond.value = res.join(',');
                break;

            case 'time':
            case 'trange':
                /* Pre-sanity check */
                if ( typ === "trange" && target !== undefined && target.hasClass('year') ) {
                    var pdiv = target.closest('div');
                    var newval = target.val();
                    var losOtros;
                    if ( pdiv.hasClass('start') ) {
                        losOtros = jQuery('div.end input.year', row);
                    } else {
                        losOtros = jQuery('div.start input.year', row);
                    }
                    if ( newval === "" && losOtros.val() !== "" ) {
                        losOtros.val("");
                    } else if ( newval !== "" && losOtros.val() === "" ) {
                        losOtros.val(newval);
                    }
                }
                /* Fetch and load */
                cond.condition = jQuery("div.params select.condmenu", row).val();
                res = [];
                var mon = jQuery("div.start select.monthmenu", row).val() || "";
                if ( mon !== "" ) {
                    res.push( jQuery("div.start input.year", row).val() || "" );
                    res.push( jQuery("div.start select.monthmenu", row).val() || "" );
                    res.push( jQuery("div.start select.daymenu", row).val() || "1" );
                } else {
                    Array.prototype.push.apply( res, ["","",""] );
                }
                res.push( jQuery("div.start select.hourmenu", row).val() || "0" );
                res.push( jQuery("div.start select.minmenu", row).val() || "0" );
                if ( cond.condition === "before" || cond.condition === "after" ) {
                    Array.prototype.push.apply( res, ["","","","",""] );
                } else {
                    jQuery('div.end', row).show();
                    if ( mon !== "" ) {
                        res.push( jQuery("div.end input.year", row).val() || "" );
                        res.push( jQuery("div.end select.monthmenu", row).val() || "" );
                        res.push( jQuery("div.end select.daymenu", row).val() || "1" );
                    } else {
                        Array.prototype.push.apply( res, ["","",""] );
                    }
                    res.push( jQuery("div.end select.hourmenu", row).val() || "0" );
                    res.push( jQuery("div.end select.minmenu", row).val() || "0" );
                }
                if ( res[5] === "" && res[0] !== "" ) {
                    res[5] = res[0];
                    jQuery("div.end input.year", row).val( res[0] );
                }
                cond.value = res.join(',');
                if ( typ === "trange" ) {
                    jQuery('.datespec', row).prop('disabled', res[1]==="");
                    if ( cond.condition !== "bet" && cond.condition !== "nob" ) {
                        jQuery('div.end', row).hide();
                    } else {
                        jQuery('div.end', row).show();
                    }
                }
                break;

            case 'sun':
                cond.condition = jQuery('div.params select.condmenu', row).val() || "after";
                res = [];
                var whence = jQuery('div.params select#sunstart', row).val() || "sunrise";
                var offset = jQuery('div.params input#startoffset', row).val() || "0";
                offset = parseInt( offset );
                if ( isNaN( offset ) ) {
                    /* Validation error, flag and treat as 0 */
                    offset = 0;
                }
                res.push( whence + ( offset < 0 ? '' : '+' ) + String(offset) );
                if ( cond.condition == "bet" || cond.condition == "nob" ) {
                    jQuery( 'div.end', row ).show();
                    whence = jQuery('select#sunend', row).val() || "sunset";
                    offset = parseInt( jQuery('input#endoffset', row).val() || "0" );
                    if ( isNaN( offset ) ) {
                        offset = 0;
                    }
                    res.push( whence + ( offset < 0 ? '' : '+' ) + String(offset) );
                } else {
                    jQuery( 'div.end', row ).hide();
                    res.push("");
                }
                cond.value = res.join(',');
                break;

            default:
                break;
        }

        updateControls();

        console.log( JSON.stringify( cdata, null, 4 ) );
    }

    /**
     * Handler for row change (generic)
     */
    function handleRowChange( ev ) {
        var el = ev.currentTarget;
        var row = jQuery( el ).closest('div.conditionrow');
        configModified = true;
        updateConditionRow( row, jQuery( el ) );
    }

    /**
     * Handler for device change
     */
    function handleDeviceChange( ev ) {
        var el = ev.currentTarget;
        var newDev = jQuery(el).val();
        var row = jQuery( el ).closest('div.conditionrow');
        var condId = row.attr('id');
        var cond = ixCond[condId];
        if ( undefined !== cond.device ) {
            cond.device = parseInt(newDev);
            cond.devicename = udByDevNum[cond.device].name;
            configModified = true;
        }

        /* Make a new service/variable menu and replace it on the row. */
        var newMenu = makeVariableMenu( cond.device, cond.service, cond.variable );
        jQuery("select.varmenu", row).replaceWith( newMenu );
        updateConditionRow( row ); /* pass it on */
    }

    function handleOptionChange( ev ) {
        var el = ev.currentTarget;
        var row = jQuery( el ).closest('div.conditionrow');
        var cond = ixCond[ row.attr("id") ];

        var pred = jQuery('select.pred', row);
        if ( "" === pred.val() ) {
            if ( undefined !== cond.after ) {
                delete cond.after;
                configModified = true;
            }
        } else {
            if ( cond.after !== pred.val() ) {
                cond.after = pred.val();
                configModified = true;
            }
        }

        var dd = jQuery('input.duration', row);
        if ( "" === dd.val() ) {
            if ( undefined !== cond.duration ) {
                delete cond.duration;
                configModified = true;
            }
        } else {
            var n = parseInt( dd.val() );
            if ( isNaN( n ) || n < 0 ) {
                dd.addClass('tberror');
            } else {
                dd.removeClass('tberror');
                if ( (cond.duration||0) !== n ) {
                    /* Changed */
                    if ( n === 0 ) {
                        delete cond.duration;
                    } else {
                        cond.duration = n;
                    }
                    configModified = true;
                }
            }
        }

        updateControls();
    }

    function handleCloseOptionsClick( ev ) {
        var el = ev.currentTarget;
        var row = jQuery( el ).closest('div.conditionrow');

        /* Remove the options block */
        jQuery('div.params div.condopts', row).remove();

        /* Put the open tool back */
        jQuery('div.params i.condmore').show();
    }

    function handleExpandOptionsClick( ev ) {
        var el = ev.currentTarget;
        var row = jQuery( el ).closest('div.conditionrow');
        var cond = ixCond[ row.attr("id") ];
        var grp = ixGroup[ row.closest('div.conditiongroup').attr('id') ];

        /* Remove the open tool */
        jQuery( el ).hide();

        /* Create the options container and add options */
        var container = jQuery('<div class="condopts"></div>');
        /* Predecessor */
        var preds = jQuery('<select class="pred form-control form-control-sm"><option value="">(any time/no sequence)</option></select>');
        for ( var ic=0; ic<grp.groupconditions.length; ic++) {
            var gc = grp.groupconditions[ic];
            /* Must be service, not this condition, and not the predecessor to this condition (recursive) */
            if ( cond.id !== gc.id && ( gc.after === undefined || gc.after !== cond.id ) ) {
                var opt = jQuery('<option></option>');
                opt.val( gc.id );
                opt.text( makeConditionDescription( gc ) );
                preds.append( opt );
            }
        }
        container.append('<div class="predopt form-inline"><label>Only after: </label></div>');
        jQuery('div.predopt label', container).append(preds);
        jQuery('select.pred', container).on( 'change.reactor', handleOptionChange ).val( cond.after );
        /* Duration */
        container.append('<div class="duropt form-inline"><label>Condition is sustained for <input type="text" class="duration form-control form-control-sm narrow"> seconds</label></div>');
        container.append('<i class="material-icons closeopts" title="Close Options">expand_less</i>');
        jQuery('input', container).on( 'change.reactor', handleOptionChange );
        jQuery('i.closeopts', container).on( 'click.reactor', handleCloseOptionsClick );
        jQuery('input.duration', container).val( cond.duration || "0" );

        /* Add it to the params */
        jQuery('div.params', row).append( container );
    }

    /**
     * Set condition for type
     */
    function setConditionForType( cond, row ) {
        if ( undefined === row ) {
            row = jQuery('div.row#' + cond.id);
        }
        jQuery('div.params', row).empty();
        var container = jQuery('<div class="form-inline"></div>');
        switch (cond.type) {
            case "":
                break;

            case 'comment':
                container.append('<input class="form-control form-control-sm type="text">');
                jQuery('input', container).on( 'change.reactor', handleRowChange ).val( cond.comment || "" );
                break;

            case 'service':
                var pp = makeDeviceMenu( cond.device, cond.devicename || "?" );
                container.append(pp);
                /* Fix-up: makeDeviceMenu will display current userdata name
                           for device, but if that's changed from what we've stored,
                           we need to update our store. */
                if ( cond.device !== undefined && udByDevNum[ cond.device ] !== undefined &&
                    udByDevNum[ cond.device ].name !== cond.devicename ) {
                        cond.devicename = udByDevNum[ cond.device ].name;
                        configModified = true;
                }
                pp = makeVariableMenu( cond.device, cond.service, cond.variable );
                container.append(pp);
                pp = makeServiceConditionMenu( cond.condition );
                container.append(pp);
                container.append('<input type="text" id="value" class="form-control form-control-sm">');
                container.append('<i class="material-icons condmore" title="Show Options">expand_more</i>');
                jQuery("input#value", container).val( cond.value );
                jQuery("select.varmenu", container).on( 'change.reactor', handleRowChange );
                jQuery("select.condmenu", container).on( 'change.reactor', handleRowChange );
                jQuery("input#value", container).on( 'change.reactor', handleRowChange );
                jQuery("select.devicemenu", container).on( 'change.reactor', handleDeviceChange );
                jQuery("i.condmore", container).on( 'click.reactor', handleExpandOptionsClick );
                break;

            case 'housemode':
                container.append(
                    '<label class="checkbox-inline"><input type="checkbox" id="opts" value="1">Home</label>' +
                    '<label class="checkbox-inline"><input type="checkbox" id="opts" value="2">Away</label>' +
                    '<label class="checkbox-inline"><input type="checkbox" id="opts" value="3">Night</label>' +
                    '<label class="checkbox-inline"><input type="checkbox" id="opts" value="4">Vacation</label>'
                );
                jQuery("input", container).on( 'change.reactor', handleRowChange );
                (cond.value || "").split(',').forEach( function( val ) {
                    jQuery('input#opts[value="' + val + '"]', container).prop('checked', true);
                });
                break;

            case 'weekday':
                container.append(
                    '<select class="wdcond form-control form-control-sm"><option value="">Every</option><option value="1">First</option><option value="2">2nd</option><option value="3">3rd</option><option value="4">4th</option><option value="5">5th</option><option value="last">Last</option></select> ' +
                    '<label class="checkbox-inline"><input type="checkbox" id="opts" value="1">Sun</label>' +
                    '<label class="checkbox-inline"><input type="checkbox" id="opts" value="2">Mon</label>' +
                    '<label class="checkbox-inline"><input type="checkbox" id="opts" value="3">Tue</label>' +
                    '<label class="checkbox-inline"><input type="checkbox" id="opts" value="4">Wed</label>' +
                    '<label class="checkbox-inline"><input type="checkbox" id="opts" value="5">Thu</label>' +
                    '<label class="checkbox-inline"><input type="checkbox" id="opts" value="6">Fri</label>' +
                    '<label class="checkbox-inline"><input type="checkbox" id="opts" value="7">Sat</label>'
                );
                jQuery("input", container).on( 'change.reactor', handleRowChange );
                jQuery("select.wdcond", container).on( 'change.reactor', handleRowChange ).val( cond.condition || "" );
                (cond.value || "").split(',').forEach( function( val ) {
                    jQuery('input#opts[value="' + val + '"]', container).prop('checked', true);
                });
                break;

            case 'sun':
                var pp = makeDateTimeConditionMenu( cond.condition );
                container.append(pp);
                jQuery("select.condmenu", container).append('<option value="before">before</option>');
                jQuery("select.condmenu", container).append('<option value="after">after</option>');
                container.append('<div class="start form-inline">' +
                    '<select id="sunstart" class="form-control form-control-sm"><option value="sunrise">sunrise</option><option value="sunset">sunset</option></select> '+
                    ' offset&nbsp;<input type="text" id="startoffset" value="" class="narrow form-control form-control-sm">&nbsp;minutes' +
                    '</div>'
                );
                container.append('<div class="end form-inline"> and ' +
                    '<select id="sunend" class="form-control form-control-sm" id="value"><option value="sunrise">sunrise</option><option value="sunset">sunset</option></select> '+
                    ' offset&nbsp;<input type="text" id="endoffset" value="" class="narrow form-control form-control-sm">&nbsp;minutes' +
                    '</div>'
                );
                /* Restore. Condition first... */
                var cp = cond.condition || "after";
                jQuery("select.condmenu", container).on( 'change.reactor', handleRowChange ).val( cp );
                if ( cp === "before" || cp === "after" ) {
                    jQuery("div.end", container).hide();
                } else {
                    jQuery("div.end", container).show();
                }
                /* Start */
                var vals = ( cond.value || "sunrise+0,sunset+0" ).split(/,/);
                var k = vals[0].match( /^([^+-]+)(.*)/ );
                if ( k === null || k.length !== 3 ) {
                    k = [ "", "sunrise", "0" ];
                    configModified = true;
                }
                jQuery("select#sunstart", container).on( 'change.reactor', handleRowChange ).val( k[1] );
                jQuery("input#startoffset", container).on( 'change.reactor', handleRowChange ).val( k[2] );
                /* End */
                k = ( vals[1] || "sunset+0" ).match( /^([^+-]+)(.*)/ );
                if ( k === null || k.length !== 3 ) {
                    k = [ "", "sunset", "0" ];
                    configModified = true;
                }
                jQuery("select#sunend", container).on( 'change.reactor', handleRowChange ).val( k[1] );
                jQuery("input#endoffset", container).on( 'change.reactor', handleRowChange ).val( k[2] );
                break;

            case 'time':
                var pp = makeDateTimeConditionMenu( cond.condition );
                container.append(pp);
<<<<<<< HEAD
                var mname =  [ 'Jan','Feb','Mar','Apr','May','Jun','Jul','Aug','Sep','Oct','Nov','Dec' ];
                var months = jQuery('<select class="monthmenu form-control form-control-sm"><option value="">(any month)</option></select>');
                for ( var mon=1; mon<=12; mon++ ) {
                    months.append('<option value="' + mon + '">' + mname[mon-1] + ' (' + mon + ')</option>');
=======
                var months = jQuery('<select class="monthmenu form-control form-control-sm"><option value=""></option></select>');
                for ( var mon=1; mon<=12; mon++ ) {
                    months.append('<option value="' + mon + '">' + monthName[mon] + ' (' + mon + ')</option>');
>>>>>>> ac0feda0
                }
                var days = jQuery('<select class="daymenu form-control form-control-sm"></select>');
                for ( var day=1; day<=31; day++ ) {
                    days.append('<option value="' + day + '">' + day + '</option>');
                }
                var hours = jQuery('<select class="hourmenu form-control form-control-sm"><option value="">(every hour)</option></select>');
                hours.append('<option value="sunrise">Sunrise</option><option value="sunset">Sunset</option>');
                for ( var hr = 0; hr<24; hr++ ) {
                    var hh = hr % 12;
                    if ( hh === 0 ) {
                        hh = 12;
                    }
                    hours.append('<option value="' + hr + '">' + hr + ' (' + hh + ( hr < 12 ? "am" : "pm" ) + ')</option>');
                }
                var mins = jQuery('<select class="minmenu form-control form-control-sm"><option value="">(any min)</option></select>');
                for ( var mn=0; mn<60; mn+=5 ) {
                    mins.append('<option value="' + mn + '">:' + (mn < 10 ? '0' : '') + mn + '</option>');
                }
                container.append('<div class="start"></div> and ').append('<div class="end"></div>');
                jQuery("div.start", container).append( months.clone() )
                    .append( days.clone() )
                    .append('<input type="text" placeholder="yyyy" class="year narrow form-control form-control-sm">')
                    .append( hours.clone() )
                    .append( mins.clone() );
                jQuery("div.end", container).append( months )
                    .append( days )
                    .append('<input type="text" placeholder="yyyy" class="year narrow form-control form-control-sm">')
                    .append( hours )
                    .append( mins );
                /* Restore values */
                var vals = (cond.value || "").split(',');
<<<<<<< HEAD
                var flist = [ 'div.start input.year', 'div.start select.monthmenu', 'div.start select.daymenu',
                              'div.start select.hourmenu', 'div.start select.minmenu',
                              'div.end input.year', 'div.end select.monthmenu', 'div.end select.daymenu',
=======
                var flist = [ 'div.start input.year', 'div.start select.monthmenu','div.start select.daymenu',
                              'div.start select.hourmenu', 'div.start select.minmenu',
                              'div.end input.year','div.end select.monthmenu', 'div.end select.daymenu',
>>>>>>> ac0feda0
                              'div.end select.hourmenu','div.end select.minmenu'
                ];
                for ( var fx=0; fx<flist.length; fx++ ) {
                    jQuery( flist[fx], container ).val( fx < vals.length ? vals[fx] : '' );
                }
                jQuery("select", container).on( 'change.reactor', handleRowChange );
                jQuery("input", container).on( 'change.reactor', handleRowChange );
                break;

            case 'trange':
                var pp = makeDateTimeConditionMenu( cond.condition );
                container.append(pp);
                jQuery("select.condmenu", container).append('<option value="before">before</option>');
                jQuery("select.condmenu", container).append('<option value="after">after</option>');
                var months = jQuery('<select class="monthmenu form-control form-control-sm"><option value=""></option></select>');
                for ( var mon=1; mon<=12; mon++ ) {
                    months.append('<option value="' + mon + '">' + monthName[mon] + ' (' + mon + ')</option>');
                }
                var days = jQuery('<select class="daymenu datespec form-control form-control-sm"></select>');
                for ( var day=1; day<=31; day++ ) {
                    days.append('<option value="' + day + '">' + day + '</option>');
                }
                var hours = jQuery('<select class="hourmenu form-control form-control-sm"></select>');
                for ( var hr = 0; hr<24; hr++ ) {
                    var hh = hr % 12;
                    if ( hh === 0 ) {
                        hh = 12;
                    }
                    hours.append('<option value="' + hr + '">' + hr + ' (' + hh + ( hr < 12 ? "am" : "pm" ) + ')</option>');
                }
                var mins = jQuery('<select class="minmenu form-control form-control-sm"></select>');
                for ( var mn=0; mn<60; mn+=5 ) {
                    mins.append('<option value="' + mn + '">:' + (mn < 10 ? '0' : '') + mn + '</option>');
                }
                container.append('<div class="start"></div>').append('<div class="end"> and </div>');
                jQuery("div.start", container).append( months.clone() )
                    .append( days.clone() )
                    .append('<input type="text" placeholder="yyyy" class="year narrow datespec form-control form-control-sm">')
                    .append( hours.clone() )
                    .append( mins.clone() );
                jQuery("div.end", container).append( months )
                    .append( days )
                    .append('<input type="text" placeholder="yyyy" class="year narrow datespec form-control form-control-sm">')
                    .append( hours )
                    .append( mins );
                jQuery("div.end select.monthmenu", container).addClass("datespec"); /* ability to disable */
                jQuery('div.end select.monthmenu option[value=""]', container).remove();
                /* Default all menus to first option */
                jQuery("select", container).each( function( ix, obj ) {
                    jQuery(obj).val( jQuery("option:first", obj ).val() );
                });
                /* Restore values. */
                var cp = cond.condition || "between";
                jQuery("select.condmenu", container).val( cp );
                if ( cp === "before" || cp === "after" ) {
                    jQuery("div.end", container).hide();
                } else {
                    jQuery("div.end", container).show();
                }
                var vals = (cond.value || "").split(',');
                var flist = [ 'div.start input.year', 'div.start select.monthmenu','div.start select.daymenu',
                              'div.start select.hourmenu', 'div.start select.minmenu',
                              'div.end input.year','div.end select.monthmenu', 'div.end select.daymenu',
                              'div.end select.hourmenu','div.end select.minmenu'
                ];
                for ( var fx=0; fx<flist.length; fx++ ) {
                    if ( fx >= vals.length ) {
                        vals[fx] = "";
                    }
                    if ( vals[fx] !== "" ) {
                        jQuery( flist[fx], container ).val( vals[fx] );
                    }
                }
                /* Enable date fields if month spec present */
                jQuery('.datespec', container).prop('disabled', vals[1]==="");
                jQuery("select", container).on( 'change.reactor', handleRowChange );
                jQuery("input", container).on( 'change.reactor', handleRowChange );
                break;

            default:
                /* nada */
        }

        /* Append the new container */
        jQuery("div.params", row).append( container );
    }

    /**
     * Type menu selection change handler.
     */
    function handleTypeChange( ev ) {
        var el = ev.currentTarget;
        var newType = jQuery(el).val();
        var row = jQuery( el ).closest('div.conditionrow');
        var condId = row.attr('id');
        if ( ixCond[condId] === undefined ) {
            ixCond[condId] = { id: condId, type: newType };
        } else {
            ixCond[condId].type = newType;
        }
        configModified = true;
        setConditionForType( ixCond[condId], row );
        updateConditionRow( row );
    }

    /**
     * Handle click on Add Condition button.
     */
    function handleAddConditionClick( ev ) {
        var el = ev.currentTarget;
        var row = jQuery( el ).closest('div.row'); /* button row */
        var grp = jQuery( el ).closest('div.conditiongroup');

        /* Disable the add button for now. */
        jQuery(el).attr('disabled', true);

        /* Create a new condition row, assign an ID, and insert it before the button */
        var newId = getUID("cond");
        var condel = getConditionRow();
        condel.attr("id", newId);
        condel.insertBefore(row);

        /* Add condition to cond store and index */
        var grpId = grp.attr("id");
        ixCond[ newId ] = { id: newId }; /* nearly empty */
        ixGroup[grpId].groupconditions.push( ixCond[newId] );

        configModified = true;
        updateConditionRow( condel );
    }

    /**
     * Handle click on Add Group button.
     */
    function handleAddGroupClick( ev ) {
        var el = ev.currentTarget;
        var row = jQuery( el ).closest('div.row'); /* add group button row */
        jQuery(el).attr('disabled', true); /* disable the (only) add group button for now */

        /* Create a new condition group div, assign a group ID */
        var newId = getUID("grp");
        var condgroup = jQuery('<div class="conditiongroup"></div>');
        condgroup.attr('id', newId);

        /* Insert a new divider with "OR" caption */
        jQuery('<div class="row divider"><div class="col-sm-5"><hr></div><div class="col-sm-2"><h5 style="text-align: center">OR</h5></div><div class="col-sm-5"><hr></div></div>')
            .insertBefore(row);

        /* Create a condition row for the first condition in the group */
        var condId = getUID("cond");
        var cel = getConditionRow();
        cel.attr("id", condId);
        condgroup.append(cel); /* Add it to the conditiongroup */

        /* Add an "Add Condition" button for the new group */
        cel = jQuery('<div class="row"><div class="col-sm-1"><button class="addcond btn btn-sm btn-primary">Add Condition</button></div></div>');
        jQuery("button.addcond", cel).attr('disabled',true); /* Add Cond is disabled to start */
        jQuery("button.addcond", cel).on( 'click.reactor', handleAddConditionClick );

        condgroup.append(cel); /* Add it to the conditiongroup */

        condgroup.insertBefore(row); /* Insert new conditiongroup */

        /* Add to group store and index */
        var newcond = { id: condId };
        ixCond[condId] = newcond;
        ixGroup[newId] = { groupid: newId, groupconditions: [ newcond ] };
        cdata.conditions.push( ixGroup[newId] );

        configModified = true;
        updateConditionRow( cel );
    }

    /**
     * Handle click of sort (up/down) button on condition row.
     */
    function handleConditionSort( ev ) {
        var el = ev.currentTarget;
        if ( jQuery( el ).attr('disabled') ) {
            return;
        }
        var row = jQuery(el).closest('div.row');
        var up = jQuery(el).hasClass('action-up');
        var grpId = row.closest('div.conditiongroup').attr('id');
        var grp = ixGroup[grpId];
        var condix = findCdataConditionIndex( row.attr('id'), grpId );
        if ( up ) {
            /* Move up. */
            if ( condix > 0 ) {
                /* Move up in data structure */
                var cond = grp.groupconditions.splice( condix, 1 );
                grp.groupconditions.splice( condix-1, 0, cond[0] );

                /* Move up in display */
                var prior = row.prev(); /* find prior row */
                row.detach();
                row.insertBefore( prior );

                configModified = true;

                updateConditionRow( row ); /* pass it on */
            }
        } else {
            /* Move down */
            if ( condix < ( grp.groupconditions.length-1 ) ) {
                /* Move down is data structure */
                var cond = grp.groupconditions.splice( condix, 1 );
                grp.groupconditions.splice( condix+1, 0, cond[0] );

                /* Move down in display */
                var next = row.next(); /* find next row */
                row.detach();
                row.insertAfter( next );

                configModified = true;

                updateConditionRow( row ); /* pass it on */
            }
        }
    }

    /**
     * Handle click on the condition delete tool
     */
    function handleConditionDelete( ev ) {
        var el = ev.currentTarget;
        var row = jQuery( el ).closest( 'div.row' );
        var condId = row.attr('id');
        var grpId = jQuery( el ).closest( 'div.conditiongroup' ).attr("id");

        /* See if the condition is referenced in a sequence */
        var okDelete = false;
        for ( var ci in ixCond ) {
            if ( ixCond.hasOwnProperty(ci) && ixCond[ci].after == condId ) {
                if ( !okDelete ) {
                    if ( ! ( okDelete = confirm('This condition is used in sequence options in another condition. Click OK to delete it and disconnect the sequence, or Cancel to leave everything unchanged.') ) ) {
                        return;
                    }
                }
                delete ixCond[ci].after;
            }
        }

        /* Find the index of the condition in its groupconditions */
        var grp = ixGroup[ grpId ];
        if ( undefined !== grp ) {
            for ( var ix=0; ix<grp.groupconditions.length; ++ix ) {
                if ( grp.groupconditions[ix].id == condId ) {
                    /* Remove the element from structures */
                    delete ixCond[ condId ];
                    grp.groupconditions.splice( ix, 1 );
                    if ( 0 === grp.groupconditions.length ) {
                        /* No more conditions. Delete the entire group from structures.
                           Note that this should never happen to the first group,
                           because the last condition in the first group is restricted
                           from deletion. */
                        var grpix = findCdataGroupIndex( grpId );
                        delete ixGroup[ grpId ];
                        cdata.conditions.splice( grpix, 1 );
                        /* Remove the entire conditiongroup from display. */
                        var grpEl = jQuery( el ).closest( 'div.conditiongroup' );
                        grpEl.prev().remove(); /* remove the OR divider above the group */
                        grpEl.remove(); /* remove the group */
                    } else {
                        /* Remove the condition row from display */
                        row.remove();
                    }
                    configModified = true;
                    updateControls();
                    return; /* fast exit */
                }
            }
        }
    }

    /**
     * Create an empty condition row. Only type selector is pre-populated.
     */
    function getConditionRow() {
        var el = jQuery('<div class="row conditionrow"></div>');
        el.append( '<div class="col-sm-2 condtype"><select class="form-control form-control-sm"><option value="">--choose--</option></select></div>' );
        el.append( '<div class="col-sm-9 params"></div>' );
        el.append( '<div class="col-sm-1 controls"></div>');
        jQuery("div.controls", el).append('<i class="material-icons md-btn action-up">arrow_upward</i>');
        jQuery("div.controls", el).append('<i class="material-icons md-btn action-down">arrow_downward</i>');
        jQuery("div.controls", el).append('<i class="material-icons md-btn action-delete">clear</i>');

        [ "comment", "service", "housemode", "sun", "weekday", "trange" ].forEach( function( k ) {
            jQuery( "div.condtype select", el ).append( jQuery( "<option/>" ).val( k ).text( condTypeName[k] ) );
        });

        jQuery('div.condtype select', el).on( 'change.reactor', handleTypeChange );
        jQuery('div.controls i.action-up', el).on( 'click.reactor', handleConditionSort );
        jQuery('div.controls i.action-down', el).on( 'click.reactor', handleConditionSort );
        jQuery('div.controls i.action-delete', el).on( 'click.reactor', handleConditionDelete );
        return el;
    }

    /**
     * Redraw the conditions from the current cdata
    */
    function redrawConditions() {
        jQuery('div#conditions').empty();

        for (var ng=0; ng<cdata.conditions.length; ++ng) {
            if ( ng > 0 ) {
                /* Insert divider */
                jQuery("div#conditions").append('<div class="row divider"><div class="col-sm-5"><hr></div><div class="col-sm-2"><h5 style="text-align: center">OR</h5></div><div class="col-sm-5"><hr></div></div>');
            }

            var grp = cdata.conditions[ng];
            if ( grp.groupid === undefined )
                grp.groupid = getUID("group");
            ixGroup[grp.groupid] = grp;

            /* Create div.conditiongroup and add conditions */
            var gel = jQuery('<div class="conditiongroup"></div>').attr("id", grp.groupid);
            for (var nc=0; nc<grp.groupconditions.length; ++nc) {
                var cond = grp.groupconditions[nc];
                var row = getConditionRow();
                if ( cond.id === undefined )
                    cond.id = getUID("cond");
                row.attr("id", cond.id);
                ixCond[cond.id] = cond;
                var sel = jQuery('div.condtype select', row);
                if ( jQuery('option[value="' + cond.type + '"]', sel).length === 0 ) {
                    /* Condition type not on menu, probably a deprecated form. Insert it. */
                    sel.append('<option value="' + cond.type + '">' +
                        (condTypeName[cond.type] === undefined ? cond.type + ' (deprecated)' : condTypeName[cond.type] ) +
                        '</option>');
                }
                jQuery('div.condtype select', row).val( cond.type );
                setConditionForType( cond, row );
                gel.append( row );
            }

            /* Append "Add Condition" button */
            gel.append('<div class="row"><div class="col-sm-1"><button class="addcond btn btn-sm btn-primary">Add Condition</button></div></div>');

            /* Append the group */
            jQuery("div#conditions").append(gel);

            /* Activate the "Add Condition" button */
            jQuery("button.addcond", gel).on( 'click.reactor', handleAddConditionClick );
        }

        /* Insert add group button row (not a divider) */
        jQuery("div#conditions").append('<div class="row"><div class="col-sm-2"><hr></div>' +
            '<div class="col-sm-2"><button id="addgroup" class="btn btn-sm btn-primary">Add Group</button></div>' +
            '<div class="col-sm-4"><hr></div>' +
            '<div class="col-sm-4"><button id="saveconf" class="btn btn-sm btn-success">Save</button><button id="revertconf" class="btn btn-sm btn-danger">Revert</button></div>');
        jQuery("button#addgroup").on( 'click.reactor', handleAddGroupClick );
        jQuery("button#saveconf").on( 'click.reactor', handleSaveClick );
        jQuery("button#revertconf").on( 'click.reactor', handleRevertClick );

        updateControls();
    }

    /**
     * Handle revert button click: restore setting to last saved and redisplay.
     */
    function handleRevertClick( ev ) {
        initModule();
        redrawConditions();
    }

    /**
     * Remove all properies on condition except those in the exclusion list.
     */
    function removeConditionProperties( cond, excl ) {
        var elist = (excl || "").split(/,/);
        var emap = { id: true, type: true };
        for ( var ix=0; ix<elist.length; ++ix ) {
            emap[elist[ix]] = true;
        }
        for ( var prop in cond ) {
            if ( cond.hasOwnProperty( prop ) && emap[prop] === undefined ) {
                delete cond[prop];
            }
        }
    }

    /**
     * Handle save click: save the current configuration.
     */
    function handleSaveClick( ev ) {
        /* Rip through conditions and clean up before saving */
        for ( var condid in ixCond ) {
            if ( ixCond.hasOwnProperty( condid ) ) {
                var cond = ixCond[condid];
                switch ( cond.type ) {
                    case 'comment':
                        removeConditionProperties( cond, 'comment' );
                        break;
                    case 'service':
                        cond.device = parseInt( cond.device );
                        delete cond.comment;
                        break;
                    case 'housemode':
                        removeConditionProperties( cond, 'value' );
                        break;
                    case 'weekday':
                        removeConditionProperties( cond, 'condition,value' );
                        break;
                    case 'time':
                        removeConditionProperties( cond, 'condition,value' );
                        break;
                    case 'sun':
                        removeConditionProperties( cond, 'condition,value' );
                        break;
                    case 'trange':
                        removeConditionProperties( cond, 'condition,value' );
                        break;
                    default:
                        /* Don't do anything */
                }
            }
        }
        /* Save to persistent state */
        api.setDeviceStatePersistent( api.getCpanelDeviceId(), serviceId, "cdata", JSON.stringify( cdata ),
        {
            'onSuccess' : function() {
                configModified = false;
                updateControls();
            },
            'onFailure' : function() {
                alert('There was a problem saving the configuration. Vera/Luup may have been restarting. Please try hitting the "Save" button again.');
                configModified = true;
                updateControls();
            }
        });
    }

    /* Closing the control panel. */
    function onBeforeCpanelClose(args) {
        console.log( 'onBeforeCpanelClose args: ' + JSON.stringify(args) );
        if ( configModified && confirm( "You have unsaved changes! Press OK to save your changes, or Cancel to discard them." ) ) {
            handleSaveClick( undefined );
        }
    }

    function relativeTime( dt ) {
        if ( 0 === dt || undefined === dt ) {
            return "";
        }
        var dtms = dt * 1000;
        var ago = ( new Date().getTime() - dtms ) / 1000;
        if ( ago < 86400 ) {
            return new Date(dtms).toLocaleTimeString();
        }
        return new Date(dtms).toLocaleString();
    }

    function doSettings()
    {
    }
    
    function handleTestChange( ev ) {
        var container = jQuery('div.testfields');
        var el = jQuery('input#testdateenable', container);
        var vv = "";
        if ( el.prop('checked') ) {
            jQuery('select,input#testtime', el.closest('div.row')).prop('disabled', false);
            var t = new Date();
            t.setFullYear( jQuery('select#testyear', container).val() );
            t.setMonth( parseInt( jQuery('select#testmonth', container).val() ) - 1 );
            t.setDate( jQuery('select#testday', container).val() );
            t.setSeconds( 0 );
            var s = jQuery('input#testtime', container).val();
            var p = ( s || "0:00" ).match( /^(\d+):(\d+)(:(\d+))?$/ );
            if ( p !== null ) {
                t.setHours( p[1] );
                t.setMinutes( p[2] );
                if ( p.length >= 5 && p[5] !== undefined ) {
                    t.setSeconds( p[4] );
                }
            }
            t.setMilliseconds( 0 );
            vv = Math.floor( t.getTime() / 1000 );
            if ( isNaN(vv) ) {
                vv = "";
            }
        } else {
            jQuery('select,input#testtime', el.closest('div.row')).prop('disabled', true);
        }
        api.setDeviceStatePersistent( api.getCpanelDeviceId(), serviceId, "TestTime", vv );
        
        el = jQuery('input#testhousemode', container);
        if ( el.prop('checked') ) {
            jQuery('select', el.closest('div.row')).prop('disabled', false);
            vv = jQuery('select#mode').val();
        } else {
            jQuery('select', el.closest('div.row')).prop('disabled', true);
            vv = "";
        }
        api.setDeviceStatePersistent( api.getCpanelDeviceId(), serviceId, "TestHouseMode", vv );
    }
    
    function doTest()
    {
        var html = "";
        
        html = '<style>';
        html += 'input.narrow { max-width: 8em; }';
        html += '</style>';
        jQuery('head').append( html );
        
        html = '<div class="testfields">';
        html += '<div class="row">';
        html += '<div class="col-sm-2 col-md-2"><label for="testdateenable"><input type="checkbox" value="1" id="testdateenable">&nbsp;Test&nbsp;Date:</label></div>';
        html += '<div class="col-sm-10 col-md-10 form-inline"><select id="testyear" class="form-control form-control-sm"></select><select id="testmonth" class="form-control form-control-sm"></select><select class="form-control form-control-sm" id="testday"></select><input class="narrow form-control form-control-sm" id="testtime"></div>';
        html += '</div>'; /* row */
        html += '<div class="row">';
        html += '<div class="col-sm-2 col-md-2"><label for="testhousemode"><input type="checkbox" value="1" id="testhousemode">&nbsp;House&nbsp;Mode</label></div>';
        html += '<div class="col-sm-10 col-md-10 form-inline"><select class="form-control form-control-sm" id="mode"><option value="1">Home</option><option value="2">Away</option><option value="3">Night</option><option value="4">Vacation</option></select></div>';
        html += '</div>'; /* row */
        html += '<div class="row"><div class="col-sm-12 col-md-12">';
        html += 'These settings allow you to force the date/time and house mode for testing your conditions. For example, turn on the "Test Date" checkbox above' +
            ' and use the controls to set a date, then go back to the "Control" tab and press the "Restart" button to force a re-evaluation of the sensor state' +
            ' using your selected date/time. <b>Remember to turn these settings off when you have finished testing!</b>' + 
            '<p>&nbsp;</p>' +
            '<p>Support links: <a href="https://www.toggledbits.com/reactor" target="_blank">Documentation</a> &bull; <a href="http://forum.micasaverde.com/index.php/topic,87484.0.html" target="_blank">Forum Thread</a> &bull; <a href="/port_3480/data_request?id=lr_Reactor&action=debug" target="_blank">Toggle Debug</a> &bull; <a href="/cgi-bin/cmh/log.sh?Device=LuaUPnP" target="_blank">Log File</a> &bull; <a href="/port_3480/data_request?id=lr_Reactor&action=status" target="_blank">Device Status</a></p>';
        html += '</div></div>';
        html += '</div>'; /* .testfields */
        
        api.setCpanelContent( html );
        
        var container = jQuery('div.testfields');
        var el = jQuery('select#testyear', container);
        var i, vv;
        var now = new Date();
        vv = now.getFullYear() - 2;
        for ( i=0; i<12; i++, vv++ ) {
            el.append('<option value="' + vv + '">' + vv + '</option>');
        }
        el = jQuery('select#testmonth', container);
        for ( i=1; i<=12; i++) {
            el.append('<option value="' + i + '">' + monthName[ i ] + '</option>');
        }
        el = jQuery('select#testday', container);
        for ( i=1; i<=31; i++) {
            el.append('<option value="' + i + '">' + i + '</option>');
        }
        
        /* Restore test date */
        var s = api.getDeviceState( api.getCpanelDeviceId(), serviceId, "TestTime" );
        jQuery('input#testdateenable', container).prop('checked', false);
        jQuery('select#testyear,select#testmonth,select#testday,input#testtime', container).prop('disabled', true);
        if ( s !== "" ) {
            s = parseInt( s );
            if ( ! isNaN( s ) ) {
                /* Test time spec overrides now */
                now = new Date( s * 1000 );
                jQuery('input#testdateenable', container).prop('checked', true);
                jQuery('select#testyear,select#testmonth,select#testday,input#testtime', container).prop('disabled', false);
            }
        }
        jQuery('select#testyear', container).on( 'change.reactor', handleTestChange ).val( now.getFullYear() );
        jQuery('select#testmonth', container).on( 'change.reactor', handleTestChange ).val( now.getMonth() + 1 );
        jQuery('select#testday', container).on( 'change.reactor', handleTestChange ).val( now.getDate() );
        var mm = now.getMinutes();
        jQuery('input#testtime', container).on( 'change.reactor', handleTestChange ).val( now.getHours() + ":" + ( mm < 10 ? '0' + mm : mm ) );
        jQuery('input#testdateenable', container).on( 'click.reactor', handleTestChange );
        
        /* Restore test house mode */
        var mode = api.getDeviceState( api.getCpanelDeviceId(), serviceId, "TestHouseMode" );
        jQuery('input#testhousemode', container).prop('checked', false);
        jQuery('select#mode', container).prop('disabled', true);
        if ( mode !== "" ) {
            mode = parseInt( mode );
            if ( ! isNaN( mode ) ) {
                jQuery('input#testhousemode', container).prop('checked', true);
                jQuery('select#mode', container).prop('disabled', false).val( mode );
            }
        }
        jQuery('input#testhousemode,select#mode', container).on( 'change.reactor', handleTestChange );
    }

    function updateStatus( pdev ) {
        var stel = jQuery('div#reactorstatus');
        if ( stel.length === 0 ) {
            /* If not displayed, do nothing. */
            return;
        }
        stel.empty();

        var cdata, cstate;
        var s = api.getDeviceState( pdev, serviceId, "cdata" ) || "";
        if ( "" !== s ) {
            try {
                cdata = JSON.parse( s );
            } catch (e) {
                console.log("Unable to parse cdata: " + String(e));
                return;
            }
        } else {
            console.log("cdata unavailable");
            return;
        }

        s = api.getDeviceState( pdev, serviceId, "cstate" ) || "";
        cstate = {};
        if ( "" !== s ) {
            try {
                cstate = JSON.parse( s );
            } catch (e) {
                console.log("cstate cannot be parsed: " + String(e));
            }
        } else {
            console.log("cstate unavailable");
        }

        for ( var i=0; i<cdata.conditions.length; i++ ) {
            var grp = cdata.conditions[i];

            if ( i > 0 ) {
                /* Insert a divider */
                stel.append('<div class="row divider"><div class="col-sm-5 col-md-5"><hr></div><div class="col-sm-2 col-md-2" style="text-align: center;"><h5>OR</h5></div><div class="col-sm-5 col-md-5"><hr></div></div>');
            }

            var grpel = jQuery('<div class="reactorgroup" id="' + grp.groupid + '">');
            stel.append( grpel );
            var groupstate = true;
            for ( var j=0; j<grp.groupconditions.length; j++ ) {
                var cond = grp.groupconditions[j];
                var el = jQuery('<div class="row cond" id="' + cond.id + '">');
                var currentValue = cstate[cond.id] === undefined ? cstate[cond.id] : cstate[cond.id].lastvalue;

                el.append('<div class="col-sm-6 col-md-2">' +
                    ( condTypeName[ cond.type ] !== undefined ? condTypeName[ cond.type ] : cond.type ) +
                    '</div>');

                var condDesc = makeConditionDescription( cond );
                switch ( cond.type ) {
                    case 'service':
                        condDesc += ( ( cond.duration || 0 ) > 0 ? " for " + cond.duration + " secs" : "" );
                        break;

                    case 'weekday':
                        if ( currentValue !== undefined && weekDayName[ currentValue ] !== undefined ) {
                            currentValue = weekDayName[ currentValue ];
                        }
                        break;

                    case 'housemode':
                        if ( currentValue !== undefined && houseModeName[ currentValue ] !== undefined ) {
                            currentValue = houseModeName[ currentValue ];
                        }
                        break;

                    case 'time':
                    case 'sun':
                    case 'trange':
                        if ( currentValue !== undefined ) {
                            currentValue = new Date( currentValue * 1000 ).toLocaleString();
                        }
                        break;

                    default:
                        /* Nada */
                }
                if ( cond.after !== undefined ) {
                    condDesc += ' (after ' + makeConditionDescription( ixCond[cond.after] ) + ')';
                }
                el.append( jQuery('<div class="col-sm-6 col-md-6"></div>').text( condDesc ) );

                /* Append current value and condition state */
                if ( cond.type !== "comment" ) {
                    if ( currentValue !== undefined ) {
                        var cs = cstate[cond.id];
                        el.append('<div class="col-sm-6 col-md-4">(' + currentValue + ') ' +
                            ( cs.laststate ? "true" : "false" ) +
                            ' as of ' + relativeTime( cs.statestamp ) +
                            '</div>' );
                        if ( cs.laststate ) {
                            el.addClass( "truecond" ).removeClass("falsecond");
                        } else {
                            el.addClass( "falsecond" ).removeClass("truecond");
                        }
                        groupstate = groupstate && cs.evalstate;
                    } else {
                        el.append( '<div class="col-sm-6 col-md-4">(unknown)</div>' );
                        groupstate = false;
                    }
                }

                grpel.append( el );
            }

            if (groupstate) {
                grpel.addClass("truestate");
            }
        }
    }

    function onUIDeviceStatusChanged( args ) {
        var pdev = api.getCpanelDeviceId();
        if ( args.id == pdev ) {
            for ( var k=0; k<args.states.length; ++k ) {
                if ( args.states[k].variable.match( /^(cdata|cstate|Tripped|Armed)$/ ) ) {
                    console.log( args.states[k].variable + " updated!");
                    updateStatus( pdev );
                    return;
                }
            }
        }
    }


    function doStatusPanel()
    {
        /* Make sure changes are saved. */
        if ( configModified && confirm( "You have unsaved changes! Press OK to save your changes, or Cancel to discard them." ) ) {
            handleSaveClick( undefined );
        }

        initModule();

        /* Our styles. */
        var html = "<style>";
        html += 'div.reactorgroup { border-radius: 8px; border: 2px solid #006040; padding: 8px; }';
        html += '.truestate { background-color: #ccffcc; }';
        html += '.row.cond { min-height: 2em; }';
        html += 'div.truecond { color: #008000; font-weight: bold; }';
        html += 'div.falsecond { color: #800000; }';
        html += "</style>";
        jQuery("head").append( html );

        api.setCpanelContent( '<div id="reactorstatus"></div>' );

        updateStatus( api.getCpanelDeviceId() );

        api.registerEventHandler('on_ui_deviceStatusChanged', ReactorSensor, 'onUIDeviceStatusChanged');
    }

    function doConditions()
    {
        try {
            initModule();

            /* Load material design icons */
            jQuery("head").append('<link href="https://fonts.googleapis.com/icon?family=Material+Icons" rel="stylesheet">');

            /* Our styles. */
            var html = "<style>";
            html += ".tb-about { margin-top: 24px; }";
            html += ".color-green { color: #006040; }";
            html += '.tberror { border: 1px solid red; }';
            html += '.tbwarn { border: 1px solid yellow; background-color: yellow; }';
            html += 'i.md-btn:disabled { color: #cccccc; cursor: auto; }';
            html += 'i.md-btn[disabled] { color: #cccccc; cursor: auto; }';
            html += 'i.md-btn { color: #006040; font-size: 12pt; cursor: pointer; }';
            html += 'input.tbinvert { min-width: 16px; min-height: 16px; }';
            html += 'div.conditions { width: 100%; }';
            html += 'input.narrow { max-width: 6em; }';
            html += 'div.conditiongroup { border-radius: 8px; border: 2px solid #006040; padding: 8px; }';
            html += 'div#tbcopyright { display: block; margin: 12px 0 12px; 0; }';
            html += 'div#tbbegging { display: block; font-size: 1.25em; line-height: 1.4em; color: #ff6600; margin-top: 12px; }';
            html += "</style>";
            jQuery("head").append( html );

            /* Body content */
            html = '';
            html += '<div class="row"><div class="col-xs-12 col-sm-12"><h3>Conditions</h3></div></div>';
            html += '<div class="row"><div class="col-cs-12 col-sm-12">Conditions within a group are "AND", and groups are "OR". That is, the sensor will trip when any group succeeds, and for a group to succeed, all conditions in the group must be met.</div></div>';
            html += '<div id="conditions"></div>';

            html += '<div class="clearfix">';

            html += '<div id="tbbegging"><em>Find Reactor useful?</em> Please consider a small one-time donation to support this and my other plugins on <a href="https://www.toggledbits.com/donate" target="_blank">my web site</a>. I am grateful for any support you choose to give!</div>';
            html += '<div id="tbcopyright">Reactor ver 1.2 &copy; 2018 <a href="https://www.toggledbits.com/" target="_blank">Patrick H. Rigney</a>, All Rights Reserved. Please check out the <a href="https://www.toggledbits.com/reactor" target="_blank">online documentation</a> and <a href="http://forum.micasaverde.com/index.php/topic,87484.0.html" target="_blank">forum thread</a> for support.</div>';

            api.setCpanelContent(html);

            redrawConditions();

            api.registerEventHandler('on_ui_cpanel_before_close', ReactorSensor, 'onBeforeCpanelClose');
        }
        catch (e)
        {
            console.log( 'Error in ReactorSensor.doConditions(): ' + String( e ) );
            alert( e.stack );
        }
    }

    myModule = {
        uuid: uuid,
        initModule: initModule,
        onBeforeCpanelClose: onBeforeCpanelClose,
        onUIDeviceStatusChanged: onUIDeviceStatusChanged,
        doTest: doTest,
        doSettings: doSettings,
        doConditions: doConditions,
        doStatusPanel: doStatusPanel
    };
    return myModule;
})(api);<|MERGE_RESOLUTION|>--- conflicted
+++ resolved
@@ -820,16 +820,9 @@
             case 'time':
                 var pp = makeDateTimeConditionMenu( cond.condition );
                 container.append(pp);
-<<<<<<< HEAD
-                var mname =  [ 'Jan','Feb','Mar','Apr','May','Jun','Jul','Aug','Sep','Oct','Nov','Dec' ];
-                var months = jQuery('<select class="monthmenu form-control form-control-sm"><option value="">(any month)</option></select>');
-                for ( var mon=1; mon<=12; mon++ ) {
-                    months.append('<option value="' + mon + '">' + mname[mon-1] + ' (' + mon + ')</option>');
-=======
                 var months = jQuery('<select class="monthmenu form-control form-control-sm"><option value=""></option></select>');
                 for ( var mon=1; mon<=12; mon++ ) {
                     months.append('<option value="' + mon + '">' + monthName[mon] + ' (' + mon + ')</option>');
->>>>>>> ac0feda0
                 }
                 var days = jQuery('<select class="daymenu form-control form-control-sm"></select>');
                 for ( var day=1; day<=31; day++ ) {
@@ -861,15 +854,9 @@
                     .append( mins );
                 /* Restore values */
                 var vals = (cond.value || "").split(',');
-<<<<<<< HEAD
-                var flist = [ 'div.start input.year', 'div.start select.monthmenu', 'div.start select.daymenu',
-                              'div.start select.hourmenu', 'div.start select.minmenu',
-                              'div.end input.year', 'div.end select.monthmenu', 'div.end select.daymenu',
-=======
                 var flist = [ 'div.start input.year', 'div.start select.monthmenu','div.start select.daymenu',
                               'div.start select.hourmenu', 'div.start select.minmenu',
                               'div.end input.year','div.end select.monthmenu', 'div.end select.daymenu',
->>>>>>> ac0feda0
                               'div.end select.hourmenu','div.end select.minmenu'
                 ];
                 for ( var fx=0; fx<flist.length; fx++ ) {
