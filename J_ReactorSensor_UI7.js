--- conflicted
+++ resolved
@@ -17,11 +17,7 @@
 	/* unique identifier for this plugin... */
 	var uuid = '21b5725a-6dcd-11e8-8342-74d4351650de';
 
-<<<<<<< HEAD
-	var pluginVersion = '3.3hotfix-19197';
-=======
-	var pluginVersion = '3.4develop-19196';
->>>>>>> 20678249
+	var pluginVersion = '3.4develop-19199';
 
 	var DEVINFO_MINSERIAL = 71.222;
 
