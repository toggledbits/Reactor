--- conflicted
+++ resolved
@@ -17,11 +17,7 @@
 	/* unique identifier for this plugin... */
 	var uuid = '21b5725a-6dcd-11e8-8342-74d4351650de';
 
-<<<<<<< HEAD
-	var pluginVersion = '3.8newexec-20220';
-=======
-	var pluginVersion = '3.8develop-20223';
->>>>>>> d5b80331
+	var pluginVersion = '3.8newexec-20223';
 
 	var DEVINFO_MINSERIAL = 482;
 
