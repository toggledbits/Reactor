//# sourceURL=J_Reactor_UI7.js
/**
 * J_Reactor_UI7.js
 * Configuration interface for Reactor master device
 *
 * Copyright 2018,2019 Patrick H. Rigney, All Rights Reserved.
 * This file is part of Reactor. For license information, see LICENSE at https://github.com/toggledbits/Reactor
 *
 */
/* globals api,jQuery,$ */
/* jshint multistr: true */

//"use strict"; // fails on UI7, works fine with ALTUI

var Reactor = (function(api, $) {

	/* unique identifier for this plugin... */
	var uuid = '72acc6ea-f24d-11e8-bd87-74d4351650de';

<<<<<<< HEAD
	var pluginVersion = '3.5develop-19317';
=======
	var pluginVersion = '3.5develop-19318';
>>>>>>> 4725f7b1

	var _UIVERSION = 19305;     /* must coincide with Lua core */

	var myModule = {};

	var serviceId = "urn:toggledbits-com:serviceId:Reactor";
	// unused: var deviceType = "urn:schemas-toggledbits-com:device:Reactor:1";
	var rsType = "urn:schemas-toggledbits-com:device:ReactorSensor:1";

	var dateFormat = "%F"; /* ISO8601 default */
	var timeFormat = "%T";
	// unused: var isOpenLuup = false;
	// unused: var isALTUI = undefined !== MultiBox;
	var backupInfo = false;

	/* Quote string */
	function quot( s ) {
		return JSON.stringify( String(s) );
	}

	/* zero-fill */
	function fill( s, n, p ) {
		if ( "string" !== typeof(s) ) {
			s = String(s);
		}
		while ( s.length < n ) {
			s = (p || "0") + s;
		}
		return s;
	}

	/* Format timestamp to string (models strftime) */
	function ftime( t, fmt ) {
		var dt = new Date();
		dt.setTime( t );
		var str = fmt || dateFormat;
		str = str.replace( /%(.)/g, function( m, p ) {
			switch( p ) {
				case 'Y':
					return String( dt.getFullYear() );
				case 'm':
					return fill( dt.getMonth()+1, 2 );
				case 'd':
					return fill( dt.getDate(), 2 );
				case 'H':
					return fill( dt.getHours(), 2 );
				case 'I':
					var i = dt.getHours() % 12;
					if ( 0 === i ) i = 12;
					return fill( i, 2 );
				case 'p':
					return dt.getHours() < 12 ? "AM" : "PM";
				case 'M':
					return fill( dt.getMinutes(), 2 );
				case 'S':
					return fill( dt.getSeconds(), 2 );
				case '%':
					return '%';
				case 'T':
					return ftime( t, "%H:%M:%S" );
				case 'F':
					return ftime( t, "%Y-%m-%d" );
				default:
					return m;
			}
		});
		return str;
	}

	/* Return a "safe" selector for ID passed */
	function idSelector( id ) {
		return String( id ).replace( /([^a-z0-9_-])/ig, "\\\1" );
	}

	/* Return footer */
	function footer() {
		var html = '';
		html += '<div class="clearfix">';
		html += '<div id="tbbegging"><em>Find Reactor useful?</em> Please consider a small one-time donation to support this and my other plugins on <a href="https://www.toggledbits.com/donate" target="_blank">my web site</a>. I am grateful for any support you choose to give!</div>';
		html += '<div id="tbcopyright">Reactor ver ' + pluginVersion + ' &copy; 2018,2019 <a href="https://www.toggledbits.com/" target="_blank">Patrick H. Rigney</a>,' +
			' All Rights Reserved. Please check out the <a href="https://github.com/toggledbits/Reactor/wiki" target="_blank">online documentation</a>' +
			' and <a href="https://community.getvera.com/c/plugins-amp-plugin-development/reactor" target="_blank">Vera Community Forum</a> for support. Double-ring spinner by <a href="https://loading.io/spinner/double-ring" target="_blank">loading.io</a>.</div>';
		html += '<div id="supportlinks">Support links: ' +
			' <a href="' + api.getDataRequestURL() + '?id=lr_Reactor&action=debug" target="_blank">Toggle&nbsp;Debug</a>' +
			' &bull; <a href="/cgi-bin/cmh/log.sh?Device=LuaUPnP" target="_blank">Log&nbsp;File</a>' +
			' &bull; <a href="' + api.getDataRequestURL() + '?id=lr_Reactor&action=status" target="_blank">Plugin&nbsp;Status</a>' +
			' &bull; <a href="' + api.getDataRequestURL() + '?id=lr_Reactor&action=files" target="_blank">Plugin&nbsp;Files</a>' +
			' &bull; <a href="' + api.getDataRequestURL() + '?id=lr_Reactor&action=summary&device=' + api.getCpanelDeviceId() + '" target="_blank">Logic&nbsp;Summary</a>' +
			' &bull; <a href="' + api.getDataRequestURL() + '?id=lr_Reactor&action=clearstate" target="_blank">Clear&nbsp;Data</a>' +
			'</div>';
		return html;
	}

	function initModule( myid ) {
		myid = myid || api.getCpanelDeviceId();

		/* Check agreement of plugin core and UI */
		var s = api.getDeviceState( myid, serviceId, "_UIV", { dynamic: false } ) || "0";
		console.log("initModule() for device " + myid + " requires UI version " + _UIVERSION + ", seeing " + s);
		if ( String(_UIVERSION) != s ) {
			api.setCpanelContent( '<div class="reactorwarning" style="border: 4px solid red; padding: 8px;">' +
				" ERROR! The Reactor plugin core version and UI version do not agree." +
				" This may cause errors or corrupt your ReactorSensor configuration." +
				" Please hard-reload your browser and try again " +
				' (<a href="https://duckduckgo.com/?q=hard+reload+browser" target="_blank">how?</a>).' +
				" If you have installed hotfix patches, you may not have successfully installed all required files." +
				" Expected " + String(_UIVERSION) + " got " + String(s) +
				".</div>" );
			return false;
		}

		/* Try to establish date format */
		var ud = api.getUserData();
		dateFormat = "%F"; /* ISO8601 default */
		timeFormat = "%T";
		var cfd = parseInt( api.getDeviceState( myid, serviceId, "ForceISODateTime" ) || "0" );
		if ( isNaN(cfd) || 0 === cfd ) {
			console.log("initModule() configured date format " + String(ud.date_format) + " time " + String(ud.timeFormat));
			cfd = ud.date_format;
			if ( undefined !== cfd ) {
				dateFormat = cfd.replace( /yy/, "%Y" ).replace( /mm/, "%m" ).replace( /dd/, "%d" ).replace( "\\", "" );
				timeFormat = "24hr" !== ( ud.timeFormat || "24hr" ) ? "%I:%M:%S%p" : "%T";
			}
		}

		return true;
	}

	function updateBackupInfo() {
		jQuery( ".reactortab select#restoreitem option[value!='']" ).remove();
		jQuery( ".reactortab select#restoreitem,button#dorestore" ).prop( 'disabled', true );
		jQuery( ".reactortab div#restorestatus" ).empty().hide();
		jQuery( '.reactortab div#renameblock' ).hide();

		if ( backupInfo ) {
			var dt = ftime( backupInfo.timestamp * 1000, dateFormat + " " + timeFormat );
			var el = jQuery( ".reactortab #mostrecent" );
			el.empty().append( '<div class="lastbackup">Last backup date: ' + dt + '</div>' );
			var path = api.getDataRequestURL().replace( /data_request.*$/i, "" );
			el.append( '<div>' +
				'If you would like to keep a copy of this backup on your local storage or network, you can ' +
				'<a href="' + path +
				'reactor-config-backup.json" target="_blank">download the backup file</a> (tip: don\'t just click the link; right-click it and choose "Save link as...").</p>' +
				'</div>' );

			el = jQuery( ".reactortab select#restoreitem" );
			for ( var s in backupInfo.sensors ) {
				if ( backupInfo.sensors.hasOwnProperty( s ) ) {
					el.append( jQuery( '<option/>' ).val( s ).text( backupInfo.sensors[s].name ) );
				}
			}
			el.prop( 'disabled', false );
			el.val( "" );
			jQuery( ".reactortab button#dorestore" ).prop( 'disabled', false );

			var dl = api.cloneObject( api.getListOfDevices() );
			dl = dl.sort( function( a, b ) {
				if ( a.name.toLowerCase() === b.name.toLowerCase() ) {
					return a.id < b.id ? -1 : 1;
				}
				return a.name.toLowerCase() < b.name.toLowerCase() ? -1 : 1;
			});

			el = jQuery( '.reactortab select#restoretarget' );
			for ( var k=0; k<dl.length; k++ ) {
				if ( dl[k].device_type == rsType ) {
					el.append( jQuery( '<option/>' ).val(dl[k].id).text(dl[k].name) );
				}
			}
			el.val("");
			el.prop( 'disabled', true ); /* Start disabled because restoreitem ALL is selected */

			jQuery( '.reactortab select#restoreitem' ).off( 'change.reactor' ).on( 'change.reactor', function() {
				var sel = jQuery( this ).val();
				var rt = jQuery( '.reactortab select#restoretarget' );
				if ( "" === sel ) {
					/* Restoring ALL */
					rt.val("");
					jQuery( '.reactortab div#renameblock' ).hide();
				} else {
					jQuery( '.reactortab div#renameblock' ).show();
				}
				rt.prop( 'disabled', ""===sel );
				/* ??? select matching name, disable default selection if matching device not found??? */
			});
		} else {
			jQuery( ".reactortab div#mostrecent" ).empty().text("No backup information available.");
		}
	}

	function reloadBackupInfo() {
		/* Load the backup data */
		jQuery( ".reactortab div#mostrecent" ).empty().html("<b>LOADING...</b>");
		var urlbase = api.getDataRequestURL().replace( /data_request.*$/i, "" );
		console.log("Fetching " + urlbase + "reactor-config-backup.json");
		jQuery.ajax({
			url: urlbase + "reactor-config-backup.json",
			dataType: "json",
			timeout: 5000
		}).done( function( data, statusText, jqXHR ) {
			backupInfo = data;
			updateBackupInfo();
		}).fail( function( jqXHR, textStatus, errorThrown ) {
			// Bummer.
			console.log("Failed to load reactor-config-backup.json: " + textStatus + " " + String(errorThrown));
			console.log(jqXHR.responseText);
			backupInfo = false;
			updateBackupInfo();
			if ( jqXHR.status == 500 ) {
				jQuery( ".reactortab div#mostrecent" ).empty().html("<b>PLEASE WAIT... VERA BUSY... RETRYING...</b>");
				setTimeout( reloadBackupInfo, 1000 );
			} else if ( jqXHR.status == 404 ) {
				/* OK. */
				return;
			} else {
				var str = String(errorThrown) + "\n" + String(textStatus);
				for ( var k in jqXHR ) {
					if ( jqXHR.hasOwnProperty(k) && typeof(jqXHR[k]) != "function" ) {
						str += "\n" + k + '=' + String(jqXHR[k]);
					}
				}
				console.log( str );
			}
		});
	}

	function findDevice( name ) {
		var ud = api.getUserData();
		name = name.toLowerCase();
		for ( var k=0; k<ud.devices.length; ++k ) {
			if ( ud.devices[k].name.toLowerCase() == name ) {
				return ud.devices[k];
			}
		}
		return false;
	}

	function restore( item, dev, tries ) {
		if ( undefined === tries ) tries = 0;

		/* Write new (old/restored) config */
		/* Writing cdata restarts the sensor, so no explicit action call needed after. */
		var cdata = backupInfo.sensors[item].config;
		if ( undefined === cdata ) {
			var img = jQuery( '.reactortab div#restorestatus p#' + idSelector(item) + ' > img' );
			img.replaceWith( '<span> <b>FAILED!</b> No data.</span>' );
			return;
		}
		cdata.device = dev.id; /* Make sure device agrees with config (new target?) */
		api.setDeviceStateVariablePersistent( dev.id, "urn:toggledbits-com:serviceId:ReactorSensor",
			"cdata", JSON.stringify( cdata ),
			{
				'onSuccess' : function() {
					jQuery( '.reactortab div#restorestatus p#' + idSelector(item) + ' > img' ).replaceWith( "<span> succeeded.</span>" );
					/* If specific restore item selected, also check rename option */
					var $ri = jQuery( '.reactortab select#restoreitem option:selected' );
					if ( 1 === $ri.length && "" !== $ri.val() && jQuery( '.reactortab input#renamers' ).prop( 'checked' ) ) {
						api.setDeviceAttribute( dev.id, 'name', $ri.text(), { persistent: true } );
					}
				},
				'onFailure' : function() {
					try {
						var el = jQuery( '.reactortab div#restorestatus p#' + idSelector(item) + ' > img' );
						if ( tries < 12 ) {
							if ( 0 === tries ) {
								jQuery( "<span> waiting for Luup...</span>" ).insertBefore( el );
							} else {
								jQuery( "<span> &sdot;</span>" ).insertBefore( el );
							}
							setTimeout( function() { restore( item, dev, tries+1 ); }, 5000 );
						} else {
							el.replaceWith( '<b> FAILED!</b>' );
						}
					} catch(e) { console.log(String(e)); console.log(e.stack); }
				}
			}
		);
	}

	function handleRestoreClick( ev ) {
		if ( ! backupInfo ) {
			return;
		}
		jQuery( '.reactortab div#restorestatus' ).empty().show().append( '<p>Restore started at ' +
			ftime((new Date()).getTime(), dateFormat + " " + timeFormat ) + '</p>' );
		var selected = jQuery( '.reactortab select#restoreitem' ).val();
		for ( var item in backupInfo.sensors ) {
			if ( "" == selected || item == selected ) {
				var dev = jQuery( '.reactortab select#restoretarget' ).val();
				if ( "" === dev ) {
					/* Restore to original; find original device */
					dev = findDevice( backupInfo.sensors[item].name );
				} else {
					/* Restore to specific */
					dev = api.getDeviceObject( parseInt( dev ) );
				}
				if ( ! dev ) {
					jQuery( '.reactortab div#restorestatus' ).append( '<p id=' + quot(item) + '>Cannot restore ' +
						backupInfo.sensors[item].name + ' -- no device with matching name found.</p>' );
				} else if ( dev.device_type != rsType ) {
					jQuery( '.reactortab div#restorestatus' ).append( '<p id=' + quot(item) + '>Cannot restore ' +
						backupInfo.sensors[item].name + ' to device #' + dev.id +
						' -- device with that name is not a ReactorSensor.</p>' );
				} else {
					/* Writing cdata restarts the sensor, so no explicit action call needed */
					jQuery( '.reactortab div#restorestatus' ).append( '<p id=' + quot(item) + '>Restoring ' +
						backupInfo.sensors[item].name + ' configuration to device #' + String(dev.id) +
						' (' + String(dev.name) + ')... <img id="spinner" src="https://www.toggledbits.com/assets/reactor/spinner-animated.gif" alt="Busy... please wait" border="0"></p>' );

					/* Stop all running scenes on the target ReactorSensor */
					api.performActionOnDevice( dev.id,  "urn:toggledbits-com:serviceId:ReactorSensor",
						"StopScene", { actionArguments: { SceneNum: 0, contextDevice: dev.id } } );

					/* Erase its condition state */
					api.setDeviceStateVariablePersistent( dev.id, "urn:toggledbits-com:serviceId:ReactorSensor", "cstate", "{}" );

					restore( item, dev );
				}
			}
		}
		jQuery( '.reactortab div#restorestatus' ).append( '<p class="attn"><b>PLEASE NOTE!</b> A hard-refresh of your browser is required <i>after the restore completes</i>, or inconsistent/outdated configuration data may be displayed.</p>' );

		/* Erase global scene cache -- ??? we should do once per restore only */
		api.setDeviceStateVariablePersistent( api.getCpanelDeviceId(), serviceId, "scenedata", "{}" );
	}

	function handleBackupClick( ev ) {
		jQuery.ajax({
			url: api.getDataRequestURL(),
			data: {
				id: "lr_Reactor",
				action: "backup"
			},
			dataType: 'json'
		}).done( function( data, textStatus, jqXHR ) {
			if ( data.status ) {
				reloadBackupInfo();
			} else {
				alert( "The backup failed." );
			}
		}).fail( function( jqXHR, textStatus, errThrown ) {
			alert( "The backup request failed. Luup may be busy/reloading. Wait a moment, then try again." );
		});
	}

	function handleCreateRSClick( ev ) {
		var val = jQuery( '.reactortab select#countrs' ).val();
		api.performActionOnDevice( api.getCpanelDeviceId(),  "urn:toggledbits-com:serviceId:Reactor",
			"AddSensor",
			{
				actionArguments: { Count: val },
				onSuccess: function() {
					jQuery( '.reactortab button' ).prop( 'disabled', true );
					alert("Creating ReactorSensors. Please hard-refresh your browser now. Luup is now reloading.");
				},
				onFailure: function() {
					alert("The request failed. Luup may be busy/reloading. Wait a moment, then try again.");
				}
			}
		);
	}

	function doBackupRestore() {
		if ( ! initModule() ) {
			return;
		}

		try {

			/* Our styles. */
			var html = "<style>";
			html += 'div#tab-backup.reactortab div#restorestatus { border: 1px solid #666; border-radius: 8px; padding: 8px 8px; background-color: #eef; }';
			html += 'div#tab-backup.reactortab p.attn { color: #000; background-color: #ff0; }';
			html += 'div#tab-backup.reactortab div.lastbackup { font-weight: bold; color: #008040; }';
			html += 'div#tbcopyright { display: block; margin: 12px 0 12px; 0; }';
			html += 'div#tbbegging { display: block; font-size: 1.25em; line-height: 1.4em; color: #ff6600; margin-top: 12px; }';
			html += "</style>";
			jQuery("head").append( html );

			/* Body content */
			html = '<div id="tab-backup" class="reactortab">';

			html += '<div class="row"><div class="col-xs-12 col-sm-12"><h3>Backup and Restore</h3></div></div>';
			html += '<div class="row"><div class="col-xs-12 col-sm-12">You may back up your Reactor configuration here, or restore a previously backed-up configuration.</div></div>';

			html += '<div class="row"><div class="col-xs-12 col-sm-12"><h4>Most Recent Backup</h4>' +
				'<div id="mostrecent"/>' +
				'</div></div>';
			html += '<div class="row"><div class="col-xs-12 col-sm-12"><h4>Back Up Current Configuration</h4>Press this button to back up your current Reactor configuration: <button id="dobackup" class="btn btn-sm btn-success">Back Up Now</button></div></div>';
			html += '<div class="row"><div class="col-xs-12 col-sm-12"><h4>Restore from Backup</h4><div class="form-inline">To restore from the most recent backup (info above), select the item to restore (or ALL to restore everything), and then press the "Begin Restore" button. <b>WARNING:</b> Restoring will overwrite the configuration of any current ReactorSensor having the same name(s). If you want to restore a configuration to a different device, or if you want to restore from another backup file, please refer to the <a href="https://www.toggledbits.com/reactor" target="_blank">documentation</a>.</div><div class="form-inline"><label>Restore: <select id="restoreitem" class="form-control form-control-sm" disabled><option value="">ALL</option></select></label> <label>to device: <select id="restoretarget" class="form-control form-control-sm" disabled><option value="">with matching name</option></select> <button id="dorestore" class="btn btn-sm btn-warning">Begin Restore</button></div><div id="renameblock"><label><input id="renamers" type="checkbox" class="form-checkbox form-checkbox-sm"> Rename target ReactorSensor to match restored configuration</label></div><div id="restorestatus"/></div></div>';

			html += '\
<div class="row"> \
  <div class="col-xs-12 col-sm-12"> \
    <h4>Bulk Create New ReactorSensors</h4> \
    <div class="form-inline">To create multiple ReactorSensors at once, select the number of sensors and click "Create ReactorSensors". This operation causes a Luup reload, and you will need to hard-refresh your browser. \
      <label>Count: <select id="countrs" class="form-control form-control-sm"></select></label> \
      <button id="creaters" class="btn btn-sm btn-warning">Create ReactorSensors</button> \
    </div>\
  </div>\
</div>';

			html += '</div>'; // .reactortab

			html += footer();

			api.setCpanelContent( html );

			jQuery( '.reactortab button#dobackup' ).on( 'click.reactor', handleBackupClick );
			jQuery( '.reactortab button#dorestore' ).on( 'click.reactor', handleRestoreClick );
			jQuery( '.reactortab div#renameblock' ).hide();

			var $el = jQuery( '.reactortab select#countrs' );
			for ( var k = 1; k <= 16; ++k ) {
				$el.append( jQuery( '<option/>' ).val( k ).text( k ) );
			}
			jQuery( '.reactortab button#creaters' ).on( 'click.reactor', handleCreateRSClick );

			reloadBackupInfo();
		}
		catch (e)
		{
			console.log( 'Error in Reactor.doBackupRestore(): ' + String( e ) );
			alert( e.stack );
		}
	}

	myModule = {
		uuid: uuid,
		doBackupRestore: doBackupRestore
	};
	return myModule;
})(api, $ || jQuery);<|MERGE_RESOLUTION|>--- conflicted
+++ resolved
@@ -17,13 +17,9 @@
 	/* unique identifier for this plugin... */
 	var uuid = '72acc6ea-f24d-11e8-bd87-74d4351650de';
 
-<<<<<<< HEAD
-	var pluginVersion = '3.5develop-19317';
-=======
-	var pluginVersion = '3.5develop-19318';
->>>>>>> 4725f7b1
-
-	var _UIVERSION = 19305;     /* must coincide with Lua core */
+	var pluginVersion = '3.5develop-19328';
+
+	var _UIVERSION = 19328;     /* must coincide with Lua core */
 
 	var myModule = {};
 
