//# sourceURL=J_Reactor_UI7.js
/**
 * J_Reactor_UI7.js
 * Configuration interface for Reactor master device
 *
 * Copyright 2018 Patrick H. Rigney, All Rights Reserved.
 * This file is part of Reactor. For license information, see LICENSE at https://github.com/toggledbits/Reactor
 *
 */
/* globals api,jQuery,$ */

//"use strict"; // fails on UI7, works fine with ALTUI

var Reactor = (function(api, $) {

    /* unique identifier for this plugin... */
    var uuid = '72acc6ea-f24d-11e8-bd87-74d4351650de';

<<<<<<< HEAD
    var pluginVersion = '3.0beta-19079';
=======
    var pluginVersion = '3.0dev-19082';
    
    var UI_VERSION = 19082;     /* must coincide with Lua core */
>>>>>>> 3bd34ebb

    var myModule = {};

    var serviceId = "urn:toggledbits-com:serviceId:Reactor";
    // unused: var deviceType = "urn:schemas-toggledbits-com:device:Reactor:1";
    var rsType = "urn:schemas-toggledbits-com:device:ReactorSensor:1";

    // unused: var isOpenLuup = false;
    // unused: var isALTUI = undefined !== MultiBox;
    var backupInfo = false;

    /* Quote string */
    function quot( s ) {
        return JSON.stringify( String(s) );
    }

    /* Return a "safe" selector for ID passed */
    function idSelector( id ) {
        return String( id ).replace( /([^a-z0-9_-])/ig, "\\\1" );
    }

    /* Return footer */
    function footer() {
        var html = '';
        html += '<div class="clearfix">';
        html += '<div id="tbbegging"><em>Find Reactor useful?</em> Please consider a small one-time donation to support this and my other plugins on <a href="https://www.toggledbits.com/donate" target="_blank">my web site</a>. I am grateful for any support you choose to give!</div>';
        html += '<div id="tbcopyright">Reactor ver ' + pluginVersion + ' &copy; 2018,2019 <a href="https://www.toggledbits.com/" target="_blank">Patrick H. Rigney</a>,' +
            ' All Rights Reserved. Please check out the <a href="https://github.com/toggledbits/Reactor/wiki" target="_blank">online documentation</a>' +
            ' and <a href="http://forum.micasaverde.com/index.php/board,93.0.html" target="_blank">forum board</a> for support. Double-ring spinner by <a href="https://loading.io/spinner/double-ring" target="_blank">loading.io</a>.</div>';
        html += '<div id="supportlinks">Support links: ' +
            ' <a href="' + api.getDataRequestURL() + '?id=lr_Reactor&action=debug" target="_blank">Toggle&nbsp;Debug</a>' +
            ' &bull; <a href="/cgi-bin/cmh/log.sh?Device=LuaUPnP" target="_blank">Log&nbsp;File</a>' +
            ' &bull; <a href="' + api.getDataRequestURL() + '?id=lr_Reactor&action=status" target="_blank">Plugin&nbsp;Status</a>' +
            ' &bull; <a href="' + api.getDataRequestURL() + '?id=lr_Reactor&action=summary&device=' + api.getCpanelDeviceId() + '" target="_blank">Logic&nbsp;Summary</a>' +
            '</div>';
        return html;
    }
    
    function initModule( myid ) {
        myid = myid || api.getCpanelDeviceId();

        /* Check agreement of plugin core and UI */
        var s = api.getDeviceState( myid, serviceId, "_UIV" ) || "0";
        console.log("initModule() for device " + myid + " requires UI version " + UI_VERSION + ", seeing " + s);
        if ( String(UI_VERSION) != s ) {
            api.setCpanelContent( '<div class="reactorwarning" style="border: 4px solid red; padding: 8px;">' +
                " ERROR! The Reactor plugin core version and UI version do not agree." +
                " This may cause errors or corrupt your ReactorSensor configuration." +
                " Please hard-reload your browser and try again " +
                ' (<a href="https://duckduckgo.com/?q=hard+reload+browser" target="_blank">how?</a>).' +
                " If you have installed hotfix patches, you may not have successfully installed all required files." +
                " Expected " + String(UI_VERSION) + " got " + String(s) +
                ".</div>" );
            return false;
        }
        
        return true;
    }

    function updateBackupInfo() {
        jQuery( ".reactortab select option[value!='']" ).remove();
        jQuery( ".reactortab select,button#dorestore" ).prop( 'disabled', true );
        jQuery( ".reactortab div#restorestatus" ).empty();

        if ( backupInfo ) {
            var dt = new Date( backupInfo.timestamp * 1000 ).toLocaleString();
            var el = jQuery( ".reactortab #mostrecent" );
            el.empty();
            el.append( '<div class="lastbackup">Last backup date: ' + dt + '</div>' );
            var path = api.getDataRequestURL().replace( /data_request.*$/i, "" );
            el.append( '<div>' +
                'If you would like to keep a copy of this backup on your local storage or network, you can ' +
                '<a href="' + path +
                'reactor-config-backup.json" target="_blank">download the backup file</a> (tip: don\'t just click the link; right-click it and choose "Save link as...").</p>' +
                '</div>' );

            el = jQuery( ".reactortab select#restoreitem" );
            for ( var s in backupInfo.sensors ) {
                if ( backupInfo.sensors.hasOwnProperty( s ) ) {
                    el.append( jQuery( '<option/>' ).val( s ).text( backupInfo.sensors[s].name ) );
                }
            }
            el.prop( 'disabled', false );
            el.val( "" );
            jQuery( ".reactortab button#dorestore" ).prop( 'disabled', false );

            var dl = api.cloneObject( api.getListOfDevices() );
            dl = dl.sort( function( a, b ) {
                if ( a.name.toLowerCase() === b.name.toLowerCase() ) {
                    return a.id < b.id ? -1 : 1;
                }
                return a.name.toLowerCase() < b.name.toLowerCase() ? -1 : 1;
            });

            el = jQuery( '.reactortab select#restoretarget' );
            for ( var k=0; k<dl.length; k++ ) {
                if ( dl[k].device_type == rsType ) {
                    el.append( jQuery( '<option/>' ).val(dl[k].id).text(dl[k].name) );
                }
            }
            el.val("");
            el.prop( 'disabled', true ); /* Start disabled because restoreitem ALL is selected */

            jQuery( '.reactortab select#restoreitem' ).off( 'change.reactor' ).on( 'change.reactor', function() {
                var sel = jQuery( this ).val();
                var rt = jQuery( '.reactortab select#restoretarget' );
                if ( "" === sel ) {
                    rt.val("");
                }
                rt.prop( 'disabled', ""===sel );
                /* ??? select matching name, disable default selection if matching device not found??? */
            });
        } else {
            jQuery( ".reactortab div#mosrecent" ).empty().text("No backup information available.");
        }
    }

    function reloadBackupInfo() {
        /* Load the backup data */
        jQuery( ".reactortab div#mostrecent" ).empty().html("<b>LOADING...</b>");
        var urlbase = api.getDataRequestURL().replace( /data_request.*$/i, "" );
        console.log("Fetching " + urlbase + "reactor-config-backup.json");
        jQuery.ajax({
            url: urlbase + "reactor-config-backup.json",
            dataType: "json",
            timeout: 5000
        }).done( function( data, statusText, jqXHR ) {
            backupInfo = data;
            updateBackupInfo();
        }).fail( function( jqXHR, textStatus, errorThrown ) {
            // Bummer.
            console.log("Failed to load reactor-config-backup.json: " + textStatus + " " + String(errorThrown));
            console.log(jqXHR.responseText);
            backupInfo = false;
            updateBackupInfo();
            if ( jqXHR.status == 500 ) {
                jQuery( ".reactortab div#mostrecent" ).empty().html("<b>PLEASE WAIT... VERA BUSY... RETRYING...</b>");
                setTimeout( reloadBackupInfo, 1000 );
            } else if ( jqXHR.status == 404 ) {
                /* OK. */
                return;
            } else {
                var str = String(errorThrown) + "\n" + String(textStatus);
                for ( var k in jqXHR ) {
                    if ( jqXHR.hasOwnProperty(k) && typeof(jqXHR[k]) != "function" ) {
                        str += "\n" + k + '=' + String(jqXHR[k]);
                    }
                }
                console.log( str );
            }
        });
    }

    function findDevice( name ) {
        var ud = api.getUserData();
        name = name.toLowerCase();
        for ( var k=0; k<ud.devices.length; ++k ) {
            if ( ud.devices[k].name.toLowerCase() == name ) {
                return ud.devices[k];
            }
        }
        return false;
    }

    function restore( item, dev, tries ) {
        if ( undefined === tries ) tries = 0;

        /* Write new (old/restored) config */
        /* Writing cdata restarts the sensor, so no explicit action call needed after. */
        var cdata = backupInfo.sensors[item].config;
        if ( undefined === cdata ) {
            var img = jQuery( '.reactortab div#restorestatus p#' + idSelector(item) + ' > img' );
            img.replaceWith( '<span> <b>FAILED!</b> No data.</span>' );
            return;
        }
        cdata.device = dev.id; /* Make sure device agrees with config (new target?) */
        api.setDeviceStateVariablePersistent( dev.id, "urn:toggledbits-com:serviceId:ReactorSensor",
            "cdata", JSON.stringify( cdata ),
            {
                'onSuccess' : function() {
                    console.log('Success ' + String(item));
                    jQuery( '.reactortab div#restorestatus p#' + idSelector(item) + ' > img' ).replaceWith( "<span> succeeded.</span>" );
                },
                'onFailure' : function() {
                    try {
                        var el = jQuery( '.reactortab div#restorestatus p#' + idSelector(item) + ' > img' );
                        if ( tries < 12 ) {
                            if ( 0 === tries ) {
                                jQuery( "<span> waiting for Luup...</span>" ).insertBefore( el );
                            } else {
                                jQuery( "<span> &sdot;</span>" ).insertBefore( el );
                            }
                            setTimeout( function() { restore( item, dev, tries+1 ); }, 5000 );
                        } else {
                            el.replaceWith( '<b> FAILED!</b>' );
                        }
                    } catch(e) { console.log(String(e)); console.log(e.stack); }
                }
            }
        );
    }

    function handleRestoreClick( ev ) {
        if ( ! backupInfo ) {
            return;
        }
        jQuery( '.reactortab div#restorestatus' ).empty().append( '<p>Restore started at ' +
            (new Date()).toLocaleString() + '</p>' );
        var selected = jQuery( '.reactortab select#restoreitem' ).val();
        for ( var item in backupInfo.sensors ) {
            if ( "" == selected || item == selected ) {
                var dev = jQuery( '.reactortab select#restoretarget' ).val();
                if ( "" === dev ) {
                    /* Restore to original; find original device */
                    dev = findDevice( backupInfo.sensors[item].name );
                } else {
                    /* Restore to specific */
                    dev = api.getDeviceObject( parseInt( dev ) );
                }
                if ( ! dev ) {
                    jQuery( '.reactortab div#restorestatus' ).append( '<p id=' + quot(item) + '>Cannot restore ' +
                        backupInfo.sensors[item].name + ' -- no device with matching name found.</p>' );
                } else if ( dev.device_type != rsType ) {
                    jQuery( '.reactortab div#restorestatus' ).append( '<p id=' + quot(item) + '>Cannot restore ' +
                        backupInfo.sensors[item].name + ' to device #' + dev.id +
                        ' -- device with that name is not a ReactorSensor.</p>' );
                } else {
                    /* Writing cdata restarts the sensor, so no explicit action call needed */
                    jQuery( '.reactortab div#restorestatus' ).append( '<p id=' + quot(item) + '>Restoring ' +
                        backupInfo.sensors[item].name + ' configuration to device #' + String(dev.id) +
                        ' (' + String(dev.name) + ')... <img id="spinner" src="https://www.toggledbits.com/assets/reactor/spinner-animated.gif" alt="Busy... please wait" border="0"></p>' );
                        
                    /* Stop all running scenes on the target ReactorSensor */
                    api.performActionOnDevice( dev.id,  "urn:toggledbits-com:serviceId:ReactorSensor",
                        "StopScene", { actionArguments: { SceneNum: 0, contextDevice: dev.id } } );

                    /* Erase its condition state */
                    api.setDeviceStateVariablePersistent( dev.id, "urn:toggledbits-com:serviceId:ReactorSensor", "cstate", "{}" );

                    restore( item, dev );
                }
            }
        }

        /* Erase global scene cache -- ??? we should do once per restore only */
        api.setDeviceStateVariablePersistent( api.getCpanelDeviceId(), serviceId, "scenedata", "{}" );
    }

    function handleBackupClick( ev ) {
        jQuery.ajax({
            url: api.getDataRequestURL(),
            data: {
                id: "lr_Reactor",
                action: "backup"
            },
            dataType: 'json'
        }).done( function( data, textStatus, jqXHR ) {
            if ( data.status ) {
                reloadBackupInfo();
            } else {
                alert( "The backup failed." );
            }
        }).fail( function( jqXHR, textStatus, errThrown ) {
            alert( "The backup request failed. Vera may be busy/reloading. Wait a moment, then try again." );
        });
    }

    function doBackupRestore() {
        if ( ! initModule() ) {
            return;
        }

        try {

            /* Our styles. */
            var html = "<style>";
            html += 'div#tab-backup.reactortab div.lastbackup { font-weight: bold; color: #008040; }';
            html += 'div#tbcopyright { display: block; margin: 12px 0 12px; 0; }';
            html += 'div#tbbegging { display: block; font-size: 1.25em; line-height: 1.4em; color: #ff6600; margin-top: 12px; }';
            html += "</style>";
            jQuery("head").append( html );

            /* Body content */
            html = '<div id="tab-backup" class="reactortab">';

            html += '<div class="row"><div class="col-xs-12 col-sm-12"><h3>Backup and Restore</h3></div></div>';
            html += '<div class="row"><div class="col-xs-12 col-sm-12">You may back up your Reactor configuration here, or restore a previously backed-up configuration.</div></div>';

            html += '<div class="row"><div class="col-xs-12 col-sm-12"><h4>Most Recent Backup</h4>' +
                '<div id="mostrecent"/>' +
                '</div></div>';
            html += '<div class="row"><div class="col-xs-12 col-sm-12"><h4>Back Up Current Configuration</h4>Press this button to back up your current Reactor configuration: <button id="dobackup" class="btn btn-sm btn-success">Back Up Now</button></div></div>';
            html += '<div class="row"><div class="col-xs-12 col-sm-12"><h4>Restore from Backup</h4><div class="form-inline">To restore from the most recent backup (info above), select the item to restore (or ALL to restore everything), and then press the "Begin Restore" button. <b>WARNING:</b> Restoring will overwrite the configuration of any current ReactorSensor having the same name(s). If you want to restore a configuration to a different device, or if you want to restore from another backup file, please refer to the <a href="https://www.toggledbits.com/reactor" target="_blank">documentation</a>.</div><div class="form-inline"><label>Restore: <select id="restoreitem" class="form-control form-control-sm" disabled><option value="">ALL</option></select></label> <label>to device: <select id="restoretarget" class="form-control form-control-sm" disabled><option value="">with matching name</option></select> <button id="dorestore" class="btn btn-sm btn-warning">Begin Restore</button></div><div id="restorestatus"/></div></div>';

            html += '</div>'; // .reactortab

            html += footer();

            api.setCpanelContent( html );

            jQuery( '.reactortab button#dobackup' ).on( 'click.reactor', handleBackupClick );
            jQuery( '.reactortab button#dorestore' ).on( 'click.reactor', handleRestoreClick );

            reloadBackupInfo();
        }
        catch (e)
        {
            console.log( 'Error in Reactor.doBackupRestore(): ' + String( e ) );
            alert( e.stack );
        }
    }

    myModule = {
        uuid: uuid,
        doBackupRestore: doBackupRestore
    };
    return myModule;
})(api, $ || jQuery);<|MERGE_RESOLUTION|>--- conflicted
+++ resolved
@@ -16,13 +16,9 @@
     /* unique identifier for this plugin... */
     var uuid = '72acc6ea-f24d-11e8-bd87-74d4351650de';
 
-<<<<<<< HEAD
-    var pluginVersion = '3.0beta-19079';
-=======
-    var pluginVersion = '3.0dev-19082';
+    var pluginVersion = '3.0beta-19083';
     
     var UI_VERSION = 19082;     /* must coincide with Lua core */
->>>>>>> 3bd34ebb
 
     var myModule = {};
 
