//# sourceURL=J_Reactor_UI7.js
/**
 * J_Reactor_UI7.js
 * Configuration interface for Reactor master device
 *
 * Copyright 2018 Patrick H. Rigney, All Rights Reserved.
 * This file is part of Reactor. For license information, see LICENSE at https://github.com/toggledbits/Reactor
 *
 */
/* globals api,jQuery,$ */

//"use strict"; // fails on UI7, works fine with ALTUI

var Reactor = (function(api, $) {

    /* unique identifier for this plugin... */
    var uuid = '72acc6ea-f24d-11e8-bd87-74d4351650de';

<<<<<<< HEAD
    var pluginVersion = '2.4stable-19083';
    
=======
    var pluginVersion = '2.4';

>>>>>>> fe128968
    var UI_VERSION = 19079;

    var myModule = {};

    var serviceId = "urn:toggledbits-com:serviceId:Reactor";
    // unused: var deviceType = "urn:schemas-toggledbits-com:device:Reactor:1";
    var rsType = "urn:schemas-toggledbits-com:device:ReactorSensor:1";

    // unused: var isOpenLuup = false;
    // unused: var isALTUI = undefined !== MultiBox;
    var backupInfo = false;

    /* Quote string */
    function quot( s ) {
        return JSON.stringify( String(s) );
    }

    /* Return a "safe" selector for ID passed */
    function idSelector( id ) {
        return String( id ).replace( /([^a-z0-9_-])/ig, "\\\1" );
    }

    /* Return footer */
    function footer() {
        var html = '';
        html += '<div class="clearfix">';
        html += '<div id="tbbegging"><em>Find Reactor useful?</em> Please consider a small one-time donation to support this and my other plugins on <a href="https://www.toggledbits.com/donate" target="_blank">my web site</a>. I am grateful for any support you choose to give!</div>';
        html += '<div id="tbcopyright">Reactor ver ' + pluginVersion + ' &copy; 2018,2019 <a href="https://www.toggledbits.com/" target="_blank">Patrick H. Rigney</a>,' +
            ' All Rights Reserved. Please check out the <a href="https://github.com/toggledbits/Reactor/wiki" target="_blank">online documentation</a>' +
            ' and <a href="https://community.getvera.com/c/plugins-amp-plugin-development/reactor" target="_blank">forum board</a> for support. Double-ring spinner by <a href="https://loading.io/spinner/double-ring" target="_blank">loading.io</a>.</div>';
        html += '<div id="supportlinks">Support links: ' +
            ' <a href="' + api.getDataRequestURL() + '?id=lr_Reactor&action=debug" target="_blank">Toggle&nbsp;Debug</a>' +
            ' &bull; <a href="/cgi-bin/cmh/log.sh?Device=LuaUPnP" target="_blank">Log&nbsp;File</a>' +
            ' &bull; <a href="' + api.getDataRequestURL() + '?id=lr_Reactor&action=status" target="_blank">Plugin&nbsp;Status</a>' +
            ' &bull; <a href="' + api.getDataRequestURL() + '?id=lr_Reactor&action=summary&device=' + api.getCpanelDeviceId() + '" target="_blank">Logic&nbsp;Summary</a>' +
            '</div>';
        return html;
    }

    function initModule( myid ) {
        myid = myid || api.getCpanelDeviceId();

        /* Check agreement of plugin core and UI */
        var s = api.getDeviceState( myid, serviceId, "_UIV" ) || "0";
        console.log("initModule() for device " + myid + " requires UI version " + UI_VERSION + ", seeing " + s);
        if ( String(UI_VERSION) != s ) {
            api.setCpanelContent( '<div class="reactorwarning" style="border: 4px solid red; padding: 8px;">' +
                " ERROR! The Reactor plugin core version and UI version do not agree." +
                " This may cause errors or corrupt your ReactorSensor configuration." +
                " Please hard-reload your browser and try again " +
                ' (<a href="https://duckduckgo.com/?q=hard+reload+browser" target="_blank">how?</a>).' +
                " If you have installed hotfix patches, you may not have successfully installed all required files." +
                " Expected " + String(UI_VERSION) + " got " + String(s) +
                ".</div>" );
            return false;
        }

        return true;
    }

    function updateBackupInfo() {
        jQuery( ".reactortab select option[value!='']" ).remove();
        jQuery( ".reactortab select,button#dorestore" ).prop( 'disabled', true );
        jQuery( ".reactortab div#restorestatus" ).empty();

        if ( backupInfo ) {
            var dt = new Date( backupInfo.timestamp * 1000 ).toLocaleString();
            var el = jQuery( ".reactortab #mostrecent" );
            el.empty();
            el.append( '<div class="lastbackup">Last backup date: ' + dt + '</div>' );
            var path = api.getDataRequestURL().replace( /data_request.*$/i, "" );
            el.append( '<div>' +
                'If you would like to keep a copy of this backup on your local storage or network, you can ' +
                '<a href="' + path +
                'reactor-config-backup.json" target="_blank">download the backup file</a> (tip: don\'t just click the link; right-click it and choose "Save link as...").</p>' +
                '</div>' );

            el = jQuery( ".reactortab select#restoreitem" );
            for ( var s in backupInfo.sensors ) {
                if ( backupInfo.sensors.hasOwnProperty( s ) ) {
                    el.append( jQuery( '<option/>' ).val( s ).text( backupInfo.sensors[s].name ) );
                }
            }
            el.prop( 'disabled', false );
            el.val( "" );
            jQuery( ".reactortab button#dorestore" ).prop( 'disabled', false );

            var dl = api.cloneObject( api.getListOfDevices() );
            dl = dl.sort( function( a, b ) {
                if ( a.name.toLowerCase() === b.name.toLowerCase() ) {
                    return a.id < b.id ? -1 : 1;
                }
                return a.name.toLowerCase() < b.name.toLowerCase() ? -1 : 1;
            });

            el = jQuery( '.reactortab select#restoretarget' );
            for ( var k=0; k<dl.length; k++ ) {
                if ( dl[k].device_type == rsType ) {
                    el.append( jQuery( '<option/>' ).val(dl[k].id).text(dl[k].name) );
                }
            }
            el.val("");
            el.prop( 'disabled', true ); /* Start disabled because restoreitem ALL is selected */

            jQuery( '.reactortab select#restoreitem' ).off( 'change.reactor' ).on( 'change.reactor', function() {
                var sel = jQuery( this ).val();
                var rt = jQuery( '.reactortab select#restoretarget' );
                if ( "" === sel ) {
                    rt.val("");
                }
                rt.prop( 'disabled', ""===sel );
                /* ??? select matching name, disable default selection if matching device not found??? */
            });
        } else {
            jQuery( ".reactortab div#mosrecent" ).empty().text("No backup information available.");
        }
    }

    function reloadBackupInfo() {
        /* Load the backup data */
        jQuery( ".reactortab div#mostrecent" ).empty().html("<b>LOADING...</b>");
        var urlbase = api.getDataRequestURL().replace( /data_request.*$/i, "" );
        console.log("Fetching " + urlbase + "reactor-config-backup.json");
        jQuery.ajax({
            url: urlbase + "reactor-config-backup.json",
            dataType: "json",
            timeout: 5000
        }).done( function( data, statusText, jqXHR ) {
            backupInfo = data;
            updateBackupInfo();
        }).fail( function( jqXHR, textStatus, errorThrown ) {
            // Bummer.
            console.log("Failed to load reactor-config-backup.json: " + textStatus + " " + String(errorThrown));
            console.log(jqXHR.responseText);
            backupInfo = false;
            updateBackupInfo();
            if ( jqXHR.status == 500 ) {
                jQuery( ".reactortab div#mostrecent" ).empty().html("<b>PLEASE WAIT... VERA BUSY... RETRYING...</b>");
                setTimeout( reloadBackupInfo, 1000 );
            } else if ( jqXHR.status == 404 ) {
                /* OK. */
                return;
            } else {
                var str = String(errorThrown) + "\n" + String(textStatus);
                for ( var k in jqXHR ) {
                    if ( jqXHR.hasOwnProperty(k) && typeof(jqXHR[k]) != "function" ) {
                        str += "\n" + k + '=' + String(jqXHR[k]);
                    }
                }
                console.log( str );
            }
        });
    }

    function findDevice( name ) {
        var ud = api.getUserData();
        name = name.toLowerCase();
        for ( var k=0; k<ud.devices.length; ++k ) {
            if ( ud.devices[k].name.toLowerCase() == name ) {
                return ud.devices[k];
            }
        }
        return false;
    }

    function restore( item, dev, tries ) {
        if ( undefined === tries ) tries = 0;

        /* Write new (old/restored) config */
        /* Writing cdata restarts the sensor, so no explicit action call needed after. */
        api.setDeviceStateVariablePersistent( dev.id, "urn:toggledbits-com:serviceId:ReactorSensor",
            "cdata", JSON.stringify( backupInfo.sensors[item].config || {} ),
            {
                'onSuccess' : function() {
                    console.log('Success ' + String(item));
                    jQuery( '.reactortab div#restorestatus p#' + idSelector(item) + ' > img' ).replaceWith( "<span> succeeded.</span>" );
                },
                'onFailure' : function() {
                    try {
                        var el = jQuery( '.reactortab div#restorestatus p#' + idSelector(item) + ' > img' );
                        if ( tries < 12 ) {
                            if ( 0 === tries ) {
                                jQuery( "<span> waiting for Luup...</span>" ).insertBefore( el );
                            } else {
                                jQuery( "<span> &sdot;</span>" ).insertBefore( el );
                            }
                            setTimeout( function() { restore( item, dev, tries+1 ); }, 5000 );
                        } else {
                            el.replaceWith( '<b> FAILED!</b>' );
                        }
                    } catch(e) { console.log(String(e)); console.log(e.stack); }
                }
            }
        );
    }

    function handleRestoreClick( ev ) {
        if ( ! backupInfo ) {
            return;
        }
        jQuery( '.reactortab div#restorestatus' ).empty().append( '<p>Restore started at ' +
            (new Date()).toLocaleString() + '</p>' );
        var selected = jQuery( '.reactortab select#restoreitem' ).val();
        for ( var item in backupInfo.sensors ) {
            if ( "" == selected || item == selected ) {
                var dev = jQuery( '.reactortab select#restoretarget' ).val();
                if ( "" === dev ) {
                    /* Restore to original; find original device */
                    dev = findDevice( backupInfo.sensors[item].name );
                } else {
                    /* Restore to specific */
                    dev = api.getDeviceObject( parseInt( dev ) );
                }
                if ( ! dev ) {
                    jQuery( '.reactortab div#restorestatus' ).append( '<p id=' + quot(item) + '>Cannot restore ' +
                        backupInfo.sensors[item].name + ' -- no device with matching name found.</p>' );
                } else if ( dev.device_type != rsType ) {
                    jQuery( '.reactortab div#restorestatus' ).append( '<p id=' + quot(item) + '>Cannot restore ' +
                        backupInfo.sensors[item].name + ' to device #' + dev.id +
                        ' -- device with that name is not a ReactorSensor.</p>' );
                } else {
                    /* Writing cdata restarts the sensor, so no explicit action call needed */
                    jQuery( '.reactortab div#restorestatus' ).append( '<p id=' + quot(item) + '>Restoring ' +
                        backupInfo.sensors[item].name + ' configuration to device #' + String(dev.id) +
                        ' (' + String(dev.name) + ')... <img id="spinner" src="https://www.toggledbits.com/assets/reactor/spinner-animated.gif" alt="Busy... please wait" border="0"></p>' );

                    /* Stop all running scenes on the target ReactorSensor */
                    api.performActionOnDevice( dev.id,  "urn:toggledbits-com:serviceId:ReactorSensor",
                        "StopScene", { actionArguments: { SceneNum: 0, contextDevice: dev.id } } );

                    /* Erase its condition state */
                    api.setDeviceStateVariablePersistent( dev.id, "urn:toggledbits-com:serviceId:ReactorSensor", "cstate", "{}" );

                    restore( item, dev );
                }
            }
        }

        /* Erase global scene cache -- ??? we should do once per restore only */
        api.setDeviceStateVariablePersistent( api.getCpanelDeviceId(), serviceId, "scenedata", "{}" );
    }

    function handleBackupClick( ev ) {
        jQuery.ajax({
            url: api.getDataRequestURL(),
            data: {
                id: "lr_Reactor",
                action: "backup"
            },
            dataType: 'json'
        }).done( function( data, textStatus, jqXHR ) {
            if ( data.status ) {
                reloadBackupInfo();
            } else {
                alert( "The backup failed." );
            }
        }).fail( function( jqXHR, textStatus, errThrown ) {
            alert( "The backup request failed. Vera may be busy/reloading. Wait a moment, then try again." );
        });
    }

    function doBackupRestore() {
        if ( ! initModule() ) {
            return;
        }

        try {

            /* Our styles. */
            var html = "<style>";
            html += 'div#tab-backup.reactortab div.lastbackup { font-weight: bold; color: #008040; }';
            html += 'div#tbcopyright { display: block; margin: 12px 0 12px; 0; }';
            html += 'div#tbbegging { display: block; font-size: 1.25em; line-height: 1.4em; color: #ff6600; margin-top: 12px; }';
            html += "</style>";
            jQuery("head").append( html );

            /* Body content */
            html = '<div id="tab-backup" class="reactortab">';

            html += '<div class="row"><div class="col-xs-12 col-sm-12"><h3>Backup and Restore</h3></div></div>';
            html += '<div class="row"><div class="col-xs-12 col-sm-12">You may back up your Reactor configuration here, or restore a previously backed-up configuration.</div></div>';

            html += '<div class="row"><div class="col-xs-12 col-sm-12"><h4>Most Recent Backup</h4>' +
                '<div id="mostrecent"/>' +
                '</div></div>';
            html += '<div class="row"><div class="col-xs-12 col-sm-12"><h4>Back Up Current Configuration</h4>Press this button to back up your current Reactor configuration: <button id="dobackup" class="btn btn-sm btn-success">Back Up Now</button></div></div>';
            html += '<div class="row"><div class="col-xs-12 col-sm-12"><h4>Restore from Backup</h4><div class="form-inline">To restore from the most recent backup (info above), select the item to restore (or ALL to restore everything), and then press the "Begin Restore" button. <b>WARNING:</b> Restoring will overwrite the configuration of any current ReactorSensor having the same name(s). If you want to restore a configuration to a different device, or if you want to restore from another backup file, please refer to the <a href="https://www.toggledbits.com/reactor" target="_blank">documentation</a>.</div><div class="form-inline"><label>Restore: <select id="restoreitem" class="form-control form-control-sm" disabled><option value="">ALL</option></select></label> <label>to device: <select id="restoretarget" class="form-control form-control-sm" disabled><option value="">with matching name</option></select> <button id="dorestore" class="btn btn-sm btn-warning">Begin Restore</button></div><div id="restorestatus"/></div></div>';

            html += '</div>'; // .reactortab

            html += footer();

            api.setCpanelContent( html );

            jQuery( '.reactortab button#dobackup' ).on( 'click.reactor', handleBackupClick );
            jQuery( '.reactortab button#dorestore' ).on( 'click.reactor', handleRestoreClick );

            reloadBackupInfo();
        }
        catch (e)
        {
            console.log( 'Error in Reactor.doBackupRestore(): ' + String( e ) );
            alert( e.stack );
        }
    }

    myModule = {
        uuid: uuid,
        doBackupRestore: doBackupRestore
    };
    return myModule;
})(api, $ || jQuery);<|MERGE_RESOLUTION|>--- conflicted
+++ resolved
@@ -16,13 +16,8 @@
     /* unique identifier for this plugin... */
     var uuid = '72acc6ea-f24d-11e8-bd87-74d4351650de';
 
-<<<<<<< HEAD
-    var pluginVersion = '2.4stable-19083';
-    
-=======
     var pluginVersion = '2.4';
 
->>>>>>> fe128968
     var UI_VERSION = 19079;
 
     var myModule = {};
