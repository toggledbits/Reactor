--- conflicted
+++ resolved
@@ -17,11 +17,7 @@
 	/* unique identifier for this plugin... */
 	var uuid = '72acc6ea-f24d-11e8-bd87-74d4351650de';
 
-<<<<<<< HEAD
-	var pluginVersion = '3.4develop-19222';
-=======
 	var pluginVersion = '3.4develop-19223';
->>>>>>> 3a23d39c
 
 	var _UIVERSION = 19195;     /* must coincide with Lua core */
 
