--- conflicted
+++ resolved
@@ -4,12 +4,8 @@
  * Configuration interface for Reactor master device
  *
  * Copyright 2018,2019,2020 Patrick H. Rigney, All Rights Reserved.
-<<<<<<< HEAD
- * This file is part Reactor. For license information, see LICENSE at https://github.com/toggledbits/Reactor
-=======
  * This file is part of Reactor. Use subject to license; please see
  * license details at https://www.toggledbits.com/static/reactor/docs/Installation#license-and-use-restrictions
->>>>>>> c2a44d8b
  *
  */
 /* globals api,jQuery,$,MultiBox */
@@ -22,11 +18,7 @@
 	/* unique identifier for this plugin... */
 	var uuid = '72acc6ea-f24d-11e8-bd87-74d4351650de';
 
-<<<<<<< HEAD
-	var pluginVersion = '3.8-20262';
-=======
 	var pluginVersion = "3.9 (21126)";
->>>>>>> c2a44d8b
 
 	var _UIVERSION = 21126;     /* must coincide with Lua core */
 
@@ -117,11 +109,7 @@
 		var html = '';
 		html += '<div class="clearfix">';
 		html += '<div id="tbbegging"><em>Find Reactor useful?</em> Please consider a small one-time donation to support this and my other plugins on <a href="https://www.toggledbits.com/donate" target="_blank">my web site</a>. I am grateful for any support you choose to give!</div>';
-<<<<<<< HEAD
-		html += '<div id="tbcopyright">Reactor ver ' + pluginVersion + ' &copy; 2018,2019,2020 <a href="https://www.toggledbits.com/" target="_blank">Patrick H. Rigney</a>,' +
-=======
 		html += '<div id="tbcopyright">Reactor ver ' + pluginVersion + ' &copy; 2018-2021 <a href="https://www.toggledbits.com/" target="_blank">Patrick H. Rigney</a>,' +
->>>>>>> c2a44d8b
 			' All Rights Reserved. Please check out the <a href="' + _DOCURL + '" target="_blank">online documentation</a>' +
 			' and <a href="https://community.getvera.com/c/plugins-amp-plugin-development/reactor" target="_blank">Vera Community Forum</a> for support. Double-ring spinner by <a href="https://loading.io/spinner/double-ring" target="_blank">loading.io</a>.</div>';
 		html += '<div id="supportlinks">Support links: ' +
